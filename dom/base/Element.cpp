--- conflicted
+++ resolved
@@ -3298,10 +3298,6 @@
       return;
     }
 
-<<<<<<< HEAD
-    if (fsOptions.mVrDisplay) {
-      request->mVRHMDDevice = fsOptions.mVrDisplay->GetHMD();
-=======
     if (convertible) {
       if (!fsOptions.Init(aCx, aOptions)) {
         aError.Throw(NS_ERROR_FAILURE);
@@ -3309,9 +3305,8 @@
       }
 
       if (fsOptions.mVrDisplay) {
-        opts.mVRHMDDevice = fsOptions.mVrDisplay->GetHMD();
+        request->mVRHMDDevice = fsOptions.mVrDisplay->GetHMD();
       }
->>>>>>> 7a25ca54
     }
   }
 
