/* -*- Mode: C++; tab-width: 2; indent-tabs-mode: nil; c-basic-offset: 2 -*- */
/* vim:set ts=2 sw=2 sts=2 et cindent: */
/* This Source Code Form is subject to the terms of the Mozilla Public
 * License, v. 2.0. If a copy of the MPL was not distributed with this
 * file, You can obtain one at http://mozilla.org/MPL/2.0/. */

#include "mozilla/DebugOnly.h"

#include "nsError.h"
#include "MediaDecoderStateMachine.h"
#include "MediaDecoder.h"
#include "OggReader.h"
#include "VideoUtils.h"
#include "theora/theoradec.h"
#include <algorithm>
#include "opus/opus.h"
extern "C" {
#include "opus/opus_multistream.h"
}
#include "mozilla/TimeStamp.h"
#include "VorbisUtils.h"
#include "MediaMetadataManager.h"
#include "nsISeekableStream.h"
#include "gfx2DGlue.h"

using namespace mozilla::gfx;
using namespace mozilla::media;

namespace mozilla {

// On B2G estimate the buffered ranges rather than calculating them explicitly.
// This prevents us doing I/O on the main thread, which is prohibited in B2G.
#ifdef MOZ_WIDGET_GONK
#define OGG_ESTIMATE_BUFFERED 1
#endif

// Un-comment to enable logging of seek bisections.
//#define SEEK_LOGGING

extern PRLogModuleInfo* gMediaDecoderLog;
#define LOG(type, msg) MOZ_LOG(gMediaDecoderLog, type, msg)
#ifdef SEEK_LOGGING
#define SEEK_LOG(type, msg) MOZ_LOG(gMediaDecoderLog, type, msg)
#else
#define SEEK_LOG(type, msg)
#endif

// The number of microseconds of "fuzz" we use in a bisection search over
// HTTP. When we're seeking with fuzz, we'll stop the search if a bisection
// lands between the seek target and SEEK_FUZZ_USECS microseconds before the
// seek target.  This is becaue it's usually quicker to just keep downloading
// from an exisiting connection than to do another bisection inside that
// small range, which would open a new HTTP connetion.
static const uint32_t SEEK_FUZZ_USECS = 500000;

// The number of microseconds of "pre-roll" we use for Opus streams.
// The specification recommends 80 ms.
static const int64_t SEEK_OPUS_PREROLL = 80 * USECS_PER_MS;

enum PageSyncResult {
  PAGE_SYNC_ERROR = 1,
  PAGE_SYNC_END_OF_RANGE= 2,
  PAGE_SYNC_OK = 3
};

// Reads a page from the media resource.
static PageSyncResult
PageSync(MediaResourceIndex* aResource,
         ogg_sync_state* aState,
         bool aCachedDataOnly,
         int64_t aOffset,
         int64_t aEndOffset,
         ogg_page* aPage,
         int& aSkippedBytes);

// Chunk size to read when reading Ogg files. Average Ogg page length
// is about 4300 bytes, so we read the file in chunks larger than that.
static const int PAGE_STEP = 8192;

// Return the corresponding category in aKind based on the following specs.
// (https://www.whatwg.org/specs/web-apps/current-
// work/multipage/embedded-content.html#dom-audiotrack-kind) &
// (http://wiki.xiph.org/SkeletonHeaders)
static const nsString GetKind(const nsCString& aRole)
{
  if (aRole.Find("audio/main") != -1 || aRole.Find("video/main") != -1) {
    return NS_LITERAL_STRING("main");
  } else if (aRole.Find("audio/alternate") != -1 ||
             aRole.Find("video/alternate") != -1) {
    return NS_LITERAL_STRING("alternative");
  } else if (aRole.Find("audio/audiodesc") != -1) {
    return NS_LITERAL_STRING("descriptions");
  } else if (aRole.Find("audio/described") != -1) {
    return NS_LITERAL_STRING("main-desc");
  } else if (aRole.Find("audio/dub") != -1) {
    return NS_LITERAL_STRING("translation");
  } else if (aRole.Find("audio/commentary") != -1) {
    return NS_LITERAL_STRING("commentary");
  } else if (aRole.Find("video/sign") != -1) {
    return NS_LITERAL_STRING("sign");
  } else if (aRole.Find("video/captioned") != -1) {
    return NS_LITERAL_STRING("captions");
  } else if (aRole.Find("video/subtitled") != -1) {
    return NS_LITERAL_STRING("subtitles");
  }
  return EmptyString();
}

static void InitTrack(TrackInfo::TrackType aTrackType,
                      MessageField* aMsgInfo,
                      TrackInfo* aInfo,
                      bool aEnable)
{
  MOZ_ASSERT(aMsgInfo);
  MOZ_ASSERT(aInfo);

  nsCString* sName = aMsgInfo->mValuesStore.Get(eName);
  nsCString* sRole = aMsgInfo->mValuesStore.Get(eRole);
  nsCString* sTitle = aMsgInfo->mValuesStore.Get(eTitle);
  nsCString* sLanguage = aMsgInfo->mValuesStore.Get(eLanguage);
  aInfo->Init(aTrackType,
              sName? NS_ConvertUTF8toUTF16(*sName):EmptyString(),
              sRole? GetKind(*sRole):EmptyString(),
              sTitle? NS_ConvertUTF8toUTF16(*sTitle):EmptyString(),
              sLanguage? NS_ConvertUTF8toUTF16(*sLanguage):EmptyString(),
              aEnable);
}

OggReader::OggReader(AbstractMediaDecoder* aDecoder)
  : MediaDecoderReader(aDecoder),
    mMonitor("OggReader"),
    mTheoraState(nullptr),
    mVorbisState(nullptr),
    mOpusState(nullptr),
    mOpusEnabled(MediaDecoder::IsOpusEnabled()),
    mSkeletonState(nullptr),
    mVorbisSerial(0),
    mOpusSerial(0),
    mTheoraSerial(0),
    mOpusPreSkip(0),
    mIsChained(false),
    mDecodedAudioFrames(0),
    mResource(aDecoder->GetResource())
{
  MOZ_COUNT_CTOR(OggReader);
  memset(&mTheoraInfo, 0, sizeof(mTheoraInfo));
}

OggReader::~OggReader()
{
  ogg_sync_clear(&mOggState);
  MOZ_COUNT_DTOR(OggReader);
}

nsresult OggReader::Init(MediaDecoderReader* aCloneDonor) {
  int ret = ogg_sync_init(&mOggState);
  NS_ENSURE_TRUE(ret == 0, NS_ERROR_FAILURE);
  return NS_OK;
}

nsresult OggReader::ResetDecode()
{
  return ResetDecode(false);
}

nsresult OggReader::ResetDecode(bool start)
{
  MOZ_ASSERT(OnTaskQueue());
  nsresult res = NS_OK;

  if (NS_FAILED(MediaDecoderReader::ResetDecode())) {
    res = NS_ERROR_FAILURE;
  }

  // Discard any previously buffered packets/pages.
  ogg_sync_reset(&mOggState);
  if (mVorbisState && NS_FAILED(mVorbisState->Reset())) {
    res = NS_ERROR_FAILURE;
  }
  if (mOpusState && NS_FAILED(mOpusState->Reset(start))) {
    res = NS_ERROR_FAILURE;
  }
  if (mTheoraState && NS_FAILED(mTheoraState->Reset())) {
    res = NS_ERROR_FAILURE;
  }

  return res;
}

bool OggReader::ReadHeaders(OggCodecState* aState)
{
  while (!aState->DoneReadingHeaders()) {
    ogg_packet* packet = NextOggPacket(aState);
    // DecodeHeader is responsible for releasing packet.
    if (!packet || !aState->DecodeHeader(packet)) {
      aState->Deactivate();
      return false;
    }
  }
  return aState->Init();
}

void OggReader::BuildSerialList(nsTArray<uint32_t>& aTracks)
{
  // Obtaining seek index information for currently active bitstreams.
  if (HasVideo()) {
    aTracks.AppendElement(mTheoraState->mSerial);
  }
  if (HasAudio()) {
    if (mVorbisState) {
      aTracks.AppendElement(mVorbisState->mSerial);
    } else if (mOpusState) {
      aTracks.AppendElement(mOpusState->mSerial);
    }
  }
}

void OggReader::SetupTargetTheora(TheoraState* aTheoraState)
{
  if (mTheoraState) {
    mTheoraState->Reset();
  }
  nsIntRect picture = nsIntRect(aTheoraState->mInfo.pic_x,
                                aTheoraState->mInfo.pic_y,
                                aTheoraState->mInfo.pic_width,
                                aTheoraState->mInfo.pic_height);

  nsIntSize displaySize = nsIntSize(aTheoraState->mInfo.pic_width,
                                    aTheoraState->mInfo.pic_height);

  // Apply the aspect ratio to produce the intrinsic display size we report
  // to the element.
  ScaleDisplayByAspectRatio(displaySize, aTheoraState->mPixelAspectRatio);

  nsIntSize frameSize(aTheoraState->mInfo.frame_width,
                      aTheoraState->mInfo.frame_height);
  if (IsValidVideoRegion(frameSize, picture, displaySize)) {
    // Video track's frame sizes will not overflow. Activate the video track.
    mPicture = picture;

    VideoFrameContainer* container = mDecoder->GetVideoFrameContainer();
    if (container) {
      container->ClearCurrentFrame(gfxIntSize(displaySize.width, displaySize.height));
    }

    // Copy Theora info data for time computations on other threads.
    memcpy(&mTheoraInfo, &aTheoraState->mInfo, sizeof(mTheoraInfo));

    mTheoraState = aTheoraState;
    mTheoraSerial = aTheoraState->mSerial;
  }
}

void OggReader::SetupTargetVorbis(VorbisState* aVorbisState)
{
  if (mVorbisState) {
    mVorbisState->Reset();
  }
  // Copy Vorbis info data for time computations on other threads.
  memcpy(&mVorbisInfo, &aVorbisState->mInfo, sizeof(mVorbisInfo));
  mVorbisInfo.codec_setup = nullptr;
  mVorbisState = aVorbisState;
  mVorbisSerial = aVorbisState->mSerial;
}

void OggReader::SetupTargetOpus(OpusState* aOpusState)
{
  if (mOpusState) {
    mOpusState->Reset();
  }
  mOpusState = aOpusState;
  mOpusSerial = aOpusState->mSerial;
  mOpusPreSkip = aOpusState->mPreSkip;
}

void OggReader::SetupTargetSkeleton(SkeletonState* aSkeletonState)
{
  // Setup skeleton related information after mVorbisState & mTheroState
  // being set (if they exist).
  if (aSkeletonState) {
    if (!HasAudio() && !HasVideo()) {
      // We have a skeleton track, but no audio or video, may as well disable
      // the skeleton, we can't do anything useful with this media.
      aSkeletonState->Deactivate();
    } else if (ReadHeaders(aSkeletonState) && aSkeletonState->HasIndex()) {
      // Extract the duration info out of the index, so we don't need to seek to
      // the end of resource to get it.
      nsAutoTArray<uint32_t, 2> tracks;
      BuildSerialList(tracks);
      int64_t duration = 0;
      if (NS_SUCCEEDED(aSkeletonState->GetDuration(tracks, duration))) {
        LOG(LogLevel::Debug, ("Got duration from Skeleton index %lld", duration));
        mInfo.mMetadataDuration.emplace(TimeUnit::FromMicroseconds(duration));
      }
    }
  }
}

void OggReader::SetupMediaTracksInfo(const nsTArray<uint32_t>& aSerials)
{
  // For each serial number
  // 1. Retrieve a codecState from mCodecStore by this serial number.
  // 2. Retrieve a message field from mMsgFieldStore by this serial number.
  // 3. For now, skip if the serial number refers to a non-primary bitstream.
  // 4. Setup track and other audio/video related information per different types.
  for (size_t i = 0; i < aSerials.Length(); i++) {
    uint32_t serial = aSerials[i];
    OggCodecState* codecState = mCodecStore.Get(serial);

    MessageField* msgInfo = nullptr;
    if (mSkeletonState && mSkeletonState->mMsgFieldStore.Contains(serial)) {
      mSkeletonState->mMsgFieldStore.Get(serial, &msgInfo);
    }

    if (codecState->GetType() == OggCodecState::TYPE_THEORA) {
      TheoraState* theoraState = static_cast<TheoraState*>(codecState);
      if (!(mTheoraState && mTheoraState->mSerial == theoraState->mSerial)) {
        continue;
      }

      if (msgInfo) {
        InitTrack(TrackInfo::kVideoTrack,
                  msgInfo,
                  &mInfo.mVideo,
                  mTheoraState == theoraState);
      }

      nsIntRect picture = nsIntRect(theoraState->mInfo.pic_x,
                                    theoraState->mInfo.pic_y,
                                    theoraState->mInfo.pic_width,
                                    theoraState->mInfo.pic_height);
      nsIntSize displaySize = nsIntSize(theoraState->mInfo.pic_width,
                                        theoraState->mInfo.pic_height);
      nsIntSize frameSize(theoraState->mInfo.frame_width,
                          theoraState->mInfo.frame_height);
      ScaleDisplayByAspectRatio(displaySize, theoraState->mPixelAspectRatio);
      if (IsValidVideoRegion(frameSize, picture, displaySize)) {
        mInfo.mVideo.mDisplay = displaySize;
      }
    } else if (codecState->GetType() == OggCodecState::TYPE_VORBIS) {
      VorbisState* vorbisState = static_cast<VorbisState*>(codecState);
      if (!(mVorbisState && mVorbisState->mSerial == vorbisState->mSerial)) {
        continue;
      }

      if (msgInfo) {
        InitTrack(TrackInfo::kAudioTrack,
                  msgInfo,
                  &mInfo.mAudio,
                  mVorbisState == vorbisState);
      }

      mInfo.mAudio.mRate = vorbisState->mInfo.rate;
      mInfo.mAudio.mChannels = vorbisState->mInfo.channels;
    } else if (codecState->GetType() == OggCodecState::TYPE_OPUS) {
      OpusState* opusState = static_cast<OpusState*>(codecState);
      if (!(mOpusState && mOpusState->mSerial == opusState->mSerial)) {
        continue;
      }

      if (msgInfo) {
        InitTrack(TrackInfo::kAudioTrack,
                  msgInfo,
                  &mInfo.mAudio,
                  mOpusState == opusState);
      }

      mInfo.mAudio.mRate = opusState->mRate;
      mInfo.mAudio.mChannels = opusState->mChannels;
    }
  }
}

nsresult OggReader::ReadMetadata(MediaInfo* aInfo,
                                 MetadataTags** aTags)
{
  MOZ_ASSERT(OnTaskQueue());

  // We read packets until all bitstreams have read all their header packets.
  // We record the offset of the first non-header page so that we know
  // what page to seek to when seeking to the media start.

  NS_ASSERTION(aTags, "Called with null MetadataTags**.");
  *aTags = nullptr;

  ogg_page page;
  nsAutoTArray<OggCodecState*,4> bitstreams;
  nsTArray<uint32_t> serials;
  bool readAllBOS = false;
  while (!readAllBOS) {
    if (!ReadOggPage(&page)) {
      // Some kind of error...
      break;
    }

    int serial = ogg_page_serialno(&page);
    OggCodecState* codecState = 0;

    if (!ogg_page_bos(&page)) {
      // We've encountered a non Beginning Of Stream page. No more BOS pages
      // can follow in this Ogg segment, so there will be no other bitstreams
      // in the Ogg (unless it's invalid).
      readAllBOS = true;
    } else if (!mCodecStore.Contains(serial)) {
      // We've not encountered a stream with this serial number before. Create
      // an OggCodecState to demux it, and map that to the OggCodecState
      // in mCodecStates.
      codecState = OggCodecState::Create(&page);
      mCodecStore.Add(serial, codecState);
      bitstreams.AppendElement(codecState);
      serials.AppendElement(serial);
    }

    codecState = mCodecStore.Get(serial);
    NS_ENSURE_TRUE(codecState != nullptr, NS_ERROR_FAILURE);

    if (NS_FAILED(codecState->PageIn(&page))) {
      return NS_ERROR_FAILURE;
    }
  }

  // We've read all BOS pages, so we know the streams contained in the media.
  // 1. Process all available header packets in the Theora, Vorbis/Opus bitstreams.
  // 2. Find the first encountered Theora/Vorbis/Opus bitstream, and configure
  //    it as the target A/V bitstream.
  // 3. Deactivate the rest of bitstreams for now, until we have MediaInfo
  //    support multiple track infos.
  for (uint32_t i = 0; i < bitstreams.Length(); ++i) {
    OggCodecState* s = bitstreams[i];
    if (s) {
      if (s->GetType() == OggCodecState::TYPE_THEORA && ReadHeaders(s)) {
        if (!mTheoraState) {
          TheoraState* theoraState = static_cast<TheoraState*>(s);
          SetupTargetTheora(theoraState);
        } else {
          s->Deactivate();
        }
      } else if (s->GetType() == OggCodecState::TYPE_VORBIS && ReadHeaders(s)) {
        if (!mVorbisState) {
          VorbisState* vorbisState = static_cast<VorbisState*>(s);
          SetupTargetVorbis(vorbisState);
          *aTags = vorbisState->GetTags();
        } else {
          s->Deactivate();
        }
      } else if (s->GetType() == OggCodecState::TYPE_OPUS && ReadHeaders(s)) {
        if (mOpusEnabled) {
          if (!mOpusState) {
            OpusState* opusState = static_cast<OpusState*>(s);
            SetupTargetOpus(opusState);
            *aTags = opusState->GetTags();
          } else {
            s->Deactivate();
          }
        } else {
          NS_WARNING("Opus decoding disabled."
                     " See media.opus.enabled in about:config");
        }
      } else if (s->GetType() == OggCodecState::TYPE_SKELETON && !mSkeletonState) {
        mSkeletonState = static_cast<SkeletonState*>(s);
      } else {
        // Deactivate any non-primary bitstreams.
        s->Deactivate();
      }

    }
  }

  SetupTargetSkeleton(mSkeletonState);
  SetupMediaTracksInfo(serials);

  if (HasAudio() || HasVideo()) {
    ReentrantMonitorAutoEnter mon(mDecoder->GetReentrantMonitor());

<<<<<<< HEAD
    MediaResource* resource = mDecoder->GetResource();
    if (mInfo.mMetadataDuration.isNothing() && !mDecoder->IsOggDecoderShutdown() &&
        resource->GetLength() >= 0 && mDecoder->IsMediaSeekable())
=======
    if (mInfo.mMetadataDuration.isNothing() && !mDecoder->IsOggDecoderShutdown() &&
        mResource.GetLength() >= 0 && mDecoder->IsMediaSeekable())
>>>>>>> 12fe1592
    {
      // We didn't get a duration from the index or a Content-Duration header.
      // Seek to the end of file to find the end time.
      int64_t length = mResource.GetLength();

      NS_ASSERTION(length > 0, "Must have a content length to get end time");

      int64_t endTime = 0;
      {
        ReentrantMonitorAutoExit exitMon(mDecoder->GetReentrantMonitor());
        endTime = RangeEndTime(length);
      }
      if (endTime != -1) {
        mInfo.mUnadjustedMetadataEndTime.emplace(TimeUnit::FromMicroseconds(endTime));
        LOG(LogLevel::Debug, ("Got Ogg duration from seeking to end %lld", endTime));
      }
    }
  } else {
    return NS_ERROR_FAILURE;
  }
  *aInfo = mInfo;

  return NS_OK;
}

bool
OggReader::IsMediaSeekable()
{
  if (mIsChained) {
    return false;
  }
  return true;
}

nsresult OggReader::DecodeVorbis(ogg_packet* aPacket) {
  NS_ASSERTION(aPacket->granulepos != -1, "Must know vorbis granulepos!");

  if (vorbis_synthesis(&mVorbisState->mBlock, aPacket) != 0) {
    return NS_ERROR_FAILURE;
  }
  if (vorbis_synthesis_blockin(&mVorbisState->mDsp,
                               &mVorbisState->mBlock) != 0)
  {
    return NS_ERROR_FAILURE;
  }

  VorbisPCMValue** pcm = 0;
  int32_t frames = 0;
  uint32_t channels = mVorbisState->mInfo.channels;
  ogg_int64_t endFrame = aPacket->granulepos;
  while ((frames = vorbis_synthesis_pcmout(&mVorbisState->mDsp, &pcm)) > 0) {
    mVorbisState->ValidateVorbisPacketSamples(aPacket, frames);
    nsAutoArrayPtr<AudioDataValue> buffer(new AudioDataValue[frames * channels]);
    for (uint32_t j = 0; j < channels; ++j) {
      VorbisPCMValue* channel = pcm[j];
      for (uint32_t i = 0; i < uint32_t(frames); ++i) {
        buffer[i*channels + j] = MOZ_CONVERT_VORBIS_SAMPLE(channel[i]);
      }
    }

    // No channel mapping for more than 8 channels.
    if (channels > 8) {
      return NS_ERROR_FAILURE;
    }

    int64_t duration = mVorbisState->Time((int64_t)frames);
    int64_t startTime = mVorbisState->Time(endFrame - frames);
    mAudioQueue.Push(new AudioData(mResource.Tell(),
                                   startTime,
                                   duration,
                                   frames,
                                   buffer.forget(),
                                   channels,
                                   mVorbisState->mInfo.rate));

    mDecodedAudioFrames += frames;

    endFrame -= frames;
    if (vorbis_synthesis_read(&mVorbisState->mDsp, frames) != 0) {
      return NS_ERROR_FAILURE;
    }
  }
  return NS_OK;
}

nsresult OggReader::DecodeOpus(ogg_packet* aPacket) {
  NS_ASSERTION(aPacket->granulepos != -1, "Must know opus granulepos!");

  // Maximum value is 63*2880, so there's no chance of overflow.
  int32_t frames_number = opus_packet_get_nb_frames(aPacket->packet,
                                                    aPacket->bytes);
  if (frames_number <= 0)
    return NS_ERROR_FAILURE; // Invalid packet header.
  int32_t samples = opus_packet_get_samples_per_frame(aPacket->packet,
                                                      (opus_int32) mOpusState->mRate);
  int32_t frames = frames_number*samples;

  // A valid Opus packet must be between 2.5 and 120 ms long.
  if (frames < 120 || frames > 5760)
    return NS_ERROR_FAILURE;
  uint32_t channels = mOpusState->mChannels;
  nsAutoArrayPtr<AudioDataValue> buffer(new AudioDataValue[frames * channels]);

  // Decode to the appropriate sample type.
#ifdef MOZ_SAMPLE_TYPE_FLOAT32
  int ret = opus_multistream_decode_float(mOpusState->mDecoder,
                                          aPacket->packet, aPacket->bytes,
                                          buffer, frames, false);
#else
  int ret = opus_multistream_decode(mOpusState->mDecoder,
                                    aPacket->packet, aPacket->bytes,
                                    buffer, frames, false);
#endif
  if (ret < 0)
    return NS_ERROR_FAILURE;
  NS_ASSERTION(ret == frames, "Opus decoded too few audio samples");

  int64_t endFrame = aPacket->granulepos;
  int64_t startFrame;
  // If this is the last packet, perform end trimming.
  if (aPacket->e_o_s && mOpusState->mPrevPacketGranulepos != -1) {
    startFrame = mOpusState->mPrevPacketGranulepos;
    frames = static_cast<int32_t>(std::max(static_cast<int64_t>(0),
                                         std::min(endFrame - startFrame,
                                                static_cast<int64_t>(frames))));
  } else {
    startFrame = endFrame - frames;
  }

  // Trim the initial frames while the decoder is settling.
  if (mOpusState->mSkip > 0) {
    int32_t skipFrames = std::min(mOpusState->mSkip, frames);
    if (skipFrames == frames) {
      // discard the whole packet
      mOpusState->mSkip -= frames;
      LOG(LogLevel::Debug, ("Opus decoder skipping %d frames"
                         " (whole packet)", frames));
      return NS_OK;
    }
    int32_t keepFrames = frames - skipFrames;
    int samples = keepFrames * channels;
    nsAutoArrayPtr<AudioDataValue> trimBuffer(new AudioDataValue[samples]);
    for (int i = 0; i < samples; i++)
      trimBuffer[i] = buffer[skipFrames*channels + i];

    startFrame = endFrame - keepFrames;
    frames = keepFrames;
    buffer = trimBuffer;

    mOpusState->mSkip -= skipFrames;
    LOG(LogLevel::Debug, ("Opus decoder skipping %d frames", skipFrames));
  }
  // Save this packet's granule position in case we need to perform end
  // trimming on the next packet.
  mOpusState->mPrevPacketGranulepos = endFrame;

  // Apply the header gain if one was specified.
#ifdef MOZ_SAMPLE_TYPE_FLOAT32
  if (mOpusState->mGain != 1.0f) {
    float gain = mOpusState->mGain;
    int samples = frames * channels;
    for (int i = 0; i < samples; i++) {
      buffer[i] *= gain;
    }
  }
#else
  if (mOpusState->mGain_Q16 != 65536) {
    int64_t gain_Q16 = mOpusState->mGain_Q16;
    int samples = frames * channels;
    for (int i = 0; i < samples; i++) {
      int32_t val = static_cast<int32_t>((gain_Q16*buffer[i] + 32768)>>16);
      buffer[i] = static_cast<AudioDataValue>(MOZ_CLIP_TO_15(val));
    }
  }
#endif

  // No channel mapping for more than 8 channels.
  if (channels > 8) {
    return NS_ERROR_FAILURE;
  }

  LOG(LogLevel::Debug, ("Opus decoder pushing %d frames", frames));
  int64_t startTime = mOpusState->Time(startFrame);
  int64_t endTime = mOpusState->Time(endFrame);
  mAudioQueue.Push(new AudioData(mResource.Tell(),
                                 startTime,
                                 endTime - startTime,
                                 frames,
                                 buffer.forget(),
                                 channels,
                                 mOpusState->mRate));

  mDecodedAudioFrames += frames;

  return NS_OK;
}

bool OggReader::DecodeAudioData()
{
  MOZ_ASSERT(OnTaskQueue());
  DebugOnly<bool> haveCodecState = mVorbisState != nullptr ||
                                   mOpusState != nullptr;
  NS_ASSERTION(haveCodecState, "Need audio codec state to decode audio");

  // Read the next data packet. Skip any non-data packets we encounter.
  ogg_packet* packet = 0;
  OggCodecState* codecState;
  if (mVorbisState)
    codecState = static_cast<OggCodecState*>(mVorbisState);
  else
    codecState = static_cast<OggCodecState*>(mOpusState);
  do {
    if (packet) {
      OggCodecState::ReleasePacket(packet);
    }
    packet = NextOggPacket(codecState);
  } while (packet && codecState->IsHeader(packet));

  if (!packet) {
    return false;
  }

  NS_ASSERTION(packet && packet->granulepos != -1,
    "Must have packet with known granulepos");
  nsAutoRef<ogg_packet> autoRelease(packet);
  if (mVorbisState) {
    DecodeVorbis(packet);
  } else if (mOpusState) {
    DecodeOpus(packet);
  }

  if ((packet->e_o_s) && (!ReadOggChain())) {
    // We've encountered an end of bitstream packet, or we've hit the end of
    // file while trying to decode, so inform the audio queue that there'll
    // be no more samples.
    return false;
  }

  return true;
}

void OggReader::SetChained(bool aIsChained) {
  {
    ReentrantMonitorAutoEnter mon(mMonitor);
    mIsChained = aIsChained;
  }
  mDecoder->DispatchSetMediaSeekable(false);
}

bool OggReader::ReadOggChain()
{
  bool chained = false;
  OpusState* newOpusState = nullptr;
  VorbisState* newVorbisState = nullptr;
  nsAutoPtr<MetadataTags> tags;

  if (HasVideo() || HasSkeleton() || !HasAudio()) {
    return false;
  }

  ogg_page page;
  if (!ReadOggPage(&page) || !ogg_page_bos(&page)) {
    return false;
  }

  int serial = ogg_page_serialno(&page);
  if (mCodecStore.Contains(serial)) {
    return false;
  }

  nsAutoPtr<OggCodecState> codecState;
  codecState = OggCodecState::Create(&page);
  if (!codecState) {
    return false;
  }

  if (mVorbisState && (codecState->GetType() == OggCodecState::TYPE_VORBIS)) {
    newVorbisState = static_cast<VorbisState*>(codecState.get());
  }
  else if (mOpusState && (codecState->GetType() == OggCodecState::TYPE_OPUS)) {
    newOpusState = static_cast<OpusState*>(codecState.get());
  }
  else {
    return false;
  }
  OggCodecState* state;

  mCodecStore.Add(serial, codecState.forget());
  state = mCodecStore.Get(serial);

  NS_ENSURE_TRUE(state != nullptr, false);

  if (NS_FAILED(state->PageIn(&page))) {
    return false;
  }

  MessageField* msgInfo = nullptr;
  if (mSkeletonState && mSkeletonState->mMsgFieldStore.Contains(serial)) {
    mSkeletonState->mMsgFieldStore.Get(serial, &msgInfo);
  }

  if ((newVorbisState && ReadHeaders(newVorbisState)) &&
      (mVorbisState->mInfo.rate == newVorbisState->mInfo.rate) &&
      (mVorbisState->mInfo.channels == newVorbisState->mInfo.channels)) {

    SetupTargetVorbis(newVorbisState);
    LOG(LogLevel::Debug, ("New vorbis ogg link, serial=%d\n", mVorbisSerial));

    if (msgInfo) {
      InitTrack(TrackInfo::kAudioTrack, msgInfo, &mInfo.mAudio, true);
    }
    mInfo.mAudio.mRate = newVorbisState->mInfo.rate;
    mInfo.mAudio.mChannels = newVorbisState->mInfo.channels;

    chained = true;
    tags = newVorbisState->GetTags();
  }

  if ((newOpusState && ReadHeaders(newOpusState)) &&
      (mOpusState->mRate == newOpusState->mRate) &&
      (mOpusState->mChannels == newOpusState->mChannels)) {

    SetupTargetOpus(newOpusState);

    if (msgInfo) {
      InitTrack(TrackInfo::kAudioTrack, msgInfo, &mInfo.mAudio, true);
    }
    mInfo.mAudio.mRate = newOpusState->mRate;
    mInfo.mAudio.mChannels = newOpusState->mChannels;

    chained = true;
    tags = newOpusState->GetTags();
  }

  if (chained) {
    SetChained(true);
    {
      auto t = mDecodedAudioFrames * USECS_PER_S / mInfo.mAudio.mRate;
      mTimedMetadataEvent.Notify(
        TimedMetadata(media::TimeUnit::FromMicroseconds(t),
                      Move(tags),
                      nsAutoPtr<MediaInfo>(new MediaInfo(mInfo))));
    }
    return true;
  }

  return false;
}

nsresult OggReader::DecodeTheora(ogg_packet* aPacket, int64_t aTimeThreshold)
{
  NS_ASSERTION(aPacket->granulepos >= TheoraVersion(&mTheoraState->mInfo,3,2,1),
    "Packets must have valid granulepos and packetno");

  int ret = th_decode_packetin(mTheoraState->mCtx, aPacket, 0);
  if (ret != 0 && ret != TH_DUPFRAME) {
    return NS_ERROR_FAILURE;
  }
  int64_t time = mTheoraState->StartTime(aPacket->granulepos);

  // Don't use the frame if it's outside the bounds of the presentation
  // start time in the skeleton track. Note we still must submit the frame
  // to the decoder (via th_decode_packetin), as the frames which are
  // presentable may depend on this frame's data.
  if (mSkeletonState && !mSkeletonState->IsPresentable(time)) {
    return NS_OK;
  }

  int64_t endTime = mTheoraState->Time(aPacket->granulepos);
  if (endTime < aTimeThreshold) {
    // The end time of this frame is already before the current playback
    // position. It will never be displayed, don't bother enqueing it.
    return NS_OK;
  }

  th_ycbcr_buffer buffer;
  ret = th_decode_ycbcr_out(mTheoraState->mCtx, buffer);
  NS_ASSERTION(ret == 0, "th_decode_ycbcr_out failed");
  bool isKeyframe = th_packet_iskeyframe(aPacket) == 1;
  VideoData::YCbCrBuffer b;
  for (uint32_t i=0; i < 3; ++i) {
    b.mPlanes[i].mData = buffer[i].data;
    b.mPlanes[i].mHeight = buffer[i].height;
    b.mPlanes[i].mWidth = buffer[i].width;
    b.mPlanes[i].mStride = buffer[i].stride;
    b.mPlanes[i].mOffset = b.mPlanes[i].mSkip = 0;
  }

  nsRefPtr<VideoData> v = VideoData::Create(mInfo.mVideo,
                                            mDecoder->GetImageContainer(),
                                            mResource.Tell(),
                                            time,
                                            endTime - time,
                                            b,
                                            isKeyframe,
                                            aPacket->granulepos,
                                            mPicture);
  if (!v) {
    // There may be other reasons for this error, but for
    // simplicity just assume the worst case: out of memory.
    NS_WARNING("Failed to allocate memory for video frame");
    return NS_ERROR_OUT_OF_MEMORY;
  }
  mVideoQueue.Push(v);
  return NS_OK;
}

bool OggReader::DecodeVideoFrame(bool &aKeyframeSkip,
                                 int64_t aTimeThreshold)
{
  MOZ_ASSERT(OnTaskQueue());

  // Record number of frames decoded and parsed. Automatically update the
  // stats counters using the AutoNotifyDecoded stack-based class.
  AbstractMediaDecoder::AutoNotifyDecoded a(mDecoder);

  // Read the next data packet. Skip any non-data packets we encounter.
  ogg_packet* packet = 0;
  do {
    if (packet) {
      OggCodecState::ReleasePacket(packet);
    }
    packet = NextOggPacket(mTheoraState);
  } while (packet && mTheoraState->IsHeader(packet));
  if (!packet) {
    return false;
  }
  nsAutoRef<ogg_packet> autoRelease(packet);

  a.mParsed++;
  NS_ASSERTION(packet && packet->granulepos != -1,
                "Must know first packet's granulepos");
  bool eos = packet->e_o_s;
  int64_t frameEndTime = mTheoraState->Time(packet->granulepos);
  if (!aKeyframeSkip ||
     (th_packet_iskeyframe(packet) && frameEndTime >= aTimeThreshold))
  {
    aKeyframeSkip = false;
    nsresult res = DecodeTheora(packet, aTimeThreshold);
    a.mDecoded++;
    if (NS_FAILED(res)) {
      return false;
    }
  }

  if (eos) {
    // We've encountered an end of bitstream packet. Inform the queue that
    // there will be no more frames.
    return false;
  }

  return true;
}

bool OggReader::ReadOggPage(ogg_page* aPage)
{
  MOZ_ASSERT(OnTaskQueue());

  int ret = 0;
  while((ret = ogg_sync_pageseek(&mOggState, aPage)) <= 0) {
    if (ret < 0) {
      // Lost page sync, have to skip up to next page.
      continue;
    }
    // Returns a buffer that can be written too
    // with the given size. This buffer is stored
    // in the ogg synchronisation structure.
    char* buffer = ogg_sync_buffer(&mOggState, 4096);
    NS_ASSERTION(buffer, "ogg_sync_buffer failed");

    // Read from the resource into the buffer
    uint32_t bytesRead = 0;

    nsresult rv = mResource.Read(buffer, 4096, &bytesRead);
    if (NS_FAILED(rv) || !bytesRead) {
      // End of file or error.
      return false;
    }

    // Update the synchronisation layer with the number
    // of bytes written to the buffer
    ret = ogg_sync_wrote(&mOggState, bytesRead);
    NS_ENSURE_TRUE(ret == 0, false);
  }

  return true;
}

ogg_packet* OggReader::NextOggPacket(OggCodecState* aCodecState)
{
  MOZ_ASSERT(OnTaskQueue());

  if (!aCodecState || !aCodecState->mActive) {
    return nullptr;
  }

  ogg_packet* packet;
  while ((packet = aCodecState->PacketOut()) == nullptr) {
    // The codec state does not have any buffered pages, so try to read another
    // page from the channel.
    ogg_page page;
    if (!ReadOggPage(&page)) {
      return nullptr;
    }

    uint32_t serial = ogg_page_serialno(&page);
    OggCodecState* codecState = nullptr;
    codecState = mCodecStore.Get(serial);
    if (codecState && NS_FAILED(codecState->PageIn(&page))) {
      return nullptr;
    }
  }

  return packet;
}

// Returns an ogg page's checksum.
static ogg_uint32_t
GetChecksum(ogg_page* page)
{
  if (page == 0 || page->header == 0 || page->header_len < 25) {
    return 0;
  }
  const unsigned char* p = page->header + 22;
  uint32_t c =  p[0] +
               (p[1] << 8) +
               (p[2] << 16) +
               (p[3] << 24);
  return c;
}

int64_t OggReader::RangeStartTime(int64_t aOffset)
{
  MOZ_ASSERT(OnTaskQueue());
  nsresult res = mResource.Seek(nsISeekableStream::NS_SEEK_SET, aOffset);
  NS_ENSURE_SUCCESS(res, 0);
  int64_t startTime = 0;
  FindStartTime(startTime);
  return startTime;
}

struct nsAutoOggSyncState {
  nsAutoOggSyncState() {
    ogg_sync_init(&mState);
  }
  ~nsAutoOggSyncState() {
    ogg_sync_clear(&mState);
  }
  ogg_sync_state mState;
};

int64_t OggReader::RangeEndTime(int64_t aEndOffset)
{
  MOZ_ASSERT(OnTaskQueue() || mDecoder->OnStateMachineTaskQueue());

  int64_t position = mResource.Tell();
  int64_t endTime = RangeEndTime(0, aEndOffset, false);
  nsresult res = mResource.Seek(nsISeekableStream::NS_SEEK_SET, position);
  NS_ENSURE_SUCCESS(res, -1);
  return endTime;
}

int64_t OggReader::RangeEndTime(int64_t aStartOffset,
                                  int64_t aEndOffset,
                                  bool aCachedDataOnly)
{
  nsAutoOggSyncState sync;

  // We need to find the last page which ends before aEndOffset that
  // has a granulepos that we can convert to a timestamp. We do this by
  // backing off from aEndOffset until we encounter a page on which we can
  // interpret the granulepos. If while backing off we encounter a page which
  // we've previously encountered before, we'll either backoff again if we
  // haven't found an end time yet, or return the last end time found.
  const int step = 5000;
  const int maxOggPageSize = 65306;
  int64_t readStartOffset = aEndOffset;
  int64_t readLimitOffset = aEndOffset;
  int64_t readHead = aEndOffset;
  int64_t endTime = -1;
  uint32_t checksumAfterSeek = 0;
  uint32_t prevChecksumAfterSeek = 0;
  bool mustBackOff = false;
  while (true) {
    ogg_page page;
    int ret = ogg_sync_pageseek(&sync.mState, &page);
    if (ret == 0) {
      // We need more data if we've not encountered a page we've seen before,
      // or we've read to the end of file.
      if (mustBackOff || readHead == aEndOffset || readHead == aStartOffset) {
        if (endTime != -1 || readStartOffset == 0) {
          // We have encountered a page before, or we're at the end of file.
          break;
        }
        mustBackOff = false;
        prevChecksumAfterSeek = checksumAfterSeek;
        checksumAfterSeek = 0;
        ogg_sync_reset(&sync.mState);
        readStartOffset = std::max(static_cast<int64_t>(0), readStartOffset - step);
        // There's no point reading more than the maximum size of
        // an Ogg page into data we've previously scanned. Any data
        // between readLimitOffset and aEndOffset must be garbage
        // and we can ignore it thereafter.
        readLimitOffset = std::min(readLimitOffset,
                                 readStartOffset + maxOggPageSize);
        readHead = std::max(aStartOffset, readStartOffset);
      }

      int64_t limit = std::min(static_cast<int64_t>(UINT32_MAX),
                             aEndOffset - readHead);
      limit = std::max(static_cast<int64_t>(0), limit);
      limit = std::min(limit, static_cast<int64_t>(step));
      uint32_t bytesToRead = static_cast<uint32_t>(limit);
      uint32_t bytesRead = 0;
      char* buffer = ogg_sync_buffer(&sync.mState, bytesToRead);
      NS_ASSERTION(buffer, "Must have buffer");
      nsresult res;
      if (aCachedDataOnly) {
        res = mResource.GetResource()->ReadFromCache(buffer, readHead, bytesToRead);
        NS_ENSURE_SUCCESS(res, -1);
        bytesRead = bytesToRead;
      } else {
        NS_ASSERTION(readHead < aEndOffset,
                     "resource pos must be before range end");
        res = mResource.Seek(nsISeekableStream::NS_SEEK_SET, readHead);
        NS_ENSURE_SUCCESS(res, -1);
        res = mResource.Read(buffer, bytesToRead, &bytesRead);
        NS_ENSURE_SUCCESS(res, -1);
      }
      readHead += bytesRead;
      if (readHead > readLimitOffset) {
        mustBackOff = true;
      }

      // Update the synchronisation layer with the number
      // of bytes written to the buffer
      ret = ogg_sync_wrote(&sync.mState, bytesRead);
      if (ret != 0) {
        endTime = -1;
        break;
      }
      continue;
    }

    if (ret < 0 || ogg_page_granulepos(&page) < 0) {
      continue;
    }

    uint32_t checksum = GetChecksum(&page);
    if (checksumAfterSeek == 0) {
      // This is the first page we've decoded after a backoff/seek. Remember
      // the page checksum. If we backoff further and encounter this page
      // again, we'll know that we won't find a page with an end time after
      // this one, so we'll know to back off again.
      checksumAfterSeek = checksum;
    }
    if (checksum == prevChecksumAfterSeek) {
      // This page has the same checksum as the first page we encountered
      // after the last backoff/seek. Since we've already scanned after this
      // page and failed to find an end time, we may as well backoff again and
      // try to find an end time from an earlier page.
      mustBackOff = true;
      continue;
    }

    int64_t granulepos = ogg_page_granulepos(&page);
    int serial = ogg_page_serialno(&page);

    OggCodecState* codecState = nullptr;
    codecState = mCodecStore.Get(serial);
    if (!codecState) {
      // This page is from a bitstream which we haven't encountered yet.
      // It's probably from a new "link" in a "chained" ogg. Don't
      // bother even trying to find a duration...
      SetChained(true);
      endTime = -1;
      break;
    }

    int64_t t = codecState->Time(granulepos);
    if (t != -1) {
      endTime = t;
    }
  }

  return endTime;
}

nsresult OggReader::GetSeekRanges(nsTArray<SeekRange>& aRanges)
{
  MOZ_ASSERT(OnTaskQueue());
  AutoPinned<MediaResource> resource(mDecoder->GetResource());
  nsTArray<MediaByteRange> cached;
  nsresult res = resource->GetCachedRanges(cached);
  NS_ENSURE_SUCCESS(res, res);

  for (uint32_t index = 0; index < cached.Length(); index++) {
    MediaByteRange& range = cached[index];
    int64_t startTime = -1;
    int64_t endTime = -1;
    if (NS_FAILED(ResetDecode())) {
      return NS_ERROR_FAILURE;
    }
    int64_t startOffset = range.mStart;
    int64_t endOffset = range.mEnd;
    startTime = RangeStartTime(startOffset);
    if (startTime != -1 &&
        ((endTime = RangeEndTime(endOffset)) != -1))
    {
      NS_WARN_IF_FALSE(startTime < endTime,
                       "Start time must be before end time");
      aRanges.AppendElement(SeekRange(startOffset,
                                      endOffset,
                                      startTime,
                                      endTime));
     }
  }
  if (NS_FAILED(ResetDecode())) {
    return NS_ERROR_FAILURE;
  }
  return NS_OK;
}

OggReader::SeekRange
OggReader::SelectSeekRange(const nsTArray<SeekRange>& ranges,
                             int64_t aTarget,
                             int64_t aStartTime,
                             int64_t aEndTime,
                             bool aExact)
{
  MOZ_ASSERT(OnTaskQueue());
  int64_t so = 0;
  int64_t eo = mResource.GetLength();
  int64_t st = aStartTime;
  int64_t et = aEndTime;
  for (uint32_t i = 0; i < ranges.Length(); i++) {
    const SeekRange &r = ranges[i];
    if (r.mTimeStart < aTarget) {
      so = r.mOffsetStart;
      st = r.mTimeStart;
    }
    if (r.mTimeEnd >= aTarget && r.mTimeEnd < et) {
      eo = r.mOffsetEnd;
      et = r.mTimeEnd;
    }

    if (r.mTimeStart < aTarget && aTarget <= r.mTimeEnd) {
      // Target lies exactly in this range.
      return ranges[i];
    }
  }
  if (aExact || eo == -1) {
    return SeekRange();
  }
  return SeekRange(so, eo, st, et);
}

OggReader::IndexedSeekResult OggReader::RollbackIndexedSeek(int64_t aOffset)
{
  if (mSkeletonState) {
    mSkeletonState->Deactivate();
  }
  nsresult res = mResource.Seek(nsISeekableStream::NS_SEEK_SET, aOffset);
  NS_ENSURE_SUCCESS(res, SEEK_FATAL_ERROR);
  return SEEK_INDEX_FAIL;
}

OggReader::IndexedSeekResult OggReader::SeekToKeyframeUsingIndex(int64_t aTarget)
{
  if (!HasSkeleton() || !mSkeletonState->HasIndex()) {
    return SEEK_INDEX_FAIL;
  }
  // We have an index from the Skeleton track, try to use it to seek.
  nsAutoTArray<uint32_t, 2> tracks;
  BuildSerialList(tracks);
  SkeletonState::nsSeekTarget keyframe;
  if (NS_FAILED(mSkeletonState->IndexedSeekTarget(aTarget,
                                                  tracks,
                                                  keyframe)))
  {
    // Could not locate a keypoint for the target in the index.
    return SEEK_INDEX_FAIL;
  }

  // Remember original resource read cursor position so we can rollback on failure.
  int64_t tell = mResource.Tell();

  // Seek to the keypoint returned by the index.
  if (keyframe.mKeyPoint.mOffset > mResource.GetLength() ||
      keyframe.mKeyPoint.mOffset < 0)
  {
    // Index must be invalid.
    return RollbackIndexedSeek(tell);
  }
  LOG(LogLevel::Debug, ("Seeking using index to keyframe at offset %lld\n",
                     keyframe.mKeyPoint.mOffset));
  nsresult res = mResource.Seek(nsISeekableStream::NS_SEEK_SET,
                                keyframe.mKeyPoint.mOffset);
  NS_ENSURE_SUCCESS(res, SEEK_FATAL_ERROR);

  // We've moved the read set, so reset decode.
  res = ResetDecode();
  NS_ENSURE_SUCCESS(res, SEEK_FATAL_ERROR);

  // Check that the page the index thinks is exactly here is actually exactly
  // here. If not, the index is invalid.
  ogg_page page;
  int skippedBytes = 0;
  PageSyncResult syncres = PageSync(&mResource,
                                    &mOggState,
                                    false,
                                    keyframe.mKeyPoint.mOffset,
                                    mResource.GetLength(),
                                    &page,
                                    skippedBytes);
  NS_ENSURE_TRUE(syncres != PAGE_SYNC_ERROR, SEEK_FATAL_ERROR);
  if (syncres != PAGE_SYNC_OK || skippedBytes != 0) {
    LOG(LogLevel::Debug, ("Indexed-seek failure: Ogg Skeleton Index is invalid "
                       "or sync error after seek"));
    return RollbackIndexedSeek(tell);
  }
  uint32_t serial = ogg_page_serialno(&page);
  if (serial != keyframe.mSerial) {
    // Serialno of page at offset isn't what the index told us to expect.
    // Assume the index is invalid.
    return RollbackIndexedSeek(tell);
  }
  OggCodecState* codecState = mCodecStore.Get(serial);
  if (codecState &&
      codecState->mActive &&
      ogg_stream_pagein(&codecState->mState, &page) != 0)
  {
    // Couldn't insert page into the ogg resource, or somehow the resource
    // is no longer active.
    return RollbackIndexedSeek(tell);
  }
  return SEEK_OK;
}

nsresult OggReader::SeekInBufferedRange(int64_t aTarget,
                                          int64_t aAdjustedTarget,
                                          int64_t aStartTime,
                                          int64_t aEndTime,
                                          const nsTArray<SeekRange>& aRanges,
                                          const SeekRange& aRange)
{
  LOG(LogLevel::Debug, ("%p Seeking in buffered data to %lld using bisection search", mDecoder, aTarget));
  nsresult res = NS_OK;
  if (HasVideo() || aAdjustedTarget >= aTarget) {
    // We know the exact byte range in which the target must lie. It must
    // be buffered in the media cache. Seek there.
    nsresult res = SeekBisection(aTarget, aRange, 0);
    if (NS_FAILED(res) || !HasVideo()) {
      return res;
    }

    // We have an active Theora bitstream. Decode the next Theora frame, and
    // extract its keyframe's time.
    bool eof;
    do {
      bool skip = false;
      eof = !DecodeVideoFrame(skip, 0);
      if (mDecoder->IsOggDecoderShutdown()) {
        return NS_ERROR_FAILURE;
      }
    } while (!eof &&
             mVideoQueue.GetSize() == 0);

    VideoData* video = mVideoQueue.PeekFront();
    if (video && !video->mKeyframe) {
      // First decoded frame isn't a keyframe, seek back to previous keyframe,
      // otherwise we'll get visual artifacts.
      NS_ASSERTION(video->mTimecode != -1, "Must have a granulepos");
      int shift = mTheoraState->mInfo.keyframe_granule_shift;
      int64_t keyframeGranulepos = (video->mTimecode >> shift) << shift;
      int64_t keyframeTime = mTheoraState->StartTime(keyframeGranulepos);
      SEEK_LOG(LogLevel::Debug, ("Keyframe for %lld is at %lld, seeking back to it",
                              video->mTime, keyframeTime));
      aAdjustedTarget = std::min(aAdjustedTarget, keyframeTime);
    }
  }
  if (aAdjustedTarget < aTarget) {
    SeekRange k = SelectSeekRange(aRanges,
                                  aAdjustedTarget,
                                  aStartTime,
                                  aEndTime,
                                  false);
    res = SeekBisection(aAdjustedTarget, k, SEEK_FUZZ_USECS);
  }
  return res;
}

nsresult OggReader::SeekInUnbuffered(int64_t aTarget,
                                       int64_t aStartTime,
                                       int64_t aEndTime,
                                       const nsTArray<SeekRange>& aRanges)
{
  LOG(LogLevel::Debug, ("%p Seeking in unbuffered data to %lld using bisection search", mDecoder, aTarget));

  // If we've got an active Theora bitstream, determine the maximum possible
  // time in usecs which a keyframe could be before a given interframe. We
  // subtract this from our seek target, seek to the new target, and then
  // will decode forward to the original seek target. We should encounter a
  // keyframe in that interval. This prevents us from needing to run two
  // bisections; one for the seek target frame, and another to find its
  // keyframe. It's usually faster to just download this extra data, rather
  // tham perform two bisections to find the seek target's keyframe. We
  // don't do this offsetting when seeking in a buffered range,
  // as the extra decoding causes a noticeable speed hit when all the data
  // is buffered (compared to just doing a bisection to exactly find the
  // keyframe).
  int64_t keyframeOffsetMs = 0;
  if (HasVideo() && mTheoraState) {
    keyframeOffsetMs = mTheoraState->MaxKeyframeOffset();
  }
  // Add in the Opus pre-roll if necessary, as well.
  if (HasAudio() && mOpusState) {
    keyframeOffsetMs = std::max(keyframeOffsetMs, SEEK_OPUS_PREROLL);
  }
  int64_t seekTarget = std::max(aStartTime, aTarget - keyframeOffsetMs);
  // Minimize the bisection search space using the known timestamps from the
  // buffered ranges.
  SeekRange k = SelectSeekRange(aRanges, seekTarget, aStartTime, aEndTime, false);
  return SeekBisection(seekTarget, k, SEEK_FUZZ_USECS);
}

nsRefPtr<MediaDecoderReader::SeekPromise>
OggReader::Seek(int64_t aTarget, int64_t aEndTime)
{
  nsresult res = SeekInternal(aTarget, aEndTime);
  if (NS_FAILED(res)) {
    return SeekPromise::CreateAndReject(res, __func__);
  } else {
    return SeekPromise::CreateAndResolve(aTarget, __func__);
  }
}

nsresult OggReader::SeekInternal(int64_t aTarget, int64_t aEndTime)
{
  MOZ_ASSERT(OnTaskQueue());
  NS_ENSURE_TRUE(HaveStartTime(), NS_ERROR_FAILURE);
  if (mIsChained)
    return NS_ERROR_FAILURE;
  LOG(LogLevel::Debug, ("%p About to seek to %lld", mDecoder, aTarget));
  nsresult res;
  int64_t adjustedTarget = aTarget;
  if (HasAudio() && mOpusState){
    adjustedTarget = std::max(StartTime(), aTarget - SEEK_OPUS_PREROLL);
  }

  if (adjustedTarget == StartTime()) {
    // We've seeked to the media start. Just seek to the offset of the first
    // content page.
    res = mResource.Seek(nsISeekableStream::NS_SEEK_SET, 0);
    NS_ENSURE_SUCCESS(res,res);

    res = ResetDecode(true);
    NS_ENSURE_SUCCESS(res,res);
  } else {
    // TODO: This may seek back unnecessarily far in the video, but we don't
    // have a way of asking Skeleton to seek to a different target for each
    // stream yet. Using adjustedTarget here is at least correct, if slow.
    IndexedSeekResult sres = SeekToKeyframeUsingIndex(adjustedTarget);
    NS_ENSURE_TRUE(sres != SEEK_FATAL_ERROR, NS_ERROR_FAILURE);
    if (sres == SEEK_INDEX_FAIL) {
      // No index or other non-fatal index-related failure. Try to seek
      // using a bisection search. Determine the already downloaded data
      // in the media cache, so we can try to seek in the cached data first.
      nsAutoTArray<SeekRange, 16> ranges;
      res = GetSeekRanges(ranges);
      NS_ENSURE_SUCCESS(res,res);

      // Figure out if the seek target lies in a buffered range.
      SeekRange r = SelectSeekRange(ranges, aTarget, StartTime(), aEndTime, true);

      if (!r.IsNull()) {
        // We know the buffered range in which the seek target lies, do a
        // bisection search in that buffered range.
        res = SeekInBufferedRange(aTarget, adjustedTarget, StartTime(), aEndTime, ranges, r);
        NS_ENSURE_SUCCESS(res,res);
      } else {
        // The target doesn't lie in a buffered range. Perform a bisection
        // search over the whole media, using the known buffered ranges to
        // reduce the search space.
        res = SeekInUnbuffered(aTarget, StartTime(), aEndTime, ranges);
        NS_ENSURE_SUCCESS(res,res);
      }
    }
  }

  if (HasVideo()) {
    // Decode forwards until we find the next keyframe. This is required,
    // as although the seek should finish on a page containing a keyframe,
    // there may be non-keyframes in the page before the keyframe.
    // When doing fastSeek we display the first frame after the seek, so
    // we need to advance the decode to the keyframe otherwise we'll get
    // visual artifacts in the first frame output after the seek.
    // First, we must check to see if there's already a keyframe in the frames
    // that we may have already decoded, and discard frames up to the
    // keyframe.
    VideoData* v;
    while ((v = mVideoQueue.PeekFront()) && !v->mKeyframe) {
      nsRefPtr<VideoData> releaseMe = mVideoQueue.PopFront();
    }
    if (mVideoQueue.GetSize() == 0) {
      // We didn't find a keyframe in the frames already here, so decode
      // forwards until we find a keyframe.
      bool skip = true;
      while (DecodeVideoFrame(skip, 0) && skip) {
        if (mDecoder->IsOggDecoderShutdown()) {
          return NS_ERROR_FAILURE;
        }
      }
    }
#ifdef DEBUG
    v = mVideoQueue.PeekFront();
    if (!v || !v->mKeyframe) {
      NS_WARNING("Ogg seek didn't end up before a key frame!");
    }
#endif
  }
  return NS_OK;
}

// Reads a page from the media resource.
static PageSyncResult
PageSync(MediaResourceIndex* aResource,
         ogg_sync_state* aState,
         bool aCachedDataOnly,
         int64_t aOffset,
         int64_t aEndOffset,
         ogg_page* aPage,
         int& aSkippedBytes)
{
  aSkippedBytes = 0;
  // Sync to the next page.
  int ret = 0;
  uint32_t bytesRead = 0;
  int64_t readHead = aOffset;
  while (ret <= 0) {
    ret = ogg_sync_pageseek(aState, aPage);
    if (ret == 0) {
      char* buffer = ogg_sync_buffer(aState, PAGE_STEP);
      NS_ASSERTION(buffer, "Must have a buffer");

      // Read from the file into the buffer
      int64_t bytesToRead = std::min(static_cast<int64_t>(PAGE_STEP),
                                   aEndOffset - readHead);
      NS_ASSERTION(bytesToRead <= UINT32_MAX, "bytesToRead range check");
      if (bytesToRead <= 0) {
        return PAGE_SYNC_END_OF_RANGE;
      }
      nsresult rv = NS_OK;
      if (aCachedDataOnly) {
        rv = aResource->GetResource()->ReadFromCache(buffer, readHead,
                                                     static_cast<uint32_t>(bytesToRead));
        NS_ENSURE_SUCCESS(rv,PAGE_SYNC_ERROR);
        bytesRead = static_cast<uint32_t>(bytesToRead);
      } else {
        rv = aResource->Seek(nsISeekableStream::NS_SEEK_SET, readHead);
        NS_ENSURE_SUCCESS(rv,PAGE_SYNC_ERROR);
        rv = aResource->Read(buffer,
                             static_cast<uint32_t>(bytesToRead),
                             &bytesRead);
        NS_ENSURE_SUCCESS(rv,PAGE_SYNC_ERROR);
      }
      if (bytesRead == 0 && NS_SUCCEEDED(rv)) {
        // End of file.
        return PAGE_SYNC_END_OF_RANGE;
      }
      readHead += bytesRead;

      // Update the synchronisation layer with the number
      // of bytes written to the buffer
      ret = ogg_sync_wrote(aState, bytesRead);
      NS_ENSURE_TRUE(ret == 0, PAGE_SYNC_ERROR);
      continue;
    }

    if (ret < 0) {
      NS_ASSERTION(aSkippedBytes >= 0, "Offset >= 0");
      aSkippedBytes += -ret;
      NS_ASSERTION(aSkippedBytes >= 0, "Offset >= 0");
      continue;
    }
  }

  return PAGE_SYNC_OK;
}

nsresult OggReader::SeekBisection(int64_t aTarget,
                                    const SeekRange& aRange,
                                    uint32_t aFuzz)
{
  MOZ_ASSERT(OnTaskQueue());
  nsresult res;

  if (aTarget == aRange.mTimeStart) {
    if (NS_FAILED(ResetDecode())) {
      return NS_ERROR_FAILURE;
    }
    res = mResource.Seek(nsISeekableStream::NS_SEEK_SET, 0);
    NS_ENSURE_SUCCESS(res,res);
    return NS_OK;
  }

  // Bisection search, find start offset of last page with end time less than
  // the seek target.
  ogg_int64_t startOffset = aRange.mOffsetStart;
  ogg_int64_t startTime = aRange.mTimeStart;
  ogg_int64_t startLength = 0; // Length of the page at startOffset.
  ogg_int64_t endOffset = aRange.mOffsetEnd;
  ogg_int64_t endTime = aRange.mTimeEnd;

  ogg_int64_t seekTarget = aTarget;
  int64_t seekLowerBound = std::max(static_cast<int64_t>(0), aTarget - aFuzz);
  int hops = 0;
  DebugOnly<ogg_int64_t> previousGuess = -1;
  int backsteps = 0;
  const int maxBackStep = 10;
  NS_ASSERTION(static_cast<uint64_t>(PAGE_STEP) * pow(2.0, maxBackStep) < INT32_MAX,
               "Backstep calculation must not overflow");

  // Seek via bisection search. Loop until we find the offset where the page
  // before the offset is before the seek target, and the page after the offset
  // is after the seek target.
  while (true) {
    ogg_int64_t duration = 0;
    double target = 0;
    ogg_int64_t interval = 0;
    ogg_int64_t guess = 0;
    ogg_page page;
    int skippedBytes = 0;
    ogg_int64_t pageOffset = 0;
    ogg_int64_t pageLength = 0;
    ogg_int64_t granuleTime = -1;
    bool mustBackoff = false;

    // Guess where we should bisect to, based on the bit rate and the time
    // remaining in the interval. Loop until we can determine the time at
    // the guess offset.
    while (true) {

      // Discard any previously buffered packets/pages.
      if (NS_FAILED(ResetDecode())) {
        return NS_ERROR_FAILURE;
      }

      interval = endOffset - startOffset - startLength;
      if (interval == 0) {
        // Our interval is empty, we've found the optimal seek point, as the
        // page at the start offset is before the seek target, and the page
        // at the end offset is after the seek target.
        SEEK_LOG(LogLevel::Debug, ("Interval narrowed, terminating bisection."));
        break;
      }

      // Guess bisection point.
      duration = endTime - startTime;
      target = (double)(seekTarget - startTime) / (double)duration;
      guess = startOffset + startLength +
              static_cast<ogg_int64_t>((double)interval * target);
      guess = std::min(guess, endOffset - PAGE_STEP);
      if (mustBackoff) {
        // We previously failed to determine the time at the guess offset,
        // probably because we ran out of data to decode. This usually happens
        // when we guess very close to the end offset. So reduce the guess
        // offset using an exponential backoff until we determine the time.
        SEEK_LOG(LogLevel::Debug, ("Backing off %d bytes, backsteps=%d",
          static_cast<int32_t>(PAGE_STEP * pow(2.0, backsteps)), backsteps));
        guess -= PAGE_STEP * static_cast<ogg_int64_t>(pow(2.0, backsteps));

        if (guess <= startOffset) {
          // We've tried to backoff to before the start offset of our seek
          // range. This means we couldn't find a seek termination position
          // near the end of the seek range, so just set the seek termination
          // condition, and break out of the bisection loop. We'll begin
          // decoding from the start of the seek range.
          interval = 0;
          break;
        }

        backsteps = std::min(backsteps + 1, maxBackStep);
        // We reset mustBackoff. If we still need to backoff further, it will
        // be set to true again.
        mustBackoff = false;
      } else {
        backsteps = 0;
      }
      guess = std::max(guess, startOffset + startLength);

      SEEK_LOG(LogLevel::Debug, ("Seek loop start[o=%lld..%lld t=%lld] "
                              "end[o=%lld t=%lld] "
                              "interval=%lld target=%lf guess=%lld",
                              startOffset, (startOffset+startLength), startTime,
                              endOffset, endTime, interval, target, guess));

      NS_ASSERTION(guess >= startOffset + startLength, "Guess must be after range start");
      NS_ASSERTION(guess < endOffset, "Guess must be before range end");
      NS_ASSERTION(guess != previousGuess, "Guess should be different to previous");
      previousGuess = guess;

      hops++;

      // Locate the next page after our seek guess, and then figure out the
      // granule time of the audio and video bitstreams there. We can then
      // make a bisection decision based on our location in the media.
      PageSyncResult res = PageSync(&mResource,
                                    &mOggState,
                                    false,
                                    guess,
                                    endOffset,
                                    &page,
                                    skippedBytes);
      NS_ENSURE_TRUE(res != PAGE_SYNC_ERROR, NS_ERROR_FAILURE);

      if (res == PAGE_SYNC_END_OF_RANGE) {
        // Our guess was too close to the end, we've ended up reading the end
        // page. Backoff exponentially from the end point, in case the last
        // page/frame/sample is huge.
        mustBackoff = true;
        SEEK_LOG(LogLevel::Debug, ("Hit the end of range, backing off"));
        continue;
      }

      // We've located a page of length |ret| at |guess + skippedBytes|.
      // Remember where the page is located.
      pageOffset = guess + skippedBytes;
      pageLength = page.header_len + page.body_len;

      // Read pages until we can determine the granule time of the audio and
      // video bitstream.
      ogg_int64_t audioTime = -1;
      ogg_int64_t videoTime = -1;
      do {
        // Add the page to its codec state, determine its granule time.
        uint32_t serial = ogg_page_serialno(&page);
        OggCodecState* codecState = mCodecStore.Get(serial);
        if (codecState && codecState->mActive) {
          int ret = ogg_stream_pagein(&codecState->mState, &page);
          NS_ENSURE_TRUE(ret == 0, NS_ERROR_FAILURE);
        }

        ogg_int64_t granulepos = ogg_page_granulepos(&page);

        if (HasAudio() && granulepos > 0 && audioTime == -1) {
          if (mVorbisState && serial == mVorbisState->mSerial) {
            audioTime = mVorbisState->Time(granulepos);
          } else if (mOpusState && serial == mOpusState->mSerial) {
            audioTime = mOpusState->Time(granulepos);
          }
        }

        if (HasVideo() &&
            granulepos > 0 &&
            serial == mTheoraState->mSerial &&
            videoTime == -1) {
          videoTime = mTheoraState->Time(granulepos);
        }

        if (pageOffset + pageLength >= endOffset) {
          // Hit end of readable data.
          break;
        }

        if (!ReadOggPage(&page)) {
          break;
        }

      } while ((HasAudio() && audioTime == -1) ||
               (HasVideo() && videoTime == -1));


      if ((HasAudio() && audioTime == -1) ||
          (HasVideo() && videoTime == -1))
      {
        // We don't have timestamps for all active tracks...
        if (pageOffset == startOffset + startLength &&
            pageOffset + pageLength >= endOffset) {
          // We read the entire interval without finding timestamps for all
          // active tracks. We know the interval start offset is before the seek
          // target, and the interval end is after the seek target, and we can't
          // terminate inside the interval, so we terminate the seek at the
          // start of the interval.
          interval = 0;
          break;
        }

        // We should backoff; cause the guess to back off from the end, so
        // that we've got more room to capture.
        mustBackoff = true;
        continue;
      }

      // We've found appropriate time stamps here. Proceed to bisect
      // the search space.
      granuleTime = std::max(audioTime, videoTime);
      NS_ASSERTION(granuleTime > 0, "Must get a granuletime");
      break;
    } // End of "until we determine time at guess offset" loop.

    if (interval == 0) {
      // Seek termination condition; we've found the page boundary of the
      // last page before the target, and the first page after the target.
      SEEK_LOG(LogLevel::Debug, ("Terminating seek at offset=%lld", startOffset));
      NS_ASSERTION(startTime < aTarget, "Start time must always be less than target");
      res = mResource.Seek(nsISeekableStream::NS_SEEK_SET, startOffset);
      NS_ENSURE_SUCCESS(res,res);
      if (NS_FAILED(ResetDecode())) {
        return NS_ERROR_FAILURE;
      }
      break;
    }

    SEEK_LOG(LogLevel::Debug, ("Time at offset %lld is %lld", guess, granuleTime));
    if (granuleTime < seekTarget && granuleTime > seekLowerBound) {
      // We're within the fuzzy region in which we want to terminate the search.
      res = mResource.Seek(nsISeekableStream::NS_SEEK_SET, pageOffset);
      NS_ENSURE_SUCCESS(res,res);
      if (NS_FAILED(ResetDecode())) {
        return NS_ERROR_FAILURE;
      }
      SEEK_LOG(LogLevel::Debug, ("Terminating seek at offset=%lld", pageOffset));
      break;
    }

    if (granuleTime >= seekTarget) {
      // We've landed after the seek target.
      NS_ASSERTION(pageOffset < endOffset, "offset_end must decrease");
      endOffset = pageOffset;
      endTime = granuleTime;
    } else if (granuleTime < seekTarget) {
      // Landed before seek target.
      NS_ASSERTION(pageOffset >= startOffset + startLength,
        "Bisection point should be at or after end of first page in interval");
      startOffset = pageOffset;
      startLength = pageLength;
      startTime = granuleTime;
    }
    NS_ASSERTION(startTime < seekTarget, "Must be before seek target");
    NS_ASSERTION(endTime >= seekTarget, "End must be after seek target");
  }

  SEEK_LOG(LogLevel::Debug, ("Seek complete in %d bisections.", hops));

  return NS_OK;
}

media::TimeIntervals OggReader::GetBuffered()
{
  MOZ_ASSERT(OnTaskQueue());
  NS_ENSURE_TRUE(HaveStartTime(), media::TimeIntervals());
  {
    mozilla::ReentrantMonitorAutoEnter mon(mMonitor);
    if (mIsChained) {
      return media::TimeIntervals::Invalid();
    }
  }
#ifdef OGG_ESTIMATE_BUFFERED
  return MediaDecoderReader::GetBuffered();
#else
  media::TimeIntervals buffered;
  // HasAudio and HasVideo are not used here as they take a lock and cause
  // a deadlock. Accessing mInfo doesn't require a lock - it doesn't change
  // after metadata is read.
  if (!mInfo.HasValidMedia()) {
    // No need to search through the file if there are no audio or video tracks
    return buffered;
  }

  AutoPinned<MediaResource> resource(mDecoder->GetResource());
  nsTArray<MediaByteRange> ranges;
  nsresult res = resource->GetCachedRanges(ranges);
  NS_ENSURE_SUCCESS(res, media::TimeIntervals::Invalid());

  // Traverse across the buffered byte ranges, determining the time ranges
  // they contain. MediaResource::GetNextCachedData(offset) returns -1 when
  // offset is after the end of the media resource, or there's no more cached
  // data after the offset. This loop will run until we've checked every
  // buffered range in the media, in increasing order of offset.
  nsAutoOggSyncState sync;
  for (uint32_t index = 0; index < ranges.Length(); index++) {
    // Ensure the offsets are after the header pages.
    int64_t startOffset = ranges[index].mStart;
    int64_t endOffset = ranges[index].mEnd;

    // Because the granulepos time is actually the end time of the page,
    // we special-case (startOffset == 0) so that the first
    // buffered range always appears to be buffered from the media start
    // time, rather than from the end-time of the first page.
    int64_t startTime = (startOffset == 0) ? StartTime() : -1;

    // Find the start time of the range. Read pages until we find one with a
    // granulepos which we can convert into a timestamp to use as the time of
    // the start of the buffered range.
    ogg_sync_reset(&sync.mState);
    while (startTime == -1) {
      ogg_page page;
      int32_t discard;
      PageSyncResult res = PageSync(&mResource,
                                    &sync.mState,
                                    true,
                                    startOffset,
                                    endOffset,
                                    &page,
                                    discard);
      if (res == PAGE_SYNC_ERROR) {
        return media::TimeIntervals::Invalid();
      } else if (res == PAGE_SYNC_END_OF_RANGE) {
        // Hit the end of range without reading a page, give up trying to
        // find a start time for this buffered range, skip onto the next one.
        break;
      }

      int64_t granulepos = ogg_page_granulepos(&page);
      if (granulepos == -1) {
        // Page doesn't have an end time, advance to the next page
        // until we find one.
        startOffset += page.header_len + page.body_len;
        continue;
      }

      uint32_t serial = ogg_page_serialno(&page);
      if (mVorbisState && serial == mVorbisSerial) {
        startTime = VorbisState::Time(&mVorbisInfo, granulepos);
        NS_ASSERTION(startTime > 0, "Must have positive start time");
      }
      else if (mOpusState && serial == mOpusSerial) {
        startTime = OpusState::Time(mOpusPreSkip, granulepos);
        NS_ASSERTION(startTime > 0, "Must have positive start time");
      }
      else if (mTheoraState && serial == mTheoraSerial) {
        startTime = TheoraState::Time(&mTheoraInfo, granulepos);
        NS_ASSERTION(startTime > 0, "Must have positive start time");
      }
      else if (mCodecStore.Contains(serial)) {
        // Stream is not the theora or vorbis stream we're playing,
        // but is one that we have header data for.
        startOffset += page.header_len + page.body_len;
        continue;
      }
      else {
        // Page is for a stream we don't know about (possibly a chained
        // ogg), return OK to abort the finding any further ranges. This
        // prevents us searching through the rest of the media when we
        // may not be able to extract timestamps from it.
        SetChained(true);
        return buffered;
      }
    }

    if (startTime != -1) {
      // We were able to find a start time for that range, see if we can
      // find an end time.
      int64_t endTime = RangeEndTime(startOffset, endOffset, true);
      if (endTime > startTime) {
        buffered += media::TimeInterval(
           media::TimeUnit::FromMicroseconds(startTime - StartTime()),
           media::TimeUnit::FromMicroseconds(endTime - StartTime()));
      }
    }
  }

  return buffered;
#endif
}

VideoData* OggReader::FindStartTime(int64_t& aOutStartTime)
{
  MOZ_ASSERT(OnTaskQueue() || mDecoder->OnStateMachineTaskQueue());

  // Extract the start times of the bitstreams in order to calculate
  // the duration.
  int64_t videoStartTime = INT64_MAX;
  int64_t audioStartTime = INT64_MAX;
  VideoData* videoData = nullptr;

  if (HasVideo()) {
    videoData = SyncDecodeToFirstVideoData();
    if (videoData) {
      videoStartTime = videoData->mTime;
      LOG(LogLevel::Debug, ("OggReader::FindStartTime() video=%lld", videoStartTime));
    }
  }
  if (HasAudio()) {
    AudioData* audioData = SyncDecodeToFirstAudioData();
    if (audioData) {
      audioStartTime = audioData->mTime;
      LOG(LogLevel::Debug, ("OggReader::FindStartTime() audio=%lld", audioStartTime));
    }
  }

  int64_t startTime = std::min(videoStartTime, audioStartTime);
  if (startTime != INT64_MAX) {
    aOutStartTime = startTime;
  }

  return videoData;
}

AudioData* OggReader::SyncDecodeToFirstAudioData()
{
  bool eof = false;
  while (!eof && AudioQueue().GetSize() == 0) {
    if (mDecoder->IsOggDecoderShutdown()) {
      return nullptr;
    }
    eof = !DecodeAudioData();
  }
  if (eof) {
    AudioQueue().Finish();
  }
  AudioData* d = nullptr;
  return (d = AudioQueue().PeekFront()) ? d : nullptr;
}

VideoData* OggReader::SyncDecodeToFirstVideoData()
{
  bool eof = false;
  while (!eof && VideoQueue().GetSize() == 0) {
    if (mDecoder->IsOggDecoderShutdown()) {
      return nullptr;
    }
    bool keyframeSkip = false;
    eof = !DecodeVideoFrame(keyframeSkip, 0);
  }
  if (eof) {
    VideoQueue().Finish();
  }
  VideoData* d = nullptr;
  return (d = VideoQueue().PeekFront()) ? d : nullptr;
}

OggCodecStore::OggCodecStore()
: mMonitor("CodecStore")
{
}

void OggCodecStore::Add(uint32_t serial, OggCodecState* codecState)
{
  MonitorAutoLock mon(mMonitor);
  mCodecStates.Put(serial, codecState);
}

bool OggCodecStore::Contains(uint32_t serial)
{
  MonitorAutoLock mon(mMonitor);
  return mCodecStates.Get(serial, nullptr);
}

OggCodecState* OggCodecStore::Get(uint32_t serial)
{
  MonitorAutoLock mon(mMonitor);
  return mCodecStates.Get(serial);
}

} // namespace mozilla
<|MERGE_RESOLUTION|>--- conflicted
+++ resolved
@@ -472,14 +472,8 @@
   if (HasAudio() || HasVideo()) {
     ReentrantMonitorAutoEnter mon(mDecoder->GetReentrantMonitor());
 
-<<<<<<< HEAD
-    MediaResource* resource = mDecoder->GetResource();
-    if (mInfo.mMetadataDuration.isNothing() && !mDecoder->IsOggDecoderShutdown() &&
-        resource->GetLength() >= 0 && mDecoder->IsMediaSeekable())
-=======
     if (mInfo.mMetadataDuration.isNothing() && !mDecoder->IsOggDecoderShutdown() &&
         mResource.GetLength() >= 0 && mDecoder->IsMediaSeekable())
->>>>>>> 12fe1592
     {
       // We didn't get a duration from the index or a Content-Duration header.
       // Seek to the end of file to find the end time.
