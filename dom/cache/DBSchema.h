/* -*- Mode: C++; tab-width: 8; indent-tabs-mode: nil; c-basic-offset: 2 -*- */
/* vim: set ts=8 sts=2 et sw=2 tw=80: */
/* This Source Code Form is subject to the terms of the Mozilla Public
 * License, v. 2.0. If a copy of the MPL was not distributed with this
 * file, You can obtain one at http://mozilla.org/MPL/2.0/. */

#ifndef mozilla_dom_cache_DBSchema_h
#define mozilla_dom_cache_DBSchema_h

#include "mozilla/Attributes.h"
#include "mozilla/dom/cache/Types.h"
#include "nsError.h"
#include "nsString.h"
#include "nsTArrayForwardDeclare.h"

class mozIStorageConnection;
struct nsID;

namespace mozilla {
namespace dom {
namespace cache {

class CacheQueryParams;
class CacheRequest;
class CacheRequestOrVoid;
class CacheResponse;
struct SavedRequest;
struct SavedResponse;

<<<<<<< HEAD
// TODO: remove static class and use functions in cache namespace (bug 1110485)
class DBSchema final
{
public:
  static nsresult CreateSchema(mozIStorageConnection* aConn);
  static nsresult InitializeConnection(mozIStorageConnection* aConn);

  static nsresult CreateCache(mozIStorageConnection* aConn,
                              CacheId* aCacheIdOut);
  // TODO: improve naming (confusing with CacheDelete) (bug 1110485)
  static nsresult DeleteCache(mozIStorageConnection* aConn, CacheId aCacheId,
                              nsTArray<nsID>& aDeletedBodyIdListOut);

  // TODO: Consider removing unused IsCacheOrphaned after writing cleanup code. (bug 1110446)
  static nsresult IsCacheOrphaned(mozIStorageConnection* aConn,
                                  CacheId aCacheId, bool* aOrphanedOut);

  static nsresult CacheMatch(mozIStorageConnection* aConn, CacheId aCacheId,
                             const PCacheRequest& aRequest,
                             const PCacheQueryParams& aParams,
                             bool* aFoundResponseOut,
                             SavedResponse* aSavedResponseOut);
  static nsresult CacheMatchAll(mozIStorageConnection* aConn, CacheId aCacheId,
                                const PCacheRequestOrVoid& aRequestOrVoid,
                                const PCacheQueryParams& aParams,
                                nsTArray<SavedResponse>& aSavedResponsesOut);
  static nsresult CachePut(mozIStorageConnection* aConn, CacheId aCacheId,
                           const PCacheRequest& aRequest,
                           const nsID* aRequestBodyId,
                           const PCacheResponse& aResponse,
                           const nsID* aResponseBodyId,
                           nsTArray<nsID>& aDeletedBodyIdListOut);
  static nsresult CacheDelete(mozIStorageConnection* aConn, CacheId aCacheId,
                              const PCacheRequest& aRequest,
                              const PCacheQueryParams& aParams,
                              nsTArray<nsID>& aDeletedBodyIdListOut,
                              bool* aSuccessOut);
  static nsresult CacheKeys(mozIStorageConnection* aConn, CacheId aCacheId,
                            const PCacheRequestOrVoid& aRequestOrVoid,
                            const PCacheQueryParams& aParams,
                            nsTArray<SavedRequest>& aSavedRequestsOut);

  static nsresult StorageMatch(mozIStorageConnection* aConn,
                               Namespace aNamespace,
                               const PCacheRequest& aRequest,
                               const PCacheQueryParams& aParams,
                               bool* aFoundResponseOut,
                               SavedResponse* aSavedResponseOut);
  static nsresult StorageGetCacheId(mozIStorageConnection* aConn,
                                    Namespace aNamespace, const nsAString& aKey,
                                    bool* aFoundCacheOut, CacheId* aCacheIdOut);
  static nsresult StoragePutCache(mozIStorageConnection* aConn,
                                  Namespace aNamespace, const nsAString& aKey,
                                  CacheId aCacheId);
  static nsresult StorageForgetCache(mozIStorageConnection* aConn,
                                     Namespace aNamespace,
                                     const nsAString& aKey);
  static nsresult StorageGetKeys(mozIStorageConnection* aConn,
                                 Namespace aNamespace,
                                 nsTArray<nsString>& aKeysOut);

  // We will wipe out databases with a schema versions less than this.
  static const int32_t kMaxWipeSchemaVersion;

private:
  typedef int32_t EntryId;

  static nsresult QueryAll(mozIStorageConnection* aConn, CacheId aCacheId,
                           nsTArray<EntryId>& aEntryIdListOut);
  static nsresult QueryCache(mozIStorageConnection* aConn, CacheId aCacheId,
                             const PCacheRequest& aRequest,
                             const PCacheQueryParams& aParams,
                             nsTArray<EntryId>& aEntryIdListOut,
                             uint32_t aMaxResults = UINT32_MAX);
  static nsresult MatchByVaryHeader(mozIStorageConnection* aConn,
                                    const PCacheRequest& aRequest,
                                    EntryId entryId, bool* aSuccessOut);
  static nsresult DeleteEntries(mozIStorageConnection* aConn,
                                const nsTArray<EntryId>& aEntryIdList,
                                nsTArray<nsID>& aDeletedBodyIdListOut,
                                uint32_t aPos=0, int32_t aLen=-1);
  static nsresult InsertEntry(mozIStorageConnection* aConn, CacheId aCacheId,
                              const PCacheRequest& aRequest,
                              const nsID* aRequestBodyId,
                              const PCacheResponse& aResponse,
                              const nsID* aResponseBodyId);
  static nsresult ReadResponse(mozIStorageConnection* aConn, EntryId aEntryId,
                               SavedResponse* aSavedResponseOut);
  static nsresult ReadRequest(mozIStorageConnection* aConn, EntryId aEntryId,
                              SavedRequest* aSavedRequestOut);

  static void AppendListParamsToQuery(nsACString& aQuery,
                                      const nsTArray<EntryId>& aEntryIdList,
                                      uint32_t aPos, int32_t aLen);
  static nsresult BindListParamsToQuery(mozIStorageStatement* aState,
                                        const nsTArray<EntryId>& aEntryIdList,
                                        uint32_t aPos, int32_t aLen);
  static nsresult BindId(mozIStorageStatement* aState, uint32_t aPos,
                         const nsID* aId);
  static nsresult ExtractId(mozIStorageStatement* aState, uint32_t aPos,
                            nsID* aIdOut);

  DBSchema() MOZ_DELETE;
  ~DBSchema() MOZ_DELETE;

  static const int32_t kLatestSchemaVersion;
  static const int32_t kMaxEntriesPerStatement;
};

=======
namespace db {

nsresult
CreateSchema(mozIStorageConnection* aConn);

nsresult
InitializeConnection(mozIStorageConnection* aConn);

nsresult
CreateCacheId(mozIStorageConnection* aConn, CacheId* aCacheIdOut);

nsresult
DeleteCacheId(mozIStorageConnection* aConn, CacheId aCacheId,
              nsTArray<nsID>& aDeletedBodyIdListOut);

// TODO: Consider removing unused IsCacheOrphaned after writing cleanup code. (bug 1110446)
nsresult
IsCacheOrphaned(mozIStorageConnection* aConn, CacheId aCacheId,
                bool* aOrphanedOut);

nsresult
CacheMatch(mozIStorageConnection* aConn, CacheId aCacheId,
           const CacheRequest& aRequest, const CacheQueryParams& aParams,
           bool* aFoundResponseOut, SavedResponse* aSavedResponseOut);

nsresult
CacheMatchAll(mozIStorageConnection* aConn, CacheId aCacheId,
              const CacheRequestOrVoid& aRequestOrVoid,
              const CacheQueryParams& aParams,
              nsTArray<SavedResponse>& aSavedResponsesOut);

nsresult
CachePut(mozIStorageConnection* aConn, CacheId aCacheId,
         const CacheRequest& aRequest,
         const nsID* aRequestBodyId,
         const CacheResponse& aResponse,
         const nsID* aResponseBodyId,
         nsTArray<nsID>& aDeletedBodyIdListOut);

nsresult
CacheDelete(mozIStorageConnection* aConn, CacheId aCacheId,
            const CacheRequest& aRequest,
            const CacheQueryParams& aParams,
            nsTArray<nsID>& aDeletedBodyIdListOut,
            bool* aSuccessOut);

nsresult
CacheKeys(mozIStorageConnection* aConn, CacheId aCacheId,
          const CacheRequestOrVoid& aRequestOrVoid,
          const CacheQueryParams& aParams,
          nsTArray<SavedRequest>& aSavedRequestsOut);

nsresult
StorageMatch(mozIStorageConnection* aConn,
             Namespace aNamespace,
             const CacheRequest& aRequest,
             const CacheQueryParams& aParams,
             bool* aFoundResponseOut,
             SavedResponse* aSavedResponseOut);

nsresult
StorageGetCacheId(mozIStorageConnection* aConn, Namespace aNamespace,
                  const nsAString& aKey, bool* aFoundCacheOut,
                  CacheId* aCacheIdOut);

nsresult
StoragePutCache(mozIStorageConnection* aConn, Namespace aNamespace,
                const nsAString& aKey, CacheId aCacheId);

nsresult
StorageForgetCache(mozIStorageConnection* aConn, Namespace aNamespace,
                   const nsAString& aKey);

nsresult
StorageGetKeys(mozIStorageConnection* aConn, Namespace aNamespace,
               nsTArray<nsString>& aKeysOut);

// We will wipe out databases with a schema versions less than this.
extern const int32_t kMaxWipeSchemaVersion;

} // namespace db
>>>>>>> 56aad8a8
} // namespace cache
} // namespace dom
} // namespace mozilla

#endif // mozilla_dom_cache_DBSchema_h<|MERGE_RESOLUTION|>--- conflicted
+++ resolved
@@ -27,117 +27,6 @@
 struct SavedRequest;
 struct SavedResponse;
 
-<<<<<<< HEAD
-// TODO: remove static class and use functions in cache namespace (bug 1110485)
-class DBSchema final
-{
-public:
-  static nsresult CreateSchema(mozIStorageConnection* aConn);
-  static nsresult InitializeConnection(mozIStorageConnection* aConn);
-
-  static nsresult CreateCache(mozIStorageConnection* aConn,
-                              CacheId* aCacheIdOut);
-  // TODO: improve naming (confusing with CacheDelete) (bug 1110485)
-  static nsresult DeleteCache(mozIStorageConnection* aConn, CacheId aCacheId,
-                              nsTArray<nsID>& aDeletedBodyIdListOut);
-
-  // TODO: Consider removing unused IsCacheOrphaned after writing cleanup code. (bug 1110446)
-  static nsresult IsCacheOrphaned(mozIStorageConnection* aConn,
-                                  CacheId aCacheId, bool* aOrphanedOut);
-
-  static nsresult CacheMatch(mozIStorageConnection* aConn, CacheId aCacheId,
-                             const PCacheRequest& aRequest,
-                             const PCacheQueryParams& aParams,
-                             bool* aFoundResponseOut,
-                             SavedResponse* aSavedResponseOut);
-  static nsresult CacheMatchAll(mozIStorageConnection* aConn, CacheId aCacheId,
-                                const PCacheRequestOrVoid& aRequestOrVoid,
-                                const PCacheQueryParams& aParams,
-                                nsTArray<SavedResponse>& aSavedResponsesOut);
-  static nsresult CachePut(mozIStorageConnection* aConn, CacheId aCacheId,
-                           const PCacheRequest& aRequest,
-                           const nsID* aRequestBodyId,
-                           const PCacheResponse& aResponse,
-                           const nsID* aResponseBodyId,
-                           nsTArray<nsID>& aDeletedBodyIdListOut);
-  static nsresult CacheDelete(mozIStorageConnection* aConn, CacheId aCacheId,
-                              const PCacheRequest& aRequest,
-                              const PCacheQueryParams& aParams,
-                              nsTArray<nsID>& aDeletedBodyIdListOut,
-                              bool* aSuccessOut);
-  static nsresult CacheKeys(mozIStorageConnection* aConn, CacheId aCacheId,
-                            const PCacheRequestOrVoid& aRequestOrVoid,
-                            const PCacheQueryParams& aParams,
-                            nsTArray<SavedRequest>& aSavedRequestsOut);
-
-  static nsresult StorageMatch(mozIStorageConnection* aConn,
-                               Namespace aNamespace,
-                               const PCacheRequest& aRequest,
-                               const PCacheQueryParams& aParams,
-                               bool* aFoundResponseOut,
-                               SavedResponse* aSavedResponseOut);
-  static nsresult StorageGetCacheId(mozIStorageConnection* aConn,
-                                    Namespace aNamespace, const nsAString& aKey,
-                                    bool* aFoundCacheOut, CacheId* aCacheIdOut);
-  static nsresult StoragePutCache(mozIStorageConnection* aConn,
-                                  Namespace aNamespace, const nsAString& aKey,
-                                  CacheId aCacheId);
-  static nsresult StorageForgetCache(mozIStorageConnection* aConn,
-                                     Namespace aNamespace,
-                                     const nsAString& aKey);
-  static nsresult StorageGetKeys(mozIStorageConnection* aConn,
-                                 Namespace aNamespace,
-                                 nsTArray<nsString>& aKeysOut);
-
-  // We will wipe out databases with a schema versions less than this.
-  static const int32_t kMaxWipeSchemaVersion;
-
-private:
-  typedef int32_t EntryId;
-
-  static nsresult QueryAll(mozIStorageConnection* aConn, CacheId aCacheId,
-                           nsTArray<EntryId>& aEntryIdListOut);
-  static nsresult QueryCache(mozIStorageConnection* aConn, CacheId aCacheId,
-                             const PCacheRequest& aRequest,
-                             const PCacheQueryParams& aParams,
-                             nsTArray<EntryId>& aEntryIdListOut,
-                             uint32_t aMaxResults = UINT32_MAX);
-  static nsresult MatchByVaryHeader(mozIStorageConnection* aConn,
-                                    const PCacheRequest& aRequest,
-                                    EntryId entryId, bool* aSuccessOut);
-  static nsresult DeleteEntries(mozIStorageConnection* aConn,
-                                const nsTArray<EntryId>& aEntryIdList,
-                                nsTArray<nsID>& aDeletedBodyIdListOut,
-                                uint32_t aPos=0, int32_t aLen=-1);
-  static nsresult InsertEntry(mozIStorageConnection* aConn, CacheId aCacheId,
-                              const PCacheRequest& aRequest,
-                              const nsID* aRequestBodyId,
-                              const PCacheResponse& aResponse,
-                              const nsID* aResponseBodyId);
-  static nsresult ReadResponse(mozIStorageConnection* aConn, EntryId aEntryId,
-                               SavedResponse* aSavedResponseOut);
-  static nsresult ReadRequest(mozIStorageConnection* aConn, EntryId aEntryId,
-                              SavedRequest* aSavedRequestOut);
-
-  static void AppendListParamsToQuery(nsACString& aQuery,
-                                      const nsTArray<EntryId>& aEntryIdList,
-                                      uint32_t aPos, int32_t aLen);
-  static nsresult BindListParamsToQuery(mozIStorageStatement* aState,
-                                        const nsTArray<EntryId>& aEntryIdList,
-                                        uint32_t aPos, int32_t aLen);
-  static nsresult BindId(mozIStorageStatement* aState, uint32_t aPos,
-                         const nsID* aId);
-  static nsresult ExtractId(mozIStorageStatement* aState, uint32_t aPos,
-                            nsID* aIdOut);
-
-  DBSchema() MOZ_DELETE;
-  ~DBSchema() MOZ_DELETE;
-
-  static const int32_t kLatestSchemaVersion;
-  static const int32_t kMaxEntriesPerStatement;
-};
-
-=======
 namespace db {
 
 nsresult
@@ -219,7 +108,6 @@
 extern const int32_t kMaxWipeSchemaVersion;
 
 } // namespace db
->>>>>>> 56aad8a8
 } // namespace cache
 } // namespace dom
 } // namespace mozilla
