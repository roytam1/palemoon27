/* -*- Mode: C++; tab-width: 2; indent-tabs-mode: nil; c-basic-offset: 2 -*- */
/* This Source Code Form is subject to the terms of the Mozilla Public
 * License, v. 2.0. If a copy of the MPL was not distributed with this
 * file, You can obtain one at http://mozilla.org/MPL/2.0/. */

#include "mozilla/Attributes.h"
#include "mozilla/DebugOnly.h"

#include "mozilla/dom/ContentParent.h"
#include "mozilla/dom/ContentChild.h"
#include "mozilla/BasePrincipal.h"
#include "mozilla/unused.h"
#include "nsPermissionManager.h"
#include "nsPermission.h"
#include "nsCRT.h"
#include "nsNetUtil.h"
#include "nsCOMArray.h"
#include "nsArrayEnumerator.h"
#include "nsTArray.h"
#include "nsReadableUtils.h"
#include "nsILineInputStream.h"
#include "nsIIDNService.h"
#include "nsAppDirectoryServiceDefs.h"
#include "nsDirectoryServiceDefs.h"
#include "prprf.h"
#include "mozilla/storage.h"
#include "mozilla/Attributes.h"
#include "nsXULAppAPI.h"
#include "nsIPrincipal.h"
#include "nsContentUtils.h"
#include "nsIScriptSecurityManager.h"
#include "nsIAppsService.h"
#include "mozIApplication.h"
#include "mozIApplicationClearPrivateDataParams.h"
#include "nsIEffectiveTLDService.h"
#include "nsPIDOMWindow.h"
#include "nsIDocument.h"
#include "mozilla/net/NeckoMessageUtils.h"
#include "mozilla/Preferences.h"
#include "mozilla/BasePrincipal.h"
#include "nsReadLine.h"
#include "mozilla/Telemetry.h"
#include "nsIConsoleService.h"
#include "nsINavHistoryService.h"
#include "nsToolkitCompsCID.h"

static nsPermissionManager *gPermissionManager = nullptr;

using mozilla::dom::ContentParent;
using mozilla::dom::ContentChild;
using mozilla::unused; // ha!

static bool
IsChildProcess()
{
  return XRE_IsContentProcess();
}

/**
 * @returns The child process object, or if we are not in the child
 *          process, nullptr.
 */
static ContentChild*
ChildProcess()
{
  if (IsChildProcess()) {
    ContentChild* cpc = ContentChild::GetSingleton();
    if (!cpc)
      NS_RUNTIMEABORT("Content Process is nullptr!");
    return cpc;
  }

  return nullptr;
}

static void
LogToConsole(const nsAString& aMsg)
{
  nsCOMPtr<nsIConsoleService> console(do_GetService("@mozilla.org/consoleservice;1"));
  if (!console) {
    NS_WARNING("Failed to log message to console.");
    return;
  }

  nsAutoString msg(aMsg);
  console->LogStringMessage(msg.get());
}

#define ENSURE_NOT_CHILD_PROCESS_(onError) \
  PR_BEGIN_MACRO \
  if (IsChildProcess()) { \
    NS_ERROR("Cannot perform action in content process!"); \
    onError \
  } \
  PR_END_MACRO

#define ENSURE_NOT_CHILD_PROCESS \
  ENSURE_NOT_CHILD_PROCESS_({ return NS_ERROR_NOT_AVAILABLE; })

#define ENSURE_NOT_CHILD_PROCESS_NORET \
  ENSURE_NOT_CHILD_PROCESS_(;)

////////////////////////////////////////////////////////////////////////////////

namespace {

nsresult
GetPrincipalFromOrigin(const nsACString& aOrigin, nsIPrincipal** aPrincipal)
{
<<<<<<< HEAD
  nsAutoCString originNoSuffix;
  mozilla::OriginAttributes attrs;
  if (!attrs.PopulateFromOrigin(aOrigin, originNoSuffix)) {
    return NS_ERROR_FAILURE;
  }

=======
>>>>>>> 643393b1
  nsCOMPtr<nsIURI> uri;
  nsresult rv = NS_NewURI(getter_AddRefs(uri), originNoSuffix);
  NS_ENSURE_SUCCESS(rv, rv);

<<<<<<< HEAD
  nsCOMPtr<nsIPrincipal> principal = mozilla::BasePrincipal::CreateCodebasePrincipal(uri, attrs);
=======
  // TODO: Bug 1165267 - Use OriginAttributes for nsCookieService
  mozilla::OriginAttributes attrs(aAppId, aIsInBrowserElement);
  nsCOMPtr<nsIPrincipal> principal = mozilla::BasePrincipal::CreateCodebasePrincipal(uri, attrs);
  NS_ENSURE_TRUE(principal, NS_ERROR_FAILURE);

>>>>>>> 643393b1
  principal.forget(aPrincipal);
  return NS_OK;
}


nsresult
GetPrincipal(nsIURI* aURI, uint32_t aAppId, bool aIsInBrowserElement, nsIPrincipal** aPrincipal)
{
  nsIScriptSecurityManager* secMan = nsContentUtils::GetSecurityManager();
  NS_ENSURE_TRUE(secMan, NS_ERROR_FAILURE);

  return secMan->GetAppCodebasePrincipal(aURI, aAppId, aIsInBrowserElement, aPrincipal);
}

nsresult
GetPrincipal(nsIURI* aURI, nsIPrincipal** aPrincipal)
{
  nsIScriptSecurityManager* secMan = nsContentUtils::GetSecurityManager();
  NS_ENSURE_TRUE(secMan, NS_ERROR_FAILURE);

  return secMan->GetNoAppCodebasePrincipal(aURI, aPrincipal);
}

nsCString
GetNextSubDomainForHost(const nsACString& aHost)
{
  nsCOMPtr<nsIEffectiveTLDService> tldService =
    do_GetService(NS_EFFECTIVETLDSERVICE_CONTRACTID);
  if (!tldService) {
    NS_ERROR("Should have a tld service!");
    return EmptyCString();
  }

  nsCString subDomain;
  nsresult rv = tldService->GetNextSubDomain(aHost, subDomain);
  // We can fail if there is no more subdomain or if the host can't have a
  // subdomain.
  if (NS_FAILED(rv)) {
    return EmptyCString();
  }

  return subDomain;
}

class AppClearDataObserver final : public nsIObserver {
  ~AppClearDataObserver() {}

public:
  NS_DECL_ISUPPORTS

  // nsIObserver implementation.
  NS_IMETHODIMP
  Observe(nsISupports *aSubject, const char *aTopic, const char16_t *data) override
  {
    MOZ_ASSERT(!nsCRT::strcmp(aTopic, "webapps-clear-data"));

    nsCOMPtr<mozIApplicationClearPrivateDataParams> params =
      do_QueryInterface(aSubject);
    if (!params) {
      NS_ERROR("'webapps-clear-data' notification's subject should be a mozIApplicationClearPrivateDataParams");
      return NS_ERROR_UNEXPECTED;
    }

    uint32_t appId;
    nsresult rv = params->GetAppId(&appId);
    NS_ENSURE_SUCCESS(rv, rv);

    bool browserOnly;
    rv = params->GetBrowserOnly(&browserOnly);
    NS_ENSURE_SUCCESS(rv, rv);

    nsCOMPtr<nsIPermissionManager> permManager = do_GetService("@mozilla.org/permissionmanager;1");
    return permManager->RemovePermissionsForApp(appId, browserOnly);
  }
};

NS_IMPL_ISUPPORTS(AppClearDataObserver, nsIObserver)

class MOZ_STACK_CLASS UpgradeHostToOriginHelper {
public:
  virtual nsresult Insert(nsIPrincipal* aPrincipal, const nsAFlatCString& aType,
                      uint32_t aPermission, uint32_t aExpireType, int64_t aExpireTime,
                      int64_t aModificationTime) = 0;
};

class UpgradeHostToOriginDBMigration final : public UpgradeHostToOriginHelper {
public:
  UpgradeHostToOriginDBMigration(mozIStorageConnection* aDBConn, int64_t* aID) : mDBConn(aDBConn)
                                                                               , mID(aID)
  {
    mDBConn->CreateStatement(NS_LITERAL_CSTRING(
      "INSERT INTO moz_hosts_new "
      "(id, origin, type, permission, expireType, expireTime, modificationTime) "
      "VALUES (?1, ?2, ?3, ?4, ?5, ?6, ?7)"), getter_AddRefs(mInsertStmt));

    mDBConn->CreateStatement(NS_LITERAL_CSTRING("SELECT id FROM moz_hosts_new WHERE origin = ?1"),
                             getter_AddRefs(mLookupStmt));
  }

  nsresult
  Insert(nsIPrincipal* aPrincipal, const nsAFlatCString& aType,
         uint32_t aPermission, uint32_t aExpireType, int64_t aExpireTime,
         int64_t aModificationTime) final
  {
    nsAutoCString origin;
    nsresult rv = aPrincipal->GetOrigin(origin);
    NS_ENSURE_SUCCESS(rv, rv);

    rv = mLookupStmt->Reset();
    NS_ENSURE_SUCCESS(rv, rv);

    rv = mLookupStmt->BindUTF8StringByIndex(0, origin);
    NS_ENSURE_SUCCESS(rv, rv);

    // Check to see if the origin already exists in the database
    bool hasResult = false;
    if (NS_SUCCEEDED(mLookupStmt->ExecuteStep(&hasResult)) && hasResult) {
      mLookupStmt->Reset();
      return NS_OK;
    }

    rv = mInsertStmt->BindInt64ByIndex(0, *mID);
    NS_ENSURE_SUCCESS(rv, rv);

    rv = mInsertStmt->BindUTF8StringByIndex(1, origin);
    NS_ENSURE_SUCCESS(rv, rv);

    rv = mInsertStmt->BindUTF8StringByIndex(2, aType);
    NS_ENSURE_SUCCESS(rv, rv);

    rv = mInsertStmt->BindInt32ByIndex(3, aPermission);
    NS_ENSURE_SUCCESS(rv, rv);

    rv = mInsertStmt->BindInt32ByIndex(4, aExpireType);
    NS_ENSURE_SUCCESS(rv, rv);

    rv = mInsertStmt->BindInt64ByIndex(5, aExpireTime);
    NS_ENSURE_SUCCESS(rv, rv);

    rv = mInsertStmt->BindInt64ByIndex(6, aModificationTime);
    NS_ENSURE_SUCCESS(rv, rv);

    // Increment the working identifier, as we are about to use this one
    (*mID)++;

    rv = mInsertStmt->Execute();
    NS_ENSURE_SUCCESS(rv, rv);

    return NS_OK;
  }

private:
  nsCOMPtr<mozIStorageStatement> mLookupStmt;
  nsCOMPtr<mozIStorageStatement> mInsertStmt;
  nsCOMPtr<mozIStorageConnection> mDBConn;
  int64_t* mID;
};

class UpgradeHostToOriginHostfileImport final : public UpgradeHostToOriginHelper {
public:
  UpgradeHostToOriginHostfileImport(nsPermissionManager* aPm,
                                    nsPermissionManager::DBOperationType aOperation,
                                    int64_t aID) : mPm(aPm)
                                                 , mOperation(aOperation)
                                                 , mID(aID)
  {}

  nsresult
  Insert(nsIPrincipal* aPrincipal, const nsAFlatCString& aType,
         uint32_t aPermission, uint32_t aExpireType, int64_t aExpireTime,
         int64_t aModificationTime) final
  {
    // AddInternal won't do anything if the permission already exists
    return mPm->AddInternal(aPrincipal, aType, aPermission, mID,
                            aExpireType, aExpireTime, aModificationTime,
                            nsPermissionManager::eDontNotify, mOperation);
  }

private:
  nsRefPtr<nsPermissionManager> mPm;
  nsPermissionManager::DBOperationType mOperation;
  int64_t mID;
};

nsresult
UpgradeHostToOriginAndInsert(const nsACString& aHost, const nsAFlatCString& aType,
                             uint32_t aPermission, uint32_t aExpireType, int64_t aExpireTime,
                             int64_t aModificationTime, uint32_t aAppId, bool aIsInBrowserElement,
                             UpgradeHostToOriginHelper* aHelper)
{
  if (aHost.EqualsLiteral("<file>")) {
    // We no longer support the magic host <file>
    NS_WARNING("The magic host <file> is no longer supported. "
               "It is being removed from the permissions database.");
    return NS_OK;
  }

  // First, we check to see if the host is a valid URI. If it is, it can be imported directly
  nsCOMPtr<nsIURI> uri;
  nsresult rv = NS_NewURI(getter_AddRefs(uri), aHost);
  if (NS_SUCCEEDED(rv)) {
    // It was previously possible to insert useless entries to your permissions database
    // for URIs which have a null principal. This acts as a cleanup, getting rid of
    // these useless database entries
    bool nullpScheme = false;
    if (NS_SUCCEEDED(uri->SchemeIs("moz-nullprincipal", &nullpScheme)) && nullpScheme) {
      NS_WARNING("A moz-nullprincipal: permission is being discarded.");
      return NS_OK;
    }

    nsCOMPtr<nsIPrincipal> principal;
    rv = GetPrincipal(uri, aAppId, aIsInBrowserElement, getter_AddRefs(principal));
    NS_ENSURE_SUCCESS(rv, rv);

    return aHelper->Insert(principal, aType, aPermission,
                           aExpireType, aExpireTime, aModificationTime);
    return NS_OK;
  }

  // The user may use this host at non-standard ports or protocols, we can use their history
  // to guess what ports and protocols we want to add permissions for.
  // We find every URI which they have visited with this host (or a subdomain of this host),
  // and try to add it as a principal.
  nsCOMPtr<nsINavHistoryService> histSrv = do_GetService(NS_NAVHISTORYSERVICE_CONTRACTID);

  nsCOMPtr<nsINavHistoryQuery> histQuery;
  rv = histSrv->GetNewQuery(getter_AddRefs(histQuery));
  NS_ENSURE_SUCCESS(rv, rv);

  // We want to only find history items for this particular host, and subdomains
  rv = histQuery->SetDomain(aHost);
  NS_ENSURE_SUCCESS(rv, rv);

  rv = histQuery->SetDomainIsHost(false);
  NS_ENSURE_SUCCESS(rv, rv);

  nsCOMPtr<nsINavHistoryQueryOptions> histQueryOpts;
  rv = histSrv->GetNewQueryOptions(getter_AddRefs(histQueryOpts));
  NS_ENSURE_SUCCESS(rv, rv);

  // We want to get the URIs for every item in the user's history with the given host
  rv = histQueryOpts->SetResultType(nsINavHistoryQueryOptions::RESULTS_AS_URI);
  NS_ENSURE_SUCCESS(rv, rv);

  // We only search history, because searching both bookmarks and history
  // is not supported, and history tends to be more comprehensive.
  rv = histQueryOpts->SetQueryType(nsINavHistoryQueryOptions::QUERY_TYPE_HISTORY);
  NS_ENSURE_SUCCESS(rv, rv);

  // We include hidden URIs (such as those visited via iFrames) as they may have permissions too
  rv = histQueryOpts->SetIncludeHidden(true);
  NS_ENSURE_SUCCESS(rv, rv);

  nsCOMPtr<nsINavHistoryResult> histResult;
  rv = histSrv->ExecuteQuery(histQuery, histQueryOpts, getter_AddRefs(histResult));
  NS_ENSURE_SUCCESS(rv, rv);

  nsCOMPtr<nsINavHistoryContainerResultNode> histResultContainer;
  rv = histResult->GetRoot(getter_AddRefs(histResultContainer));
  NS_ENSURE_SUCCESS(rv, rv);

  rv = histResultContainer->SetContainerOpen(true);
  NS_ENSURE_SUCCESS(rv, rv);

  uint32_t childCount = 0;
  rv = histResultContainer->GetChildCount(&childCount);
  NS_ENSURE_SUCCESS(rv, rv);

  bool foundHistory = false;
  for (uint32_t i = 0; i < childCount; i++) {
    nsCOMPtr<nsINavHistoryResultNode> child;
    histResultContainer->GetChild(i, getter_AddRefs(child));
    if (NS_FAILED(rv)) continue;

    uint32_t type;
    rv = child->GetType(&type);
    if (NS_FAILED(rv) || type != nsINavHistoryResultNode::RESULT_TYPE_URI) {
      NS_WARNING("Unexpected non-RESULT_TYPE_URI node in "
                 "UpgradeHostToOriginAndInsert()");
      continue;
    }

    nsAutoCString uriSpec;
    rv = child->GetUri(uriSpec);
    if (NS_FAILED(rv)) continue;

    nsCOMPtr<nsIURI> uri;
    rv = NS_NewURI(getter_AddRefs(uri), uriSpec);
    if (NS_FAILED(rv)) continue;

    // Use the provided host - this URI may be for a subdomain, rather than the host we care about.
    rv = uri->SetHost(aHost);
    if (NS_FAILED(rv)) continue;

    // We now have a URI which we can make a nsIPrincipal out of
    nsCOMPtr<nsIPrincipal> principal;
    rv = GetPrincipal(uri, aAppId, aIsInBrowserElement, getter_AddRefs(principal));
    if (NS_FAILED(rv)) continue;

    // Insert it! (The backend should be able to deal with us inserting the same origin repeatedly)
    foundHistory = true;
    rv = aHelper->Insert(principal, aType, aPermission,
                         aExpireType, aExpireTime, aModificationTime);
    NS_WARN_IF(NS_FAILED(rv));
  }

  rv = histResultContainer->SetContainerOpen(false);
  NS_ENSURE_SUCCESS(rv, rv);

  // If we didn't find any origins for this host in the poermissions database,
  // we can insert the default http:// and https:// permissions into the database.
  // This has a relatively high liklihood of applying the permission to the correct
  // origin.
  if (!foundHistory) {
    rv = NS_NewURI(getter_AddRefs(uri), NS_LITERAL_CSTRING("http://") + aHost);
    if (NS_SUCCEEDED(rv)) {
      nsCOMPtr<nsIPrincipal> principal;
      rv = GetPrincipal(uri, aAppId, aIsInBrowserElement, getter_AddRefs(principal));
      NS_ENSURE_SUCCESS(rv, rv);

      aHelper->Insert(principal, aType, aPermission,
                      aExpireType, aExpireTime, aModificationTime);
    }
    rv = NS_NewURI(getter_AddRefs(uri), NS_LITERAL_CSTRING("https://") + aHost);
    if (NS_SUCCEEDED(rv)) {
      nsCOMPtr<nsIPrincipal> principal;
      rv = GetPrincipal(uri, aAppId, aIsInBrowserElement, getter_AddRefs(principal));
      NS_ENSURE_SUCCESS(rv, rv);

      aHelper->Insert(principal, aType, aPermission,
                      aExpireType, aExpireTime, aModificationTime);
    }
  }

  return NS_OK;
}

static bool
IsExpandedPrincipal(nsIPrincipal* aPrincipal)
{
  nsCOMPtr<nsIExpandedPrincipal> ep = do_QueryInterface(aPrincipal);
  return !!ep;
}

} // namespace

////////////////////////////////////////////////////////////////////////////////

nsPermissionManager::PermissionKey::PermissionKey(nsIPrincipal* aPrincipal)
{
  MOZ_ALWAYS_TRUE(NS_SUCCEEDED(aPrincipal->GetOrigin(mOrigin)));
}

/**
 * Simple callback used by |AsyncClose| to trigger a treatment once
 * the database is closed.
 *
 * Note: Beware that, if you hold onto a |CloseDatabaseListener| from a
 * |nsPermissionManager|, this will create a cycle.
 *
 * Note: Once the callback has been called this DeleteFromMozHostListener cannot
 * be reused.
 */
class CloseDatabaseListener final : public mozIStorageCompletionCallback
{
  ~CloseDatabaseListener() {}

public:
  NS_DECL_ISUPPORTS
  NS_DECL_MOZISTORAGECOMPLETIONCALLBACK
  /**
   * @param aManager The owning manager.
   * @param aRebuildOnSuccess If |true|, reinitialize the database once
   * it has been closed. Otherwise, do nothing such.
   */
  CloseDatabaseListener(nsPermissionManager* aManager,
                        bool aRebuildOnSuccess);

protected:
  nsRefPtr<nsPermissionManager> mManager;
  bool mRebuildOnSuccess;
};

NS_IMPL_ISUPPORTS(CloseDatabaseListener, mozIStorageCompletionCallback)

CloseDatabaseListener::CloseDatabaseListener(nsPermissionManager* aManager,
                                             bool aRebuildOnSuccess)
  : mManager(aManager)
  , mRebuildOnSuccess(aRebuildOnSuccess)
{
}

NS_IMETHODIMP
CloseDatabaseListener::Complete(nsresult, nsISupports*)
{
  // Help breaking cycles
  nsRefPtr<nsPermissionManager> manager = mManager.forget();
  if (mRebuildOnSuccess && !manager->mIsShuttingDown) {
    return manager->InitDB(true);
  }
  return NS_OK;
}


/**
 * Simple callback used by |RemoveAllInternal| to trigger closing
 * the database and reinitializing it.
 *
 * Note: Beware that, if you hold onto a |DeleteFromMozHostListener| from a
 * |nsPermissionManager|, this will create a cycle.
 *
 * Note: Once the callback has been called this DeleteFromMozHostListener cannot
 * be reused.
 */
class DeleteFromMozHostListener final : public mozIStorageStatementCallback
{
  ~DeleteFromMozHostListener() {}

public:
  NS_DECL_ISUPPORTS
  NS_DECL_MOZISTORAGESTATEMENTCALLBACK

  /**
   * @param aManager The owning manager.
   */
  explicit DeleteFromMozHostListener(nsPermissionManager* aManager);

protected:
  nsRefPtr<nsPermissionManager> mManager;
};

NS_IMPL_ISUPPORTS(DeleteFromMozHostListener, mozIStorageStatementCallback)

DeleteFromMozHostListener::
DeleteFromMozHostListener(nsPermissionManager* aManager)
  : mManager(aManager)
{
}

NS_IMETHODIMP DeleteFromMozHostListener::HandleResult(mozIStorageResultSet *)
{
  MOZ_CRASH("Should not get any results");
}

NS_IMETHODIMP DeleteFromMozHostListener::HandleError(mozIStorageError *)
{
  // Errors are handled in |HandleCompletion|
  return NS_OK;
}

NS_IMETHODIMP DeleteFromMozHostListener::HandleCompletion(uint16_t aReason)
{
  // Help breaking cycles
  nsRefPtr<nsPermissionManager> manager = mManager.forget();

  if (aReason == REASON_ERROR) {
    manager->CloseDB(true);
  }

  return NS_OK;
}

/* static */ void
nsPermissionManager::AppClearDataObserverInit()
{
  nsCOMPtr<nsIObserverService> observerService = do_GetService("@mozilla.org/observer-service;1");
  observerService->AddObserver(new AppClearDataObserver(), "webapps-clear-data", /* holdsWeak= */ false);
}

////////////////////////////////////////////////////////////////////////////////
// nsPermissionManager Implementation

#define PERMISSIONS_FILE_NAME "permissions.sqlite"
#define HOSTS_SCHEMA_VERSION 5

#define HOSTPERM_FILE_NAME "hostperm.1"

// Default permissions are read from a URL - this is the preference we read
// to find that URL. If not set, don't use any default permissions.
static const char kDefaultsUrlPrefName[] = "permissions.manager.defaultsUrl";

static const char kPermissionChangeNotification[] = PERM_CHANGE_NOTIFICATION;

NS_IMPL_ISUPPORTS(nsPermissionManager, nsIPermissionManager, nsIObserver, nsISupportsWeakReference)

nsPermissionManager::nsPermissionManager()
 : mLargestID(0)
 , mIsShuttingDown(false)
{
}

nsPermissionManager::~nsPermissionManager()
{
  RemoveAllFromMemory();
  gPermissionManager = nullptr;
}

// static
nsIPermissionManager*
nsPermissionManager::GetXPCOMSingleton()
{
  if (gPermissionManager) {
    NS_ADDREF(gPermissionManager);
    return gPermissionManager;
  }

  // Create a new singleton nsPermissionManager.
  // We AddRef only once since XPCOM has rules about the ordering of module
  // teardowns - by the time our module destructor is called, it's too late to
  // Release our members, since GC cycles have already been completed and
  // would result in serious leaks.
  // See bug 209571.
  gPermissionManager = new nsPermissionManager();
  if (gPermissionManager) {
    NS_ADDREF(gPermissionManager);
    if (NS_FAILED(gPermissionManager->Init())) {
      NS_RELEASE(gPermissionManager);
    }
  }

  return gPermissionManager;
}

nsresult
nsPermissionManager::Init()
{
  nsresult rv;

  mObserverService = do_GetService("@mozilla.org/observer-service;1", &rv);
  if (NS_SUCCEEDED(rv)) {
    mObserverService->AddObserver(this, "profile-before-change", true);
    mObserverService->AddObserver(this, "profile-do-change", true);
    mObserverService->AddObserver(this, "xpcom-shutdown", true);
  }

  if (IsChildProcess()) {
    // Stop here; we don't need the DB in the child process
    return FetchPermissions();
  }

  // ignore failure here, since it's non-fatal (we can run fine without
  // persistent storage - e.g. if there's no profile).
  // XXX should we tell the user about this?
  InitDB(false);

  return NS_OK;
}

NS_IMETHODIMP
nsPermissionManager::RefreshPermission() {
  NS_ENSURE_TRUE(IsChildProcess(), NS_ERROR_FAILURE);

  nsresult rv = RemoveAllFromMemory();
  NS_ENSURE_SUCCESS(rv, rv);
  rv = FetchPermissions();
  NS_ENSURE_SUCCESS(rv, rv);

  return NS_OK;
}

nsresult
nsPermissionManager::InitDB(bool aRemoveFile)
{
  nsCOMPtr<nsIFile> permissionsFile;
  nsresult rv = NS_GetSpecialDirectory(NS_APP_PERMISSION_PARENT_DIR, getter_AddRefs(permissionsFile));
  if (NS_FAILED(rv)) {
    rv = NS_GetSpecialDirectory(NS_APP_USER_PROFILE_50_DIR, getter_AddRefs(permissionsFile));
  }
  NS_ENSURE_SUCCESS(rv, NS_ERROR_UNEXPECTED);

  rv = permissionsFile->AppendNative(NS_LITERAL_CSTRING(PERMISSIONS_FILE_NAME));
  NS_ENSURE_SUCCESS(rv, rv);

  if (aRemoveFile) {
    bool exists = false;
    rv = permissionsFile->Exists(&exists);
    NS_ENSURE_SUCCESS(rv, rv);
    if (exists) {
      rv = permissionsFile->Remove(false);
      NS_ENSURE_SUCCESS(rv, rv);
    }
  }

  nsCOMPtr<mozIStorageService> storage = do_GetService(MOZ_STORAGE_SERVICE_CONTRACTID);
  if (!storage)
    return NS_ERROR_UNEXPECTED;

  // cache a connection to the hosts database
  rv = storage->OpenDatabase(permissionsFile, getter_AddRefs(mDBConn));
  if (rv == NS_ERROR_FILE_CORRUPTED) {
    LogToConsole(NS_LITERAL_STRING("permissions.sqlite is corrupted! Try again!"));

    // Add telemetry probe
    mozilla::Telemetry::Accumulate(mozilla::Telemetry::PERMISSIONS_SQL_CORRUPTED, 1);

    // delete corrupted permissions.sqlite and try again
    rv = permissionsFile->Remove(false);
    NS_ENSURE_SUCCESS(rv, rv);
    LogToConsole(NS_LITERAL_STRING("Corrupted permissions.sqlite has been removed."));

    rv = storage->OpenDatabase(permissionsFile, getter_AddRefs(mDBConn));
    NS_ENSURE_SUCCESS(rv, rv);
    LogToConsole(NS_LITERAL_STRING("OpenDatabase to permissions.sqlite is successful!"));
  }

  bool ready;
  mDBConn->GetConnectionReady(&ready);
  if (!ready) {
    LogToConsole(NS_LITERAL_STRING("Fail to get connection to permissions.sqlite! Try again!"));

    // delete and try again
    rv = permissionsFile->Remove(false);
    NS_ENSURE_SUCCESS(rv, rv);
    LogToConsole(NS_LITERAL_STRING("Defective permissions.sqlite has been removed."));

    // Add telemetry probe
    mozilla::Telemetry::Accumulate(mozilla::Telemetry::DEFECTIVE_PERMISSIONS_SQL_REMOVED, 1);

    rv = storage->OpenDatabase(permissionsFile, getter_AddRefs(mDBConn));
    NS_ENSURE_SUCCESS(rv, rv);
    LogToConsole(NS_LITERAL_STRING("OpenDatabase to permissions.sqlite is successful!"));

    mDBConn->GetConnectionReady(&ready);
    if (!ready)
      return NS_ERROR_UNEXPECTED;
  }

  LogToConsole(NS_LITERAL_STRING("Get a connection to permissions.sqlite."));

  bool tableExists = false;
  mDBConn->TableExists(NS_LITERAL_CSTRING("moz_hosts"), &tableExists);
  if (!tableExists) {
    rv = CreateTable();
    NS_ENSURE_SUCCESS(rv, rv);
    LogToConsole(NS_LITERAL_STRING("DB table(moz_hosts) is created!"));
  } else {
    // table already exists; check the schema version before reading
    int32_t dbSchemaVersion;
    rv = mDBConn->GetSchemaVersion(&dbSchemaVersion);
    NS_ENSURE_SUCCESS(rv, rv);

    switch (dbSchemaVersion) {
    // upgrading.
    // every time you increment the database schema, you need to implement
    // the upgrading code from the previous version to the new one.
    // fall through to current version

    case 1:
      {
        // previous non-expiry version of database.  Upgrade it by adding the
        // expiration columns
        rv = mDBConn->ExecuteSimpleSQL(NS_LITERAL_CSTRING(
              "ALTER TABLE moz_hosts ADD expireType INTEGER"));
        NS_ENSURE_SUCCESS(rv, rv);

        rv = mDBConn->ExecuteSimpleSQL(NS_LITERAL_CSTRING(
              "ALTER TABLE moz_hosts ADD expireTime INTEGER"));
        NS_ENSURE_SUCCESS(rv, rv);
      }

      // fall through to the next upgrade

    // TODO: we want to make default version as version 2 in order to fix bug 784875.
    case 0:
    case 2:
      {
        // Add appId/isInBrowserElement fields.
        rv = mDBConn->ExecuteSimpleSQL(NS_LITERAL_CSTRING(
              "ALTER TABLE moz_hosts ADD appId INTEGER"));
        NS_ENSURE_SUCCESS(rv, rv);

        rv = mDBConn->ExecuteSimpleSQL(NS_LITERAL_CSTRING(
              "ALTER TABLE moz_hosts ADD isInBrowserElement INTEGER"));
        NS_ENSURE_SUCCESS(rv, rv);

        rv = mDBConn->SetSchemaVersion(HOSTS_SCHEMA_VERSION);
        NS_ENSURE_SUCCESS(rv, rv);
      }

      // fall through to the next upgrade

    // Version 3->4 is the creation of the modificationTime field.
    case 3:
      {
        rv = mDBConn->ExecuteSimpleSQL(NS_LITERAL_CSTRING(
              "ALTER TABLE moz_hosts ADD modificationTime INTEGER"));
        NS_ENSURE_SUCCESS(rv, rv);

        // We leave the modificationTime at zero for all existing records; using
        // now() would mean, eg, that doing "remove all from the last hour"
        // within the first hour after migration would remove all permissions.

        rv = mDBConn->SetSchemaVersion(HOSTS_SCHEMA_VERSION);
        NS_ENSURE_SUCCESS(rv, rv);
      }

      // fall through to the next upgrade

    // Version 4->5 is the merging of host, appId, and isInBrowserElement into origin
    case 4:
      {
        bool tableExists = false;
        mDBConn->TableExists(NS_LITERAL_CSTRING("moz_hosts_new"), &tableExists);
        if (tableExists) {
          rv = mDBConn->ExecuteSimpleSQL(NS_LITERAL_CSTRING("DROP TABLE moz_hosts_new"));
          NS_ENSURE_SUCCESS(rv, rv);
        }
        rv = mDBConn->ExecuteSimpleSQL(NS_LITERAL_CSTRING(
          "CREATE TABLE moz_hosts_new ("
            " id INTEGER PRIMARY KEY"
            ",origin TEXT"
            ",type TEXT"
            ",permission INTEGER"
            ",expireType INTEGER"
            ",expireTime INTEGER"
            ",modificationTime INTEGER"
          ")"));
        NS_ENSURE_SUCCESS(rv, rv);

        nsCOMPtr<mozIStorageStatement> stmt;
        rv = mDBConn->CreateStatement(NS_LITERAL_CSTRING(
          "SELECT host, type, permission, expireType, expireTime, modificationTime, appId, isInBrowserElement "
          "FROM moz_hosts"), getter_AddRefs(stmt));
        NS_ENSURE_SUCCESS(rv, rv);

        nsCOMPtr<mozIStoragePendingStatement> pending;

        int64_t id = 0;
        nsAutoCString host, type;
        uint32_t permission;
        uint32_t expireType;
        int64_t expireTime;
        int64_t modificationTime;
        uint32_t appId;
        bool isInBrowserElement;
        bool hasResult;

        while (NS_SUCCEEDED(stmt->ExecuteStep(&hasResult)) && hasResult) {
          // Read in the old row
          rv = stmt->GetUTF8String(0, host);
          if (NS_FAILED(rv)) {
            continue;
          }
          rv = stmt->GetUTF8String(1, type);
          if (NS_FAILED(rv)) {
            continue;
          }
          permission = stmt->AsInt32(2);
          expireType = stmt->AsInt32(3);
          expireTime = stmt->AsInt64(4);
          modificationTime = stmt->AsInt64(5);
          if (stmt->AsInt64(6) < 0) {
            continue;
          }
          appId = static_cast<uint32_t>(stmt->AsInt64(6));
          isInBrowserElement = static_cast<bool>(stmt->AsInt32(7));

          UpgradeHostToOriginDBMigration upHelper(mDBConn, &id);
          rv = UpgradeHostToOriginAndInsert(host, type, permission,
                                            expireType, expireTime,
                                            modificationTime, appId,
                                            isInBrowserElement,
                                            &upHelper);
          if (NS_FAILED(rv)) {
            NS_WARNING("Unexpected failure when upgrading migrating permission from host to origin");
          }
        }

        // We rename the old table to moz_hosts_v4 instead of dropping it, such that if
        // we discover that there was a problem with our migration code in the future, we have information
        // to roll-back with.
        rv = mDBConn->ExecuteSimpleSQL(NS_LITERAL_CSTRING("ALTER TABLE moz_hosts RENAME TO moz_hosts_v4"));
        NS_ENSURE_SUCCESS(rv, rv);

        rv = mDBConn->ExecuteSimpleSQL(NS_LITERAL_CSTRING("ALTER TABLE moz_hosts_new RENAME TO moz_hosts"));
        NS_ENSURE_SUCCESS(rv, rv);

        rv = mDBConn->SetSchemaVersion(HOSTS_SCHEMA_VERSION);
        NS_ENSURE_SUCCESS(rv, rv);
      }

    // current version.
    case HOSTS_SCHEMA_VERSION:
      break;

    // downgrading.
    // if columns have been added to the table, we can still use the ones we
    // understand safely. if columns have been deleted or altered, just
    // blow away the table and start from scratch! if you change the way
    // a column is interpreted, make sure you also change its name so this
    // check will catch it.
    default:
      {
        // check if all the expected columns exist
        nsCOMPtr<mozIStorageStatement> stmt;
        rv = mDBConn->CreateStatement(NS_LITERAL_CSTRING(
          "SELECT origin, type, permission, expireType, expireTime, modificationTime FROM moz_hosts"),
          getter_AddRefs(stmt));
        if (NS_SUCCEEDED(rv))
          break;

        // our columns aren't there - drop the table!
        rv = mDBConn->ExecuteSimpleSQL(NS_LITERAL_CSTRING("DROP TABLE moz_hosts"));
        NS_ENSURE_SUCCESS(rv, rv);

        rv = CreateTable();
        NS_ENSURE_SUCCESS(rv, rv);
      }
      break;
    }
  }

  // make operations on the table asynchronous, for performance
  mDBConn->ExecuteSimpleSQL(NS_LITERAL_CSTRING("PRAGMA synchronous = OFF"));

  // cache frequently used statements (for insertion, deletion, and updating)
  rv = mDBConn->CreateAsyncStatement(NS_LITERAL_CSTRING(
    "INSERT INTO moz_hosts "
    "(id, origin, type, permission, expireType, expireTime, modificationTime) "
    "VALUES (?1, ?2, ?3, ?4, ?5, ?6, ?7)"), getter_AddRefs(mStmtInsert));
  NS_ENSURE_SUCCESS(rv, rv);

  rv = mDBConn->CreateAsyncStatement(NS_LITERAL_CSTRING(
    "DELETE FROM moz_hosts "
    "WHERE id = ?1"), getter_AddRefs(mStmtDelete));
  NS_ENSURE_SUCCESS(rv, rv);

  rv = mDBConn->CreateAsyncStatement(NS_LITERAL_CSTRING(
    "UPDATE moz_hosts "
    "SET permission = ?2, expireType= ?3, expireTime = ?4, modificationTime = ?5 WHERE id = ?1"),
    getter_AddRefs(mStmtUpdate));
  NS_ENSURE_SUCCESS(rv, rv);

  // Always import default permissions.
  ImportDefaults();
  // check whether to import or just read in the db
  if (tableExists)
    return Read();

  return Import();
}

// sets the schema version and creates the moz_hosts table.
nsresult
nsPermissionManager::CreateTable()
{
  // set the schema version, before creating the table
  nsresult rv = mDBConn->SetSchemaVersion(HOSTS_SCHEMA_VERSION);
  if (NS_FAILED(rv)) return rv;

  // create the table
  // SQL also lives in automation.py.in. If you change this SQL change that
  // one too.
  return mDBConn->ExecuteSimpleSQL(NS_LITERAL_CSTRING(
    "CREATE TABLE moz_hosts ("
      " id INTEGER PRIMARY KEY"
      ",origin TEXT"
      ",type TEXT"
      ",permission INTEGER"
      ",expireType INTEGER"
      ",expireTime INTEGER"
      ",modificationTime INTEGER"
    ")"));
}

NS_IMETHODIMP
nsPermissionManager::Add(nsIURI     *aURI,
                         const char *aType,
                         uint32_t    aPermission,
                         uint32_t    aExpireType,
                         int64_t     aExpireTime)
{
  NS_ENSURE_ARG_POINTER(aURI);

  nsCOMPtr<nsIPrincipal> principal;
  nsresult rv = GetPrincipal(aURI, getter_AddRefs(principal));
  NS_ENSURE_SUCCESS(rv, rv);

  return AddFromPrincipal(principal, aType, aPermission, aExpireType, aExpireTime);
}

NS_IMETHODIMP
nsPermissionManager::AddFromPrincipal(nsIPrincipal* aPrincipal,
                                      const char* aType, uint32_t aPermission,
                                      uint32_t aExpireType, int64_t aExpireTime)
{
  ENSURE_NOT_CHILD_PROCESS;
  NS_ENSURE_ARG_POINTER(aPrincipal);
  NS_ENSURE_ARG_POINTER(aType);
  NS_ENSURE_TRUE(aExpireType == nsIPermissionManager::EXPIRE_NEVER ||
                 aExpireType == nsIPermissionManager::EXPIRE_TIME ||
                 aExpireType == nsIPermissionManager::EXPIRE_SESSION,
                 NS_ERROR_INVALID_ARG);

  // Skip addition if the permission is already expired. Note that EXPIRE_SESSION only
  // honors expireTime if it is nonzero.
  if ((aExpireType == nsIPermissionManager::EXPIRE_TIME ||
       (aExpireType == nsIPermissionManager::EXPIRE_SESSION && aExpireTime != 0)) &&
      aExpireTime <= (PR_Now() / 1000)) {
    return NS_OK;
  }

  // We don't add the system principal because it actually has no URI and we
  // always allow action for them.
  if (nsContentUtils::IsSystemPrincipal(aPrincipal)) {
    return NS_OK;
  }

  // Null principals can't meaningfully have persisted permissions attached to
  // them, so we don't allow adding permissions for them.
  bool isNullPrincipal;
  nsresult rv = aPrincipal->GetIsNullPrincipal(&isNullPrincipal);
  NS_ENSURE_SUCCESS(rv, rv);
  if (isNullPrincipal) {
    return NS_OK;
  }

  // Permissions may not be added to expanded principals.
  if (IsExpandedPrincipal(aPrincipal)) {
    return NS_ERROR_INVALID_ARG;
  }

  // A modificationTime of zero will cause AddInternal to use now().
  int64_t modificationTime = 0;

  return AddInternal(aPrincipal, nsDependentCString(aType), aPermission, 0,
                     aExpireType, aExpireTime, modificationTime, eNotify, eWriteToDB);
}

nsresult
nsPermissionManager::AddInternal(nsIPrincipal* aPrincipal,
                                 const nsAFlatCString &aType,
                                 uint32_t              aPermission,
                                 int64_t               aID,
                                 uint32_t              aExpireType,
                                 int64_t               aExpireTime,
                                 int64_t               aModificationTime,
                                 NotifyOperationType   aNotifyOperation,
                                 DBOperationType       aDBOperation,
                                 const bool            aIgnoreSessionPermissions)
{
  nsAutoCString origin;
  nsresult rv = aPrincipal->GetOrigin(origin);
  NS_ENSURE_SUCCESS(rv, rv);

  if (!IsChildProcess()) {
    IPC::Permission permission(origin, aType, aPermission,
                               aExpireType, aExpireTime);

    nsTArray<ContentParent*> cplist;
    ContentParent::GetAll(cplist);
    for (uint32_t i = 0; i < cplist.Length(); ++i) {
      ContentParent* cp = cplist[i];
      // On platforms where we use a preallocated template process we don't
      // want to notify this process about session specific permissions so
      // new tabs or apps created on it won't inherit the session permissions.
      if (cp->IsPreallocated() &&
          aExpireType == nsIPermissionManager::EXPIRE_SESSION)
        continue;
      if (cp->NeedsPermissionsUpdate())
        unused << cp->SendAddPermission(permission);
    }
  }

  // look up the type index
  int32_t typeIndex = GetTypeIndex(aType.get(), true);
  NS_ENSURE_TRUE(typeIndex != -1, NS_ERROR_OUT_OF_MEMORY);

  // When an entry already exists, PutEntry will return that, instead
  // of adding a new one
  nsRefPtr<PermissionKey> key = new PermissionKey(aPrincipal);
  PermissionHashKey* entry = mPermissionTable.PutEntry(key);
  if (!entry) return NS_ERROR_FAILURE;
  if (!entry->GetKey()) {
    mPermissionTable.RawRemoveEntry(entry);
    return NS_ERROR_OUT_OF_MEMORY;
  }

  // figure out the transaction type, and get any existing permission value
  OperationType op;
  int32_t index = entry->GetPermissionIndex(typeIndex);
  if (index == -1) {
    if (aPermission == nsIPermissionManager::UNKNOWN_ACTION)
      op = eOperationNone;
    else
      op = eOperationAdding;

  } else {
    PermissionEntry oldPermissionEntry = entry->GetPermissions()[index];

    // remove the permission if the permission is UNKNOWN, update the
    // permission if its value or expire type have changed OR if the time has
    // changed and the expire type is time, otherwise, don't modify.  There's
    // no need to modify a permission that doesn't expire with time when the
    // only thing changed is the expire time.
    if (aPermission == oldPermissionEntry.mPermission &&
        aExpireType == oldPermissionEntry.mExpireType &&
        (aExpireType == nsIPermissionManager::EXPIRE_NEVER ||
         aExpireTime == oldPermissionEntry.mExpireTime))
      op = eOperationNone;
    else if (oldPermissionEntry.mID == cIDPermissionIsDefault)
      // The existing permission is one added as a default and the new permission
      // doesn't exactly match so we are replacing the default.  This is true
      // even if the new permission is UNKNOWN_ACTION (which means a "logical
      // remove" of the default)
      op = eOperationReplacingDefault;
    else if (aID == cIDPermissionIsDefault)
      // We are adding a default permission but a "real" permission already
      // exists.  This almost-certainly means we just did a removeAllSince and
      // are re-importing defaults - so we can ignore this.
      op = eOperationNone;
    else if (aPermission == nsIPermissionManager::UNKNOWN_ACTION)
      op = eOperationRemoving;
    else
      op = eOperationChanging;
  }

  // child processes should *always* be passed a modificationTime of zero.
  MOZ_ASSERT(!IsChildProcess() || aModificationTime == 0);

  // do the work for adding, deleting, or changing a permission:
  // update the in-memory list, write to the db, and notify consumers.
  int64_t id;
  if (aModificationTime == 0) {
    aModificationTime = PR_Now() / 1000;
  }

  switch (op) {
  case eOperationNone:
    {
      // nothing to do
      return NS_OK;
    }

  case eOperationAdding:
    {
      if (aDBOperation == eWriteToDB) {
        // we'll be writing to the database - generate a known unique id
        id = ++mLargestID;
      } else {
        // we're reading from the database - use the id already assigned
        id = aID;
      }

      // When we do the initial addition of the permissions we don't want to
      // inherit session specific permissions from other tabs or apps
      // so we ignore them and set the permission to PROMPT_ACTION if it was
      // previously allowed or denied by the user.
      if (aIgnoreSessionPermissions &&
          aExpireType == nsIPermissionManager::EXPIRE_SESSION) {
        aPermission = nsIPermissionManager::PROMPT_ACTION;
        aExpireType = nsIPermissionManager::EXPIRE_NEVER;
      }

      entry->GetPermissions().AppendElement(PermissionEntry(id, typeIndex, aPermission,
                                                            aExpireType, aExpireTime,
                                                            aModificationTime));

      if (aDBOperation == eWriteToDB && aExpireType != nsIPermissionManager::EXPIRE_SESSION) {
        UpdateDB(op, mStmtInsert, id, origin, aType, aPermission, aExpireType, aExpireTime, aModificationTime);
      }

      if (aNotifyOperation == eNotify) {
        NotifyObserversWithPermission(aPrincipal,
                                      mTypeArray[typeIndex],
                                      aPermission,
                                      aExpireType,
                                      aExpireTime,
                                      MOZ_UTF16("added"));
      }

      break;
    }

  case eOperationRemoving:
    {
      PermissionEntry oldPermissionEntry = entry->GetPermissions()[index];
      id = oldPermissionEntry.mID;
      entry->GetPermissions().RemoveElementAt(index);

      if (aDBOperation == eWriteToDB)
        // We care only about the id here so we pass dummy values for all other
        // parameters.
        UpdateDB(op, mStmtDelete, id, EmptyCString(), EmptyCString(), 0,
                 nsIPermissionManager::EXPIRE_NEVER, 0, 0);

      if (aNotifyOperation == eNotify) {
        NotifyObserversWithPermission(aPrincipal,
                                      mTypeArray[typeIndex],
                                      oldPermissionEntry.mPermission,
                                      oldPermissionEntry.mExpireType,
                                      oldPermissionEntry.mExpireTime,
                                      MOZ_UTF16("deleted"));
      }

      // If there are no more permissions stored for that entry, clear it.
      if (entry->GetPermissions().IsEmpty()) {
        mPermissionTable.RawRemoveEntry(entry);
      }

      break;
    }

  case eOperationChanging:
    {
      id = entry->GetPermissions()[index].mID;

      // If the new expireType is EXPIRE_SESSION, then we have to keep a
      // copy of the previous permission/expireType values. This cached value will be
      // used when restoring the permissions of an app.
      if (entry->GetPermissions()[index].mExpireType != nsIPermissionManager::EXPIRE_SESSION &&
          aExpireType == nsIPermissionManager::EXPIRE_SESSION) {
        entry->GetPermissions()[index].mNonSessionPermission = entry->GetPermissions()[index].mPermission;
        entry->GetPermissions()[index].mNonSessionExpireType = entry->GetPermissions()[index].mExpireType;
        entry->GetPermissions()[index].mNonSessionExpireTime = entry->GetPermissions()[index].mExpireTime;
      } else if (aExpireType != nsIPermissionManager::EXPIRE_SESSION) {
        entry->GetPermissions()[index].mNonSessionPermission = aPermission;
        entry->GetPermissions()[index].mNonSessionExpireType = aExpireType;
        entry->GetPermissions()[index].mNonSessionExpireTime = aExpireTime;
      }

      entry->GetPermissions()[index].mPermission = aPermission;
      entry->GetPermissions()[index].mExpireType = aExpireType;
      entry->GetPermissions()[index].mExpireTime = aExpireTime;
      entry->GetPermissions()[index].mModificationTime = aModificationTime;

      if (aDBOperation == eWriteToDB && aExpireType != nsIPermissionManager::EXPIRE_SESSION)
        // We care only about the id, the permission and expireType/expireTime/modificationTime here.
        // We pass dummy values for all other parameters.
        UpdateDB(op, mStmtUpdate, id, EmptyCString(), EmptyCString(),
                 aPermission, aExpireType, aExpireTime, aModificationTime);

      if (aNotifyOperation == eNotify) {
        NotifyObserversWithPermission(aPrincipal,
                                      mTypeArray[typeIndex],
                                      aPermission,
                                      aExpireType,
                                      aExpireTime,
                                      MOZ_UTF16("changed"));
      }

      break;
    }
  case eOperationReplacingDefault:
    {
      // this is handling the case when we have an existing permission
      // entry that was created as a "default" (and thus isn't in the DB) with
      // an explicit permission (that may include UNKNOWN_ACTION.)
      // Note we will *not* get here if we are replacing an already replaced
      // default value - that is handled as eOperationChanging.

      // So this is a hybrid of eOperationAdding (as we are writing a new entry
      // to the DB) and eOperationChanging (as we are replacing the in-memory
      // repr and sending a "changed" notification).

      // We want a new ID even if not writing to the DB, so the modified entry
      // in memory doesn't have the magic cIDPermissionIsDefault value.
      id = ++mLargestID;

      // The default permission being replaced can't have session expiry.
      NS_ENSURE_TRUE(entry->GetPermissions()[index].mExpireType != nsIPermissionManager::EXPIRE_SESSION,
                     NS_ERROR_UNEXPECTED);
      // We don't support the new entry having any expiry - supporting that would
      // make things far more complex and none of the permissions we set as a
      // default support that.
      NS_ENSURE_TRUE(aExpireType == EXPIRE_NEVER, NS_ERROR_UNEXPECTED);

      // update the existing entry in memory.
      entry->GetPermissions()[index].mID = id;
      entry->GetPermissions()[index].mPermission = aPermission;
      entry->GetPermissions()[index].mExpireType = aExpireType;
      entry->GetPermissions()[index].mExpireTime = aExpireTime;
      entry->GetPermissions()[index].mModificationTime = aModificationTime;

      // If requested, create the entry in the DB.
      if (aDBOperation == eWriteToDB) {
        uint32_t appId;
        rv = aPrincipal->GetAppId(&appId);
        NS_ENSURE_SUCCESS(rv, rv);

        bool isInBrowserElement;
        rv = aPrincipal->GetIsInBrowserElement(&isInBrowserElement);
        NS_ENSURE_SUCCESS(rv, rv);

        UpdateDB(eOperationAdding, mStmtInsert, id, origin, aType, aPermission,
                 aExpireType, aExpireTime, aModificationTime);
      }

      if (aNotifyOperation == eNotify) {
        NotifyObserversWithPermission(aPrincipal,
                                      mTypeArray[typeIndex],
                                      aPermission,
                                      aExpireType,
                                      aExpireTime,
                                      MOZ_UTF16("changed"));
      }

    }
    break;
  }

  return NS_OK;
}

NS_IMETHODIMP
nsPermissionManager::Remove(nsIURI*     aURI,
                            const char* aType)
{
  NS_ENSURE_ARG_POINTER(aURI);

  nsCOMPtr<nsIPrincipal> principal;
  nsresult rv = GetPrincipal(aURI, getter_AddRefs(principal));
  NS_ENSURE_SUCCESS(rv, rv);

  return RemoveFromPrincipal(principal, aType);
}

NS_IMETHODIMP
nsPermissionManager::RemoveFromPrincipal(nsIPrincipal* aPrincipal,
                                         const char* aType)
{
  ENSURE_NOT_CHILD_PROCESS;
  NS_ENSURE_ARG_POINTER(aPrincipal);
  NS_ENSURE_ARG_POINTER(aType);

  // System principals are never added to the database, no need to remove them.
  if (nsContentUtils::IsSystemPrincipal(aPrincipal)) {
    return NS_OK;
  }

  // Permissions may not be added to expanded principals.
  if (IsExpandedPrincipal(aPrincipal)) {
    return NS_ERROR_INVALID_ARG;
  }

  // AddInternal() handles removal, just let it do the work
  return AddInternal(aPrincipal,
                     nsDependentCString(aType),
                     nsIPermissionManager::UNKNOWN_ACTION,
                     0,
                     nsIPermissionManager::EXPIRE_NEVER,
                     0,
                     0,
                     eNotify,
                     eWriteToDB);
}

NS_IMETHODIMP
nsPermissionManager::RemovePermission(nsIPermission* aPerm)
{
  nsCOMPtr<nsIPrincipal> principal;
  nsresult rv = aPerm->GetPrincipal(getter_AddRefs(principal));
  NS_ENSURE_SUCCESS(rv, rv);

  nsAutoCString type;
  rv = aPerm->GetType(type);
  NS_ENSURE_SUCCESS(rv, rv);

  // Permissions are uniquely identified by their principal and type.
  // We remove the permission using these two pieces of data.
  return RemoveFromPrincipal(principal, type.get());
}

NS_IMETHODIMP
nsPermissionManager::RemoveAll()
{
  ENSURE_NOT_CHILD_PROCESS;
  return RemoveAllInternal(true);
}

NS_IMETHODIMP
nsPermissionManager::RemoveAllSince(int64_t aSince)
{
  ENSURE_NOT_CHILD_PROCESS;
  return RemoveAllModifiedSince(aSince);
}

void
nsPermissionManager::CloseDB(bool aRebuildOnSuccess)
{
  // Null the statements, this will finalize them.
  mStmtInsert = nullptr;
  mStmtDelete = nullptr;
  mStmtUpdate = nullptr;
  if (mDBConn) {
    mozIStorageCompletionCallback* cb = new CloseDatabaseListener(this,
           aRebuildOnSuccess);
    mozilla::DebugOnly<nsresult> rv = mDBConn->AsyncClose(cb);
    MOZ_ASSERT(NS_SUCCEEDED(rv));
    mDBConn = nullptr; // Avoid race conditions
  }
}

nsresult
nsPermissionManager::RemoveAllInternal(bool aNotifyObservers)
{
  // Remove from memory and notify immediately. Since the in-memory
  // database is authoritative, we do not need confirmation from the
  // on-disk database to notify observers.
  RemoveAllFromMemory();

  // Re-import the defaults
  ImportDefaults();

  if (aNotifyObservers) {
    NotifyObservers(nullptr, MOZ_UTF16("cleared"));
  }

  // clear the db
  if (mDBConn) {
    nsCOMPtr<mozIStorageAsyncStatement> removeStmt;
    nsresult rv = mDBConn->
      CreateAsyncStatement(NS_LITERAL_CSTRING(
         "DELETE FROM moz_hosts"
      ), getter_AddRefs(removeStmt));
    MOZ_ASSERT(NS_SUCCEEDED(rv));
    if (!removeStmt) {
      return NS_ERROR_UNEXPECTED;
    }
    nsCOMPtr<mozIStoragePendingStatement> pending;
    mozIStorageStatementCallback* cb = new DeleteFromMozHostListener(this);
    rv = removeStmt->ExecuteAsync(cb, getter_AddRefs(pending));
    MOZ_ASSERT(NS_SUCCEEDED(rv));

    return rv;
  }

  return NS_OK;
}

NS_IMETHODIMP
nsPermissionManager::TestExactPermission(nsIURI     *aURI,
                                         const char *aType,
                                         uint32_t   *aPermission)
{
  nsCOMPtr<nsIPrincipal> principal;
  nsresult rv = GetPrincipal(aURI, getter_AddRefs(principal));
  NS_ENSURE_SUCCESS(rv, rv);

  return TestExactPermissionFromPrincipal(principal, aType, aPermission);
}

NS_IMETHODIMP
nsPermissionManager::TestExactPermissionFromPrincipal(nsIPrincipal* aPrincipal,
                                                      const char* aType,
                                                      uint32_t* aPermission)
{
  return CommonTestPermission(aPrincipal, aType, aPermission, true, true);
}

NS_IMETHODIMP
nsPermissionManager::TestExactPermanentPermission(nsIPrincipal* aPrincipal,
                                                  const char* aType,
                                                  uint32_t* aPermission)
{
  return CommonTestPermission(aPrincipal, aType, aPermission, true, false);
}

NS_IMETHODIMP
nsPermissionManager::TestPermission(nsIURI     *aURI,
                                    const char *aType,
                                    uint32_t   *aPermission)
{
  nsCOMPtr<nsIPrincipal> principal;
  nsresult rv = GetPrincipal(aURI, getter_AddRefs(principal));
  NS_ENSURE_SUCCESS(rv, rv);

  return TestPermissionFromPrincipal(principal, aType, aPermission);
}

NS_IMETHODIMP
nsPermissionManager::TestPermissionFromWindow(nsIDOMWindow* aWindow,
                                              const char* aType,
                                              uint32_t* aPermission)
{
  nsCOMPtr<nsPIDOMWindow> window = do_QueryInterface(aWindow);
  NS_ENSURE_TRUE(window, NS_NOINTERFACE);

  nsPIDOMWindow* innerWindow = window->IsInnerWindow() ?
    window.get() :
    window->GetCurrentInnerWindow();

  // Get the document for security check
  nsCOMPtr<nsIDocument> document = innerWindow->GetExtantDoc();
  NS_ENSURE_TRUE(document, NS_NOINTERFACE);

  nsCOMPtr<nsIPrincipal> principal = document->NodePrincipal();
  return TestPermissionFromPrincipal(principal, aType, aPermission);
}

NS_IMETHODIMP
nsPermissionManager::TestPermissionFromPrincipal(nsIPrincipal* aPrincipal,
                                                 const char* aType,
                                                 uint32_t* aPermission)
{
  return CommonTestPermission(aPrincipal, aType, aPermission, false, true);
}

NS_IMETHODIMP
nsPermissionManager::GetPermissionObject(nsIPrincipal* aPrincipal,
                                         const char* aType,
                                         bool aExactHostMatch,
                                         nsIPermission** aResult)
{
  NS_ENSURE_ARG_POINTER(aPrincipal);
  NS_ENSURE_ARG_POINTER(aType);

  *aResult = nullptr;

  if (nsContentUtils::IsSystemPrincipal(aPrincipal)) {
    return NS_OK;
  }

  // Querying the permission object of an nsEP is non-sensical.
  if (IsExpandedPrincipal(aPrincipal)) {
    return NS_ERROR_INVALID_ARG;
  }

  int32_t typeIndex = GetTypeIndex(aType, false);
  // If type == -1, the type isn't known,
  // so just return NS_OK
  if (typeIndex == -1) return NS_OK;

  PermissionHashKey* entry = GetPermissionHashKey(aPrincipal, typeIndex, aExactHostMatch);
  if (!entry) {
    return NS_OK;
  }

  // We don't call GetPermission(typeIndex) because that returns a fake
  // UNKNOWN_ACTION entry if there is no match.
  int32_t idx = entry->GetPermissionIndex(typeIndex);
  if (-1 == idx) {
    return NS_OK;
  }

  nsCOMPtr<nsIPrincipal> principal;
  nsresult rv = GetPrincipalFromOrigin(entry->GetKey()->mOrigin, getter_AddRefs(principal));
  NS_ENSURE_SUCCESS(rv, rv);

  PermissionEntry& perm = entry->GetPermissions()[idx];
  nsCOMPtr<nsIPermission> r = new nsPermission(principal,
                                               mTypeArray.ElementAt(perm.mType),
                                               perm.mPermission,
                                               perm.mExpireType,
                                               perm.mExpireTime);
  r.forget(aResult);
  return NS_OK;
}

nsresult
nsPermissionManager::CommonTestPermission(nsIPrincipal* aPrincipal,
                                          const char *aType,
                                          uint32_t   *aPermission,
                                          bool        aExactHostMatch,
                                          bool        aIncludingSession)
{
  NS_ENSURE_ARG_POINTER(aPrincipal);
  NS_ENSURE_ARG_POINTER(aType);

  if (nsContentUtils::IsSystemPrincipal(aPrincipal)) {
    *aPermission = nsIPermissionManager::ALLOW_ACTION;
    return NS_OK;
  }

  // Set the default.
  *aPermission = nsIPermissionManager::UNKNOWN_ACTION;

  // For expanded principals, we want to iterate over the whitelist and see
  // if the permission is granted for any of them.
  nsCOMPtr<nsIExpandedPrincipal> ep = do_QueryInterface(aPrincipal);
  if (ep) {
    nsTArray<nsCOMPtr<nsIPrincipal>>* whitelist;
    nsresult rv = ep->GetWhiteList(&whitelist);
    NS_ENSURE_SUCCESS(rv, rv);

    for (size_t i = 0; i < whitelist->Length(); ++i) {
      uint32_t perm;
      rv = CommonTestPermission(whitelist->ElementAt(i), aType, &perm, aExactHostMatch,
                                aIncludingSession);
      NS_ENSURE_SUCCESS(rv, rv);
      if (perm == nsIPermissionManager::ALLOW_ACTION) {
        *aPermission = perm;
        return NS_OK;
      } else if (perm == nsIPermissionManager::PROMPT_ACTION) {
        // Store it, but keep going to see if we can do better.
        *aPermission = perm;
      }
    }

    return NS_OK;
  }

  int32_t typeIndex = GetTypeIndex(aType, false);
  // If type == -1, the type isn't known,
  // so just return NS_OK
  if (typeIndex == -1) return NS_OK;

  PermissionHashKey* entry = GetPermissionHashKey(aPrincipal, typeIndex, aExactHostMatch);
  if (!entry ||
      (!aIncludingSession &&
       entry->GetPermission(typeIndex).mNonSessionExpireType ==
         nsIPermissionManager::EXPIRE_SESSION)) {
    return NS_OK;
  }

  *aPermission = aIncludingSession
                   ? entry->GetPermission(typeIndex).mPermission
                   : entry->GetPermission(typeIndex).mNonSessionPermission;

  return NS_OK;
}

// Returns PermissionHashKey for a given { host, appId, isInBrowserElement } tuple.
// This is not simply using PermissionKey because we will walk-up domains in
// case of |host| contains sub-domains.
// Returns null if nothing found.
// Also accepts host on the format "<foo>". This will perform an exact match
// lookup as the string doesn't contain any dots.
nsPermissionManager::PermissionHashKey*
nsPermissionManager::GetPermissionHashKey(nsIPrincipal* aPrincipal,
                                          uint32_t aType,
                                          bool aExactHostMatch)
{
  PermissionHashKey* entry = nullptr;

  nsRefPtr<PermissionKey> key = new PermissionKey(aPrincipal);
  entry = mPermissionTable.GetEntry(key);

  if (entry) {
    PermissionEntry permEntry = entry->GetPermission(aType);

    // if the entry is expired, remove and keep looking for others.
    // Note that EXPIRE_SESSION only honors expireTime if it is nonzero.
    if ((permEntry.mExpireType == nsIPermissionManager::EXPIRE_TIME ||
         (permEntry.mExpireType == nsIPermissionManager::EXPIRE_SESSION &&
          permEntry.mExpireTime != 0)) &&
        permEntry.mExpireTime <= (PR_Now() / 1000)) {
      entry = nullptr;
      RemoveFromPrincipal(aPrincipal, mTypeArray[aType].get());
    } else if (permEntry.mPermission == nsIPermissionManager::UNKNOWN_ACTION) {
      entry = nullptr;
    }
  }

  if (entry) {
    return entry;
  }

  // If aExactHostMatch wasn't true, we can check if the base domain has a permission entry.
  if (!aExactHostMatch) {
    nsCOMPtr<nsIURI> uri;
    nsresult rv = aPrincipal->GetURI(getter_AddRefs(uri));
    if (NS_FAILED(rv)) {
      return nullptr;
    }

    nsAutoCString host;
    rv = uri->GetHost(host);
    if (NS_FAILED(rv)) {
      return nullptr;
    }

    nsCString domain = GetNextSubDomainForHost(host);
    if (domain.IsEmpty()) {
      return nullptr;
    }

    // Create a new principal which is identical to the current one, but with the new host
    nsCOMPtr<nsIURI> newURI;
    rv = uri->Clone(getter_AddRefs(newURI));
    if (NS_FAILED(rv)) {
      return nullptr;
    }

    rv = newURI->SetHost(domain);
    if (NS_FAILED(rv)) {
      return nullptr;
    }

    // Copy the attributes over
    mozilla::OriginAttributes attrs = mozilla::BasePrincipal::Cast(aPrincipal)->OriginAttributesRef();
    nsCOMPtr<nsIPrincipal> principal = mozilla::BasePrincipal::CreateCodebasePrincipal(newURI, attrs);

    return GetPermissionHashKey(principal, aType, aExactHostMatch);
  }

  // No entry, really...
  return nullptr;
}

NS_IMETHODIMP nsPermissionManager::GetEnumerator(nsISimpleEnumerator **aEnum)
{
  // roll an nsCOMArray of all our permissions, then hand out an enumerator
  nsCOMArray<nsIPermission> array;

  for (auto iter = mPermissionTable.Iter(); !iter.Done(); iter.Next()) {
    PermissionHashKey* entry = iter.Get();
    for (const auto& permEntry : entry->GetPermissions()) {
      // Given how "default" permissions work and the possibility of them being
      // overridden with UNKNOWN_ACTION, we might see this value here - but we
      // do *not* want to return them via the enumerator.
      if (permEntry.mPermission == nsIPermissionManager::UNKNOWN_ACTION) {
        continue;
      }

      nsCOMPtr<nsIPrincipal> principal;
      nsresult rv = GetPrincipalFromOrigin(entry->GetKey()->mOrigin,
                                           getter_AddRefs(principal));
      if (NS_FAILED(rv)) {
        continue;
      }

      array.AppendObject(
        new nsPermission(principal,
                         mTypeArray.ElementAt(permEntry.mType),
                         permEntry.mPermission,
                         permEntry.mExpireType,
                         permEntry.mExpireTime));
    }
  }

  return NS_NewArrayEnumerator(aEnum, array);
}

NS_IMETHODIMP nsPermissionManager::Observe(nsISupports *aSubject, const char *aTopic, const char16_t *someData)
{
  ENSURE_NOT_CHILD_PROCESS;

  if (!nsCRT::strcmp(aTopic, "profile-before-change")) {
    // The profile is about to change,
    // or is going away because the application is shutting down.
    mIsShuttingDown = true;
    RemoveAllFromMemory();
    CloseDB(false);
  } else if (!nsCRT::strcmp(aTopic, "profile-do-change")) {
    // the profile has already changed; init the db from the new location
    InitDB(false);
  } else if (!nsCRT::strcmp(aTopic, "xpcom-shutdown")) {
    mObserverService = nullptr;
  }

  return NS_OK;
}

nsresult
nsPermissionManager::RemoveAllModifiedSince(int64_t aModificationTime)
{
  ENSURE_NOT_CHILD_PROCESS;

  nsCOMArray<nsIPermission> array;
  for (auto iter = mPermissionTable.Iter(); !iter.Done(); iter.Next()) {
    PermissionHashKey* entry = iter.Get();
    for (const auto& permEntry : entry->GetPermissions()) {
      if (aModificationTime > permEntry.mModificationTime) {
        continue;
      }

      nsCOMPtr<nsIPrincipal> principal;
      nsresult rv = GetPrincipalFromOrigin(entry->GetKey()->mOrigin,
                                           getter_AddRefs(principal));
      if (NS_FAILED(rv)) {
        continue;
      }

      array.AppendObject(
        new nsPermission(principal,
                         mTypeArray.ElementAt(permEntry.mType),
                         permEntry.mPermission,
                         permEntry.mExpireType,
                         permEntry.mExpireTime));
    }
  }

  for (int32_t i = 0; i<array.Count(); ++i) {
    nsCOMPtr<nsIPrincipal> principal;
    nsAutoCString type;

    nsresult rv = array[i]->GetPrincipal(getter_AddRefs(principal));
    if (NS_FAILED(rv)) {
      NS_ERROR("GetPrincipal() failed!");
      continue;
    }

    rv = array[i]->GetType(type);
    if (NS_FAILED(rv)) {
      NS_ERROR("GetType() failed!");
      continue;
    }

    // AddInternal handles removal, so let it do the work...
    AddInternal(
      principal,
      type,
      nsIPermissionManager::UNKNOWN_ACTION,
      0,
      nsIPermissionManager::EXPIRE_NEVER, 0, 0,
      nsPermissionManager::eNotify,
      nsPermissionManager::eWriteToDB);
  }
  // now re-import any defaults as they may now be required if we just deleted
  // an override.
  ImportDefaults();
  return NS_OK;
}

NS_IMETHODIMP
nsPermissionManager::RemovePermissionsForApp(uint32_t aAppId, bool aBrowserOnly)
{
  ENSURE_NOT_CHILD_PROCESS;
  NS_ENSURE_ARG(aAppId != nsIScriptSecurityManager::NO_APP_ID);

  // We begin by removing all the permissions from the DB.
  // After clearing the DB, we call AddInternal() to make sure that all
  // processes are aware of this change and the representation of the DB in
  // memory is updated.
  // We have to get all permissions associated with an application first
  // because removing entries from the permissions table while iterating over
  // it is dangerous.

  nsAutoCString sql;
  sql.AppendLiteral("DELETE FROM moz_hosts WHERE appId=");
  sql.AppendInt(aAppId);

  if (aBrowserOnly) {
    sql.AppendLiteral(" AND isInBrowserElement=1");
  }

  nsCOMPtr<mozIStorageAsyncStatement> removeStmt;
  nsresult rv = mDBConn->CreateAsyncStatement(sql, getter_AddRefs(removeStmt));
  NS_ENSURE_SUCCESS(rv, rv);

  nsCOMPtr<mozIStoragePendingStatement> pending;
  rv = removeStmt->ExecuteAsync(nullptr, getter_AddRefs(pending));
  NS_ENSURE_SUCCESS(rv, rv);

  nsCOMArray<nsIPermission> permissions;
  for (auto iter = mPermissionTable.Iter(); !iter.Done(); iter.Next()) {
    PermissionHashKey* entry = iter.Get();

    nsCOMPtr<nsIPrincipal> principal;
    nsresult rv = GetPrincipalFromOrigin(entry->GetKey()->mOrigin,
                                         getter_AddRefs(principal));
    if (NS_FAILED(rv)) {
      continue;
    }

    uint32_t appId;
    bool isInBrowserElement;
    principal->GetAppId(&appId);
    principal->GetIsInBrowserElement(&isInBrowserElement);

    if (appId != aAppId || (aBrowserOnly && !isInBrowserElement)) {
      continue;
    }

    for (const auto& permEntry : entry->GetPermissions()) {
      permissions.AppendObject(
        new nsPermission(principal,
                         mTypeArray.ElementAt(permEntry.mType),
                         permEntry.mPermission,
                         permEntry.mExpireType,
                         permEntry.mExpireTime));
    }
  }

  for (int32_t i = 0; i < permissions.Count(); ++i) {
    nsCOMPtr<nsIPrincipal> principal;
    nsAutoCString type;

    permissions[i]->GetPrincipal(getter_AddRefs(principal));
    permissions[i]->GetType(type);

    AddInternal(principal,
                type,
                nsIPermissionManager::UNKNOWN_ACTION,
                0,
                nsIPermissionManager::EXPIRE_NEVER,
                0,
                0,
                nsPermissionManager::eNotify,
                nsPermissionManager::eWriteToDB);
  }

  return NS_OK;
}

nsresult
nsPermissionManager::RemoveExpiredPermissionsForApp(uint32_t aAppId)
{
  ENSURE_NOT_CHILD_PROCESS;

  if (aAppId == nsIScriptSecurityManager::NO_APP_ID) {
    return NS_OK;
  }

  for (auto iter = mPermissionTable.Iter(); !iter.Done(); iter.Next()) {
    PermissionHashKey* entry = iter.Get();
    nsCOMPtr<nsIPrincipal> principal;
    GetPrincipalFromOrigin(entry->GetKey()->mOrigin, getter_AddRefs(principal));

    uint32_t appId;
    principal->GetAppId(&appId);

    if (appId != aAppId) {
      continue;
    }

    for (uint32_t i = 0; i < entry->GetPermissions().Length(); ++i) {
      PermissionEntry& permEntry = entry->GetPermissions()[i];
      if (permEntry.mExpireType != nsIPermissionManager::EXPIRE_SESSION) {
        continue;
      }

      if (permEntry.mNonSessionExpireType ==
            nsIPermissionManager::EXPIRE_SESSION) {
        PermissionEntry oldPermEntry = entry->GetPermissions()[i];

        entry->GetPermissions().RemoveElementAt(i);

        NotifyObserversWithPermission(principal,
                                      mTypeArray.ElementAt(oldPermEntry.mType),
                                      oldPermEntry.mPermission,
                                      oldPermEntry.mExpireType,
                                      oldPermEntry.mExpireTime,
                                      MOZ_UTF16("deleted"));

        --i;
        continue;
      }

      permEntry.mPermission = permEntry.mNonSessionPermission;
      permEntry.mExpireType = permEntry.mNonSessionExpireType;
      permEntry.mExpireTime = permEntry.mNonSessionExpireTime;

      NotifyObserversWithPermission(principal,
                                    mTypeArray.ElementAt(permEntry.mType),
                                    permEntry.mPermission,
                                    permEntry.mExpireType,
                                    permEntry.mExpireTime,
                                    MOZ_UTF16("changed"));
    }
  }

  return NS_OK;
}

//*****************************************************************************
//*** nsPermissionManager private methods
//*****************************************************************************

nsresult
nsPermissionManager::RemoveAllFromMemory()
{
  mLargestID = 0;
  mTypeArray.Clear();
  mPermissionTable.Clear();

  return NS_OK;
}

// Returns -1 on failure
int32_t
nsPermissionManager::GetTypeIndex(const char *aType,
                                  bool        aAdd)
{
  for (uint32_t i = 0; i < mTypeArray.Length(); ++i)
    if (mTypeArray[i].Equals(aType))
      return i;

  if (!aAdd) {
    // Not found, but that is ok - we were just looking.
    return -1;
  }

  // This type was not registered before.
  // append it to the array, without copy-constructing the string
  nsCString *elem = mTypeArray.AppendElement();
  if (!elem)
    return -1;

  elem->Assign(aType);
  return mTypeArray.Length() - 1;
}

// wrapper function for mangling (host,type,perm,expireType,expireTime)
// set into an nsIPermission.
void
nsPermissionManager::NotifyObserversWithPermission(nsIPrincipal*     aPrincipal,
                                                   const nsCString  &aType,
                                                   uint32_t          aPermission,
                                                   uint32_t          aExpireType,
                                                   int64_t           aExpireTime,
                                                   const char16_t  *aData)
{
  nsCOMPtr<nsIPermission> permission =
    new nsPermission(aPrincipal, aType, aPermission,
                     aExpireType, aExpireTime);
  if (permission)
    NotifyObservers(permission, aData);
}

// notify observers that the permission list changed. there are four possible
// values for aData:
// "deleted" means a permission was deleted. aPermission is the deleted permission.
// "added"   means a permission was added. aPermission is the added permission.
// "changed" means a permission was altered. aPermission is the new permission.
// "cleared" means the entire permission list was cleared. aPermission is null.
void
nsPermissionManager::NotifyObservers(nsIPermission   *aPermission,
                                     const char16_t *aData)
{
  if (mObserverService)
    mObserverService->NotifyObservers(aPermission,
                                      kPermissionChangeNotification,
                                      aData);
}

nsresult
nsPermissionManager::Read()
{
  ENSURE_NOT_CHILD_PROCESS;

  nsresult rv;

  // delete expired permissions before we read in the db
  {
    // this deletion has its own scope so the write lock is released when done.
    nsCOMPtr<mozIStorageStatement> stmtDeleteExpired;
    rv = mDBConn->CreateStatement(NS_LITERAL_CSTRING(
          "DELETE FROM moz_hosts WHERE expireType = ?1 AND expireTime <= ?2"),
          getter_AddRefs(stmtDeleteExpired));
    NS_ENSURE_SUCCESS(rv, rv);

    rv = stmtDeleteExpired->BindInt32ByIndex(0, nsIPermissionManager::EXPIRE_TIME);
    NS_ENSURE_SUCCESS(rv, rv);

    rv = stmtDeleteExpired->BindInt64ByIndex(1, PR_Now() / 1000);
    NS_ENSURE_SUCCESS(rv, rv);

    bool hasResult;
    rv = stmtDeleteExpired->ExecuteStep(&hasResult);
    NS_ENSURE_SUCCESS(rv, rv);
  }

  nsCOMPtr<mozIStorageStatement> stmt;
  rv = mDBConn->CreateStatement(NS_LITERAL_CSTRING(
    "SELECT id, origin, type, permission, expireType, expireTime, modificationTime "
    "FROM moz_hosts"), getter_AddRefs(stmt));
  NS_ENSURE_SUCCESS(rv, rv);

  int64_t id;
  nsAutoCString origin, type;
  uint32_t permission;
  uint32_t expireType;
  int64_t expireTime;
  int64_t modificationTime;
  bool hasResult;
  bool readError = false;

  while (NS_SUCCEEDED(stmt->ExecuteStep(&hasResult)) && hasResult) {
    // explicitly set our entry id counter for use in AddInternal(),
    // and keep track of the largest id so we know where to pick up.
    id = stmt->AsInt64(0);
    if (id > mLargestID)
      mLargestID = id;

    rv = stmt->GetUTF8String(1, origin);
    if (NS_FAILED(rv)) {
      readError = true;
      continue;
    }

    rv = stmt->GetUTF8String(2, type);
    if (NS_FAILED(rv)) {
      readError = true;
      continue;
    }

    permission = stmt->AsInt32(3);
    expireType = stmt->AsInt32(4);

    // convert into int64_t values (milliseconds)
    expireTime = stmt->AsInt64(5);
    modificationTime = stmt->AsInt64(6);

    nsCOMPtr<nsIPrincipal> principal;
    nsresult rv = GetPrincipalFromOrigin(origin, getter_AddRefs(principal));
    if (NS_FAILED(rv)) {
      readError = true;
      continue;
    }

    rv = AddInternal(principal, type, permission, id, expireType, expireTime,
                     modificationTime, eDontNotify, eNoDBOperation);
    if (NS_FAILED(rv)) {
      readError = true;
      continue;
    }
  }

  if (readError) {
    NS_ERROR("Error occured while reading the permissions database!");
    return NS_ERROR_FAILURE;
  }

  return NS_OK;
}

static const char kMatchTypeHost[] = "host";
static const char kMatchTypeOrigin[] = "origin";

// Import() will read a file from the profile directory and add them to the
// database before deleting the file - ie, this is a one-shot operation that
// will not succeed on subsequent runs as the file imported from is removed.
nsresult
nsPermissionManager::Import()
{
  nsresult rv;

  nsCOMPtr<nsIFile> permissionsFile;
  rv = NS_GetSpecialDirectory(NS_APP_USER_PROFILE_50_DIR, getter_AddRefs(permissionsFile));
  if (NS_FAILED(rv)) return rv;

  rv = permissionsFile->AppendNative(NS_LITERAL_CSTRING(HOSTPERM_FILE_NAME));
  NS_ENSURE_SUCCESS(rv, rv);

  nsCOMPtr<nsIInputStream> fileInputStream;
  rv = NS_NewLocalFileInputStream(getter_AddRefs(fileInputStream),
                                  permissionsFile);
  NS_ENSURE_SUCCESS(rv, rv);

  rv = _DoImport(fileInputStream, mDBConn);
  NS_ENSURE_SUCCESS(rv, rv);

  // we successfully imported and wrote to the DB - delete the old file.
  permissionsFile->Remove(false);
  return NS_OK;
}

// ImportDefaults will read a URL with default permissions and add them to the
// in-memory copy of permissions.  The database is *not* written to.
nsresult
nsPermissionManager::ImportDefaults()
{
  nsCString defaultsURL = mozilla::Preferences::GetCString(kDefaultsUrlPrefName);
  if (defaultsURL.IsEmpty()) { // == Don't use built-in permissions.
    return NS_OK;
  }

  nsCOMPtr<nsIURI> defaultsURI;
  nsresult rv = NS_NewURI(getter_AddRefs(defaultsURI), defaultsURL);
  NS_ENSURE_SUCCESS(rv, rv);

  nsCOMPtr<nsIChannel> channel;
  rv = NS_NewChannel(getter_AddRefs(channel),
                     defaultsURI,
                     nsContentUtils::GetSystemPrincipal(),
                     nsILoadInfo::SEC_NORMAL,
                     nsIContentPolicy::TYPE_OTHER);
  NS_ENSURE_SUCCESS(rv, rv);

  nsCOMPtr<nsIInputStream> inputStream;
  rv = channel->Open(getter_AddRefs(inputStream));
  NS_ENSURE_SUCCESS(rv, rv);

  rv = _DoImport(inputStream, nullptr);
  inputStream->Close();
  return rv;
}

// _DoImport reads the specified stream and adds the parsed elements.  If
// |conn| is passed, the imported data will be written to the database, but if
// |conn| is null the data will be added only to the in-memory copy of the
// database.
nsresult
nsPermissionManager::_DoImport(nsIInputStream *inputStream, mozIStorageConnection *conn)
{
  ENSURE_NOT_CHILD_PROCESS;

  nsresult rv;
  // start a transaction on the storage db, to optimize insertions.
  // transaction will automically commit on completion
  // (note the transaction is a no-op if a null connection is passed)
  mozStorageTransaction transaction(conn, true);

  // The DB operation - we only try and write if a connection was passed.
  DBOperationType operation = conn ? eWriteToDB : eNoDBOperation;
  // and if no DB connection was passed we assume this is a "default" permission,
  // so use the special ID which indicates this.
  int64_t id = conn ? 0 : cIDPermissionIsDefault;

  /* format is:
   * matchtype \t type \t permission \t host
   * Only "host" is supported for matchtype
   * type is a string that identifies the type of permission (e.g. "cookie")
   * permission is an integer between 1 and 15
   */

  // Ideally we'd do this with nsILineInputString, but this is called with an
  // nsIInputStream that comes from a resource:// URI, which doesn't support
  // that interface.  So NS_ReadLine to the rescue...
  nsLineBuffer<char> lineBuffer;
  nsCString line;
  bool isMore = true;
  do {
    rv = NS_ReadLine(inputStream, &lineBuffer, line, &isMore);
    NS_ENSURE_SUCCESS(rv, rv);

    if (line.IsEmpty() || line.First() == '#') {
      continue;
    }

    nsTArray<nsCString> lineArray;

    // Split the line at tabs
    ParseString(line, '\t', lineArray);

    if (lineArray[0].EqualsLiteral(kMatchTypeHost) &&
        lineArray.Length() == 4) {
      nsresult error = NS_OK;
      uint32_t permission = lineArray[2].ToInteger(&error);
      if (NS_FAILED(error))
        continue;

      // the import file format doesn't handle modification times, so we use
      // 0, which AddInternal will convert to now()
      int64_t modificationTime = 0;

      UpgradeHostToOriginHostfileImport upHelper(this, operation, id);
      error = UpgradeHostToOriginAndInsert(lineArray[3], lineArray[1], permission,
                                           nsIPermissionManager::EXPIRE_NEVER, 0,
                                           modificationTime, nsIScriptSecurityManager::NO_APP_ID,
                                           false, &upHelper);
      if (NS_FAILED(error)) {
        NS_WARNING("There was a problem importing a host permission");
      }
    } else if (lineArray[0].EqualsLiteral(kMatchTypeOrigin) &&
               lineArray.Length() == 4) {
      nsresult error = NS_OK;
      uint32_t permission = lineArray[2].ToInteger(&error);
      if (NS_FAILED(error))
        continue;

      nsCOMPtr<nsIPrincipal> principal;
      error = GetPrincipalFromOrigin(lineArray[3], getter_AddRefs(principal));
      if (NS_FAILED(error)) {
        NS_WARNING("Couldn't import an origin permission - malformed origin");
        continue;
      }

      // the import file format doesn't handle modification times, so we use
      // 0, which AddInternal will convert to now()
      int64_t modificationTime = 0;

      error = AddInternal(principal, lineArray[1], permission, id,
                          nsIPermissionManager::EXPIRE_NEVER, 0,
                          modificationTime,
                          eDontNotify, operation);
      if (NS_FAILED(error)) {
        NS_WARNING("There was a problem importing an origin permission");
      }
    }

  } while (isMore);

  return NS_OK;
}

nsresult
nsPermissionManager::NormalizeToACE(nsCString &aHost)
{
  // lazily init the IDN service
  if (!mIDNService) {
    nsresult rv;
    mIDNService = do_GetService(NS_IDNSERVICE_CONTRACTID, &rv);
    NS_ENSURE_SUCCESS(rv, rv);
  }

  return mIDNService->ConvertUTF8toACE(aHost, aHost);
}

void
nsPermissionManager::UpdateDB(OperationType aOp,
                              mozIStorageAsyncStatement* aStmt,
                              int64_t aID,
                              const nsACString &aOrigin,
                              const nsACString &aType,
                              uint32_t aPermission,
                              uint32_t aExpireType,
                              int64_t aExpireTime,
                              int64_t aModificationTime)
{
  ENSURE_NOT_CHILD_PROCESS_NORET;

  nsresult rv;

  // no statement is ok - just means we don't have a profile
  if (!aStmt)
    return;

  switch (aOp) {
  case eOperationAdding:
    {
      rv = aStmt->BindInt64ByIndex(0, aID);
      if (NS_FAILED(rv)) break;

      rv = aStmt->BindUTF8StringByIndex(1, aOrigin);
      if (NS_FAILED(rv)) break;

      rv = aStmt->BindUTF8StringByIndex(2, aType);
      if (NS_FAILED(rv)) break;

      rv = aStmt->BindInt32ByIndex(3, aPermission);
      if (NS_FAILED(rv)) break;

      rv = aStmt->BindInt32ByIndex(4, aExpireType);
      if (NS_FAILED(rv)) break;

      rv = aStmt->BindInt64ByIndex(5, aExpireTime);
      if (NS_FAILED(rv)) break;

      rv = aStmt->BindInt64ByIndex(6, aModificationTime);
      break;
    }

  case eOperationRemoving:
    {
      rv = aStmt->BindInt64ByIndex(0, aID);
      break;
    }

  case eOperationChanging:
    {
      rv = aStmt->BindInt64ByIndex(0, aID);
      if (NS_FAILED(rv)) break;

      rv = aStmt->BindInt32ByIndex(1, aPermission);
      if (NS_FAILED(rv)) break;

      rv = aStmt->BindInt32ByIndex(2, aExpireType);
      if (NS_FAILED(rv)) break;

      rv = aStmt->BindInt64ByIndex(3, aExpireTime);
      if (NS_FAILED(rv)) break;

      rv = aStmt->BindInt64ByIndex(4, aModificationTime);
      break;
    }

  default:
    {
      NS_NOTREACHED("need a valid operation in UpdateDB()!");
      rv = NS_ERROR_UNEXPECTED;
      break;
    }
  }

  if (NS_FAILED(rv)) {
    NS_WARNING("db change failed!");
    return;
  }

  nsCOMPtr<mozIStoragePendingStatement> pending;
  rv = aStmt->ExecuteAsync(nullptr, getter_AddRefs(pending));
  MOZ_ASSERT(NS_SUCCEEDED(rv));
}

NS_IMETHODIMP
nsPermissionManager::AddrefAppId(uint32_t aAppId)
{
  if (aAppId == nsIScriptSecurityManager::NO_APP_ID) {
    return NS_OK;
  }

  bool found = false;
  for (uint32_t i = 0; i < mAppIdRefcounts.Length(); ++i) {
    if (mAppIdRefcounts[i].mAppId == aAppId) {
      ++mAppIdRefcounts[i].mCounter;
      found = true;
      break;
    }
  }

  if (!found) {
    ApplicationCounter app = { aAppId, 1 };
    mAppIdRefcounts.AppendElement(app);
  }

  return NS_OK;
}

NS_IMETHODIMP
nsPermissionManager::ReleaseAppId(uint32_t aAppId)
{
  // An app has been released, maybe we have to reset its session.

  if (aAppId == nsIScriptSecurityManager::NO_APP_ID) {
    return NS_OK;
  }

  for (uint32_t i = 0; i < mAppIdRefcounts.Length(); ++i) {
    if (mAppIdRefcounts[i].mAppId == aAppId) {
      --mAppIdRefcounts[i].mCounter;

      if (!mAppIdRefcounts[i].mCounter) {
        mAppIdRefcounts.RemoveElementAt(i);
        return RemoveExpiredPermissionsForApp(aAppId);
      }

      break;
    }
  }

  return NS_OK;
}

NS_IMETHODIMP
nsPermissionManager::UpdateExpireTime(nsIPrincipal* aPrincipal,
                                     const char* aType,
                                     bool aExactHostMatch,
                                     uint64_t aSessionExpireTime,
                                     uint64_t aPersistentExpireTime)
{
  NS_ENSURE_ARG_POINTER(aPrincipal);
  NS_ENSURE_ARG_POINTER(aType);

  uint64_t nowms = PR_Now() / 1000;
  if (aSessionExpireTime < nowms || aPersistentExpireTime < nowms) {
    return NS_ERROR_INVALID_ARG;
  }

  if (nsContentUtils::IsSystemPrincipal(aPrincipal)) {
    return NS_OK;
  }

  // Setting the expire time of an nsEP is non-sensical.
  if (IsExpandedPrincipal(aPrincipal)) {
    return NS_ERROR_INVALID_ARG;
  }

  int32_t typeIndex = GetTypeIndex(aType, false);
  // If type == -1, the type isn't known,
  // so just return NS_OK
  if (typeIndex == -1) return NS_OK;

  PermissionHashKey* entry = GetPermissionHashKey(aPrincipal, typeIndex, aExactHostMatch);
  if (!entry) {
    return NS_OK;
  }

  int32_t idx = entry->GetPermissionIndex(typeIndex);
  if (-1 == idx) {
    return NS_OK;
  }

  PermissionEntry& perm = entry->GetPermissions()[idx];
  if (perm.mExpireType == EXPIRE_TIME) {
    perm.mExpireTime = aPersistentExpireTime;
  } else if (perm.mExpireType == EXPIRE_SESSION && perm.mExpireTime != 0) {
    perm.mExpireTime = aSessionExpireTime;
  }
  return NS_OK;
}

nsresult
nsPermissionManager::FetchPermissions() {
  MOZ_ASSERT(IsChildProcess(), "FetchPermissions can only be invoked in child process");
  // Get the permissions from the parent process
  InfallibleTArray<IPC::Permission> perms;
  ChildProcess()->SendReadPermissions(&perms);

  for (uint32_t i = 0; i < perms.Length(); i++) {
    const IPC::Permission &perm = perms[i];

    nsCOMPtr<nsIPrincipal> principal;
    nsresult rv = GetPrincipalFromOrigin(perm.origin, getter_AddRefs(principal));
    NS_ENSURE_SUCCESS(rv, rv);

    // The child process doesn't care about modification times - it neither
    // reads nor writes, nor removes them based on the date - so 0 (which
    // will end up as now()) is fine.
    uint64_t modificationTime = 0;
    AddInternal(principal, perm.type, perm.capability, 0, perm.expireType,
                perm.expireTime, modificationTime, eNotify, eNoDBOperation,
                true /* ignoreSessionPermissions */);
  }
  return NS_OK;
}<|MERGE_RESOLUTION|>--- conflicted
+++ resolved
@@ -107,28 +107,17 @@
 nsresult
 GetPrincipalFromOrigin(const nsACString& aOrigin, nsIPrincipal** aPrincipal)
 {
-<<<<<<< HEAD
   nsAutoCString originNoSuffix;
   mozilla::OriginAttributes attrs;
   if (!attrs.PopulateFromOrigin(aOrigin, originNoSuffix)) {
     return NS_ERROR_FAILURE;
   }
 
-=======
->>>>>>> 643393b1
   nsCOMPtr<nsIURI> uri;
   nsresult rv = NS_NewURI(getter_AddRefs(uri), originNoSuffix);
   NS_ENSURE_SUCCESS(rv, rv);
 
-<<<<<<< HEAD
   nsCOMPtr<nsIPrincipal> principal = mozilla::BasePrincipal::CreateCodebasePrincipal(uri, attrs);
-=======
-  // TODO: Bug 1165267 - Use OriginAttributes for nsCookieService
-  mozilla::OriginAttributes attrs(aAppId, aIsInBrowserElement);
-  nsCOMPtr<nsIPrincipal> principal = mozilla::BasePrincipal::CreateCodebasePrincipal(uri, attrs);
-  NS_ENSURE_TRUE(principal, NS_ERROR_FAILURE);
-
->>>>>>> 643393b1
   principal.forget(aPrincipal);
   return NS_OK;
 }
