--- conflicted
+++ resolved
@@ -211,11 +211,6 @@
   RefPtr<IMFAttributes> attr(decoder->GetAttributes());
   UINT32 aware = 0;
   if (attr) {
-<<<<<<< HEAD
-      attr->GetUINT32(MF_SA_D3D_AWARE, &aware);
-      attr->SetUINT32(CODECAPI_AVDecNumWorkerThreads,
-                      WMFDecoderModule::GetNumDecoderThreads());
-=======
     attr->GetUINT32(MF_SA_D3D_AWARE, &aware);
     attr->SetUINT32(CODECAPI_AVDecNumWorkerThreads,
       WMFDecoderModule::GetNumDecoderThreads());
@@ -226,7 +221,6 @@
     else {
       LOG("Couldn't enable Low Latency Mode");
     }
->>>>>>> 12fe1592
   }
 
   if (useDxva) {
@@ -240,14 +234,9 @@
       if (SUCCEEDED(hr)) {
         mUseHwAccel = true;
       } else {
-<<<<<<< HEAD
-=======
         mDXVA2Manager = nullptr;
->>>>>>> 12fe1592
         mDXVAFailureReason = nsPrintfCString("MFT_MESSAGE_SET_D3D_MANAGER failed with code %X", hr);
       }
-    } else {
-      mDXVAFailureReason.AssignLiteral("Decoder returned false for MF_SA_D3D_AWARE");
     }
     else {
       mDXVAFailureReason.AssignLiteral("Decoder returned false for MF_SA_D3D_AWARE");
