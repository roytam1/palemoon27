--- conflicted
+++ resolved
@@ -42,13 +42,9 @@
     # Windows need alloca renamed to _alloca
     DEFINES['alloca'] = '_alloca'
 
-<<<<<<< HEAD
-FINAL_LIBRARY = 'lgpllibs'
-=======
 ALLOW_COMPILER_WARNINGS = True
 
-FINAL_LIBRARY = 'gkmedias'
->>>>>>> 95440d2f
+FINAL_LIBRARY = 'lgpllibs'
 
 # Use abort() instead of exception in SoundTouch.
 DEFINES['ST_NO_EXCEPTION_HANDLING'] = 1