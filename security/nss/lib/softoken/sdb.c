/* This Source Code Form is subject to the terms of the Mozilla Public
 * License, v. 2.0. If a copy of the MPL was not distributed with this
 * file, You can obtain one at http://mozilla.org/MPL/2.0/. */
/*
 * This file implements PKCS 11 on top of our existing security modules
 *
 * For more information about PKCS 11 See PKCS 11 Token Inteface Standard.
 *   This implementation has two slots:
 *      slot 1 is our generic crypto support. It does not require login.
 *   It supports Public Key ops, and all they bulk ciphers and hashes.
 *   It can also support Private Key ops for imported Private keys. It does
 *   not have any token storage.
 *      slot 2 is our private key support. It requires a login before use. It
 *   can store Private Keys and Certs as token objects. Currently only private
 *   keys and their associated Certificates are saved on the token.
 *
 *   In this implementation, session objects are only visible to the session
 *   that created or generated them.
 */

#include "sdb.h"
#include "pkcs11t.h"
#include "seccomon.h"
#include <sqlite3.h>
#include "prthread.h"
#include "prio.h"
#include <stdio.h>
#include "secport.h"
#include "prmon.h"
#include "prenv.h"
#include "prprf.h"
#include "prsystem.h" /* for PR_GetDirectorySeparator() */
#include <sys/stat.h>
#if defined(_WIN32)
#include <io.h>
#include <windows.h>
#elif defined(XP_UNIX)
#include <unistd.h>
#endif
#if defined(LINUX) && !defined(ANDROID)
#include <linux/magic.h>
#include <sys/vfs.h>
#endif
#include "utilpars.h"

#ifdef SQLITE_UNSAFE_THREADS
#include "prlock.h"
/*
 * SQLite can be compiled to be thread safe or not.
 * turn on SQLITE_UNSAFE_THREADS if the OS does not support
 * a thread safe version of sqlite.
 */
static PRLock *sqlite_lock = NULL;

#define LOCK_SQLITE() PR_Lock(sqlite_lock);
#define UNLOCK_SQLITE() PR_Unlock(sqlite_lock);
#else
#define LOCK_SQLITE()
#define UNLOCK_SQLITE()
#endif

typedef enum {
    SDB_CERT = 1,
    SDB_KEY = 2
} sdbDataType;

/*
 * defines controlling how long we wait to acquire locks.
 *
 * SDB_SQLITE_BUSY_TIMEOUT specifies how long (in milliseconds)
 *  sqlite will wait on lock. If that timeout expires, sqlite will
 *  return SQLITE_BUSY.
 * SDB_BUSY_RETRY_TIME specifies how many seconds the sdb_ code waits
 *  after receiving a busy before retrying.
 * SDB_MAX_BUSY_RETRIES specifies how many times the sdb_ will retry on
 *  a busy condition.
 *
 * SDB_SQLITE_BUSY_TIMEOUT affects all opertions, both manual
 *   (prepare/step/reset/finalize) and automatic (sqlite3_exec()).
 * SDB_BUSY_RETRY_TIME and SDB_MAX_BUSY_RETRIES only affect manual operations
 *
 * total wait time for automatic operations:
 *   1 second (SDB_SQLITE_BUSY_TIMEOUT/1000).
 * total wait time for manual operations:
 *   (1 second + 5 seconds) * 10 = 60 seconds.
 * (SDB_SQLITE_BUSY_TIMEOUT/1000 + SDB_BUSY_RETRY_TIME)*SDB_MAX_BUSY_RETRIES
 */
#define SDB_SQLITE_BUSY_TIMEOUT 1000 /* milliseconds */
#define SDB_BUSY_RETRY_TIME 5        /* seconds */
#define SDB_MAX_BUSY_RETRIES 10

/*
 * Note on use of sqlReadDB: Only one thread at a time may have an actual
 * operation going on given sqlite3 * database. An operation is defined as
 * the time from a sqlite3_prepare() until the sqlite3_finalize().
 * Multiple sqlite3 * databases can be open and have simultaneous operations
 * going. We use the sqlXactDB for all write operations. This database
 * is only opened when we first create a transaction and closed when the
 * transaction is complete. sqlReadDB is open when we first opened the database
 * and is used for all read operation. It's use is protected by a monitor. This
 * is because an operation can span the use of FindObjectsInit() through the
 * call to FindObjectsFinal(). In the intermediate time it is possible to call
 * other operations like NSC_GetAttributeValue */

struct SDBPrivateStr {
    char *sqlDBName;               /* invariant, path to this database */
    sqlite3 *sqlXactDB;            /* access protected by dbMon, use protected
                                    * by the transaction. Current transaction db*/
    PRThread *sqlXactThread;       /* protected by dbMon,
                                    * current transaction thread */
    sqlite3 *sqlReadDB;            /* use protected by dbMon, value invariant */
    PRIntervalTime lastUpdateTime; /* last time the cache was updated */
    PRIntervalTime updateInterval; /* how long the cache can go before it
                                    * must be updated again */
    sdbDataType type;              /* invariant, database type */
    char *table;                   /* invariant, SQL table which contains the db */
    char *cacheTable;              /* invariant, SQL table cache of db */
    PRMonitor *dbMon;              /* invariant, monitor to protect
                                    * sqlXact* fields, and use of the sqlReadDB */
};

typedef struct SDBPrivateStr SDBPrivate;

/*
 * known attributes
 */
static const CK_ATTRIBUTE_TYPE known_attributes[] = {
    CKA_CLASS, CKA_TOKEN, CKA_PRIVATE, CKA_LABEL, CKA_APPLICATION,
    CKA_VALUE, CKA_OBJECT_ID, CKA_CERTIFICATE_TYPE, CKA_ISSUER,
    CKA_SERIAL_NUMBER, CKA_AC_ISSUER, CKA_OWNER, CKA_ATTR_TYPES, CKA_TRUSTED,
    CKA_CERTIFICATE_CATEGORY, CKA_JAVA_MIDP_SECURITY_DOMAIN, CKA_URL,
    CKA_HASH_OF_SUBJECT_PUBLIC_KEY, CKA_HASH_OF_ISSUER_PUBLIC_KEY,
    CKA_CHECK_VALUE, CKA_KEY_TYPE, CKA_SUBJECT, CKA_ID, CKA_SENSITIVE,
    CKA_ENCRYPT, CKA_DECRYPT, CKA_WRAP, CKA_UNWRAP, CKA_SIGN, CKA_SIGN_RECOVER,
    CKA_VERIFY, CKA_VERIFY_RECOVER, CKA_DERIVE, CKA_START_DATE, CKA_END_DATE,
    CKA_MODULUS, CKA_MODULUS_BITS, CKA_PUBLIC_EXPONENT, CKA_PRIVATE_EXPONENT,
    CKA_PRIME_1, CKA_PRIME_2, CKA_EXPONENT_1, CKA_EXPONENT_2, CKA_COEFFICIENT,
    CKA_PRIME, CKA_SUBPRIME, CKA_BASE, CKA_PRIME_BITS,
    CKA_SUB_PRIME_BITS, CKA_VALUE_BITS, CKA_VALUE_LEN, CKA_EXTRACTABLE,
    CKA_LOCAL, CKA_NEVER_EXTRACTABLE, CKA_ALWAYS_SENSITIVE,
    CKA_KEY_GEN_MECHANISM, CKA_MODIFIABLE, CKA_EC_PARAMS,
    CKA_EC_POINT, CKA_SECONDARY_AUTH, CKA_AUTH_PIN_FLAGS,
    CKA_ALWAYS_AUTHENTICATE, CKA_WRAP_WITH_TRUSTED, CKA_WRAP_TEMPLATE,
    CKA_UNWRAP_TEMPLATE, CKA_HW_FEATURE_TYPE, CKA_RESET_ON_INIT,
    CKA_HAS_RESET, CKA_PIXEL_X, CKA_PIXEL_Y, CKA_RESOLUTION, CKA_CHAR_ROWS,
    CKA_CHAR_COLUMNS, CKA_COLOR, CKA_BITS_PER_PIXEL, CKA_CHAR_SETS,
    CKA_ENCODING_METHODS, CKA_MIME_TYPES, CKA_MECHANISM_TYPE,
    CKA_REQUIRED_CMS_ATTRIBUTES, CKA_DEFAULT_CMS_ATTRIBUTES,
    CKA_SUPPORTED_CMS_ATTRIBUTES, CKA_NETSCAPE_URL, CKA_NETSCAPE_EMAIL,
    CKA_NETSCAPE_SMIME_INFO, CKA_NETSCAPE_SMIME_TIMESTAMP,
    CKA_NETSCAPE_PKCS8_SALT, CKA_NETSCAPE_PASSWORD_CHECK, CKA_NETSCAPE_EXPIRES,
    CKA_NETSCAPE_KRL, CKA_NETSCAPE_PQG_COUNTER, CKA_NETSCAPE_PQG_SEED,
    CKA_NETSCAPE_PQG_H, CKA_NETSCAPE_PQG_SEED_BITS, CKA_NETSCAPE_MODULE_SPEC,
    CKA_TRUST_DIGITAL_SIGNATURE, CKA_TRUST_NON_REPUDIATION,
    CKA_TRUST_KEY_ENCIPHERMENT, CKA_TRUST_DATA_ENCIPHERMENT,
    CKA_TRUST_KEY_AGREEMENT, CKA_TRUST_KEY_CERT_SIGN, CKA_TRUST_CRL_SIGN,
    CKA_TRUST_SERVER_AUTH, CKA_TRUST_CLIENT_AUTH, CKA_TRUST_CODE_SIGNING,
    CKA_TRUST_EMAIL_PROTECTION, CKA_TRUST_IPSEC_END_SYSTEM,
    CKA_TRUST_IPSEC_TUNNEL, CKA_TRUST_IPSEC_USER, CKA_TRUST_TIME_STAMPING,
    CKA_TRUST_STEP_UP_APPROVED, CKA_CERT_SHA1_HASH, CKA_CERT_MD5_HASH,
    CKA_NETSCAPE_DB, CKA_NETSCAPE_TRUST, CKA_NSS_OVERRIDE_EXTENSIONS,
    CKA_PUBLIC_KEY_INFO, CKA_NSS_SERVER_DISTRUST_AFTER, CKA_NSS_EMAIL_DISTRUST_AFTER
};

static int known_attributes_size = sizeof(known_attributes) /
                                   sizeof(known_attributes[0]);

/* Magic for an explicit NULL. NOTE: ideally this should be
 * out of band data. Since it's not completely out of band, pick
 * a value that has no meaning to any existing PKCS #11 attributes.
 * This value is 1) not a valid string (imbedded '\0'). 2) not a U_LONG
 * or a normal key (too short). 3) not a bool (too long). 4) not an RSA
 * public exponent (too many bits).
 */
const unsigned char SQLITE_EXPLICIT_NULL[] = { 0xa5, 0x0, 0x5a };
#define SQLITE_EXPLICIT_NULL_LEN 3

/*
 * determine when we've completed our tasks
 */
static int
sdb_done(int err, int *count)
{
    /* allow as many rows as the database wants to give */
    if (err == SQLITE_ROW) {
        *count = 0;
        return 0;
    }
    if (err != SQLITE_BUSY) {
        return 1;
    }
    /* err == SQLITE_BUSY, Dont' retry forever in this case */
    if (++(*count) >= SDB_MAX_BUSY_RETRIES) {
        return 1;
    }
    return 0;
}

#if defined(_WIN32)
/*
 * NSPR functions and narrow CRT functions do not handle UTF-8 file paths that
 * sqlite3 expects.
 */

static int
sdb_chmod(const char *filename, int pmode)
{
    int result;
    wchar_t *filenameWide;

    if (!filename) {
        return -1;
    }

    filenameWide = _NSSUTIL_UTF8ToWide(filename);
    if (!filenameWide) {
        return -1;
    }
    result = _wchmod(filenameWide, pmode);
    PORT_Free(filenameWide);

    return result;
}
#else
#define sdb_chmod(filename, pmode) chmod((filename), (pmode))
#endif

/*
 * find out where sqlite stores the temp tables. We do this by replicating
 * the logic from sqlite.
 */
#if defined(_WIN32)
static char *
sdb_getFallbackTempDir(void)
{
    /* sqlite uses sqlite3_temp_directory if it is not NULL. We don't have
     * access to sqlite3_temp_directory because it is not exported from
     * sqlite3.dll. Assume sqlite3_win32_set_directory isn't called and
     * sqlite3_temp_directory is NULL.
     */
    char path[MAX_PATH];
    DWORD rv;
    size_t len;

    rv = GetTempPathA(MAX_PATH, path);
    if (rv > MAX_PATH || rv == 0)
        return NULL;
    len = strlen(path);
    if (len == 0)
        return NULL;
    /* The returned string ends with a backslash, for example, "C:\TEMP\". */
    if (path[len - 1] == '\\')
        path[len - 1] = '\0';
    return PORT_Strdup(path);
}
#elif defined(XP_UNIX)
static char *
sdb_getFallbackTempDir(void)
{
    const char *azDirs[] = {
        NULL,
        NULL,
        "/var/tmp",
        "/usr/tmp",
        "/tmp",
        NULL /* List terminator */
    };
    unsigned int i;
    struct stat buf;
    const char *zDir = NULL;

    azDirs[0] = sqlite3_temp_directory;
    azDirs[1] = PR_GetEnvSecure("TMPDIR");

    for (i = 0; i < PR_ARRAY_SIZE(azDirs); i++) {
        zDir = azDirs[i];
        if (zDir == NULL)
            continue;
        if (stat(zDir, &buf))
            continue;
        if (!S_ISDIR(buf.st_mode))
            continue;
        if (access(zDir, 07))
            continue;
        break;
    }

    if (zDir == NULL)
        return NULL;
    return PORT_Strdup(zDir);
}
#else
#error "sdb_getFallbackTempDir not implemented"
#endif

#ifndef SQLITE_FCNTL_TEMPFILENAME
/* SQLITE_FCNTL_TEMPFILENAME was added in SQLite 3.7.15 */
#define SQLITE_FCNTL_TEMPFILENAME 16
#endif

static char *
sdb_getTempDir(sqlite3 *sqlDB)
{
    int sqlrv;
    char *result = NULL;
    char *tempName = NULL;
    char *foundSeparator = NULL;

    /* Obtain temporary filename in sqlite's directory for temporary tables */
    sqlrv = sqlite3_file_control(sqlDB, 0, SQLITE_FCNTL_TEMPFILENAME,
                                 (void *)&tempName);
    if (sqlrv == SQLITE_NOTFOUND) {
        /* SQLITE_FCNTL_TEMPFILENAME not implemented because we are using
         * an older SQLite. */
        return sdb_getFallbackTempDir();
    }
    if (sqlrv != SQLITE_OK) {
        return NULL;
    }

    /* We'll extract the temporary directory from tempName */
    foundSeparator = PORT_Strrchr(tempName, PR_GetDirectorySeparator());
    if (foundSeparator) {
        /* We shorten the temp filename string to contain only
         * the directory name (including the trailing separator).
         * We know the byte after the foundSeparator position is
         * safe to use, in the shortest scenario it contains the
         * end-of-string byte.
         * By keeping the separator at the found position, it will
         * even work if tempDir consists of the separator, only.
         * (In this case the toplevel directory will be used for
         * access speed testing). */
        ++foundSeparator;
        *foundSeparator = 0;

        /* Now we copy the directory name for our caller */
        result = PORT_Strdup(tempName);
    }

    sqlite3_free(tempName);
    return result;
}

/*
 * Map SQL_LITE errors to PKCS #11 errors as best we can.
 */
static CK_RV
sdb_mapSQLError(sdbDataType type, int sqlerr)
{
    switch (sqlerr) {
        /* good matches */
        case SQLITE_OK:
        case SQLITE_DONE:
            return CKR_OK;
        case SQLITE_NOMEM:
            return CKR_HOST_MEMORY;
        case SQLITE_READONLY:
            return CKR_TOKEN_WRITE_PROTECTED;
        /* close matches */
        case SQLITE_AUTH:
        case SQLITE_PERM:
        /*return CKR_USER_NOT_LOGGED_IN; */
        case SQLITE_CANTOPEN:
        case SQLITE_NOTFOUND:
            /* NSS distiguishes between failure to open the cert and the key db */
            return type == SDB_CERT ? CKR_NETSCAPE_CERTDB_FAILED : CKR_NETSCAPE_KEYDB_FAILED;
        case SQLITE_IOERR:
            return CKR_DEVICE_ERROR;
        default:
            break;
    }
    return CKR_GENERAL_ERROR;
}

/*
 * build up database name from a directory, prefix, name, version and flags.
 */
static char *
sdb_BuildFileName(const char *directory,
                  const char *prefix, const char *type,
                  int version)
{
    char *dbname = NULL;
    /* build the full dbname */
    dbname = sqlite3_mprintf("%s%c%s%s%d.db", directory,
                             (int)(unsigned char)PR_GetDirectorySeparator(),
                             prefix, type, version);
    return dbname;
}

/*
 * find out how expensive the access system call is for non-existant files
 * in the given directory.  Return the number of operations done in 33 ms.
 */
static PRUint32
sdb_measureAccess(const char *directory)
{
    PRUint32 i;
    PRIntervalTime time;
    PRIntervalTime delta;
    PRIntervalTime duration = PR_MillisecondsToInterval(33);
    const char *doesntExistName = "_dOeSnotExist_.db";
    char *temp, *tempStartOfFilename;
    size_t maxTempLen, maxFileNameLen, directoryLength;

    /* no directory, just return one */
    if (directory == NULL) {
        return 1;
    }

    /* our calculation assumes time is a 4 bytes == 32 bit integer */
    PORT_Assert(sizeof(time) == 4);

    directoryLength = strlen(directory);

    maxTempLen = directoryLength + strlen(doesntExistName) + 1 /* potential additional separator char */
                 + 11                                          /* max chars for 32 bit int plus potential sign */
                 + 1;                                          /* zero terminator */

    temp = PORT_Alloc(maxTempLen);
    if (!temp) {
        return 1;
    }

    /* We'll copy directory into temp just once, then ensure it ends
     * with the directory separator, then remember the position after
     * the separator, and calculate the number of remaining bytes. */

    strcpy(temp, directory);
    if (directory[directoryLength - 1] != PR_GetDirectorySeparator()) {
        temp[directoryLength++] = PR_GetDirectorySeparator();
    }
    tempStartOfFilename = temp + directoryLength;
    maxFileNameLen = maxTempLen - directoryLength;

    /* measure number of Access operations that can be done in 33 milliseconds
     * (1/30'th of a second), or 10000 operations, which ever comes first.
     */
    time = PR_IntervalNow();
    for (i = 0; i < 10000u; i++) {
        PRIntervalTime next;

        /* We'll use the variable part first in the filename string, just in
         * case it's longer than assumed, so if anything gets cut off, it
         * will be cut off from the constant part.
         * This code assumes the directory name at the beginning of
         * temp remains unchanged during our loop. */
        PR_snprintf(tempStartOfFilename, maxFileNameLen,
                    ".%lu%s", (PRUint32)(time + i), doesntExistName);
        PR_Access(temp, PR_ACCESS_EXISTS);
        next = PR_IntervalNow();
        delta = next - time;
        if (delta >= duration)
            break;
    }

    PORT_Free(temp);

    /* always return 1 or greater */
    return i ? i : 1u;
}

/*
 * some file sytems are very slow to run sqlite3 on, particularly if the
 * access count is pretty high. On these filesystems is faster to create
 * a temporary database on the local filesystem and access that. This
 * code uses a temporary table to create that cache. Temp tables are
 * automatically cleared when the database handle it was created on
 * Is freed.
 */
static const char DROP_CACHE_CMD[] = "DROP TABLE %s";
static const char CREATE_CACHE_CMD[] =
    "CREATE TEMPORARY TABLE %s AS SELECT * FROM %s";
static const char CREATE_ISSUER_INDEX_CMD[] =
    "CREATE INDEX issuer ON %s (a81)";
static const char CREATE_SUBJECT_INDEX_CMD[] =
    "CREATE INDEX subject ON %s (a101)";
static const char CREATE_LABEL_INDEX_CMD[] = "CREATE INDEX label ON %s (a3)";
static const char CREATE_ID_INDEX_CMD[] = "CREATE INDEX ckaid ON %s (a102)";

static CK_RV
sdb_buildCache(sqlite3 *sqlDB, sdbDataType type,
               const char *cacheTable, const char *table)
{
    char *newStr;
    int sqlerr = SQLITE_OK;

    newStr = sqlite3_mprintf(CREATE_CACHE_CMD, cacheTable, table);
    if (newStr == NULL) {
        return CKR_HOST_MEMORY;
    }
    sqlerr = sqlite3_exec(sqlDB, newStr, NULL, 0, NULL);
    sqlite3_free(newStr);
    if (sqlerr != SQLITE_OK) {
        return sdb_mapSQLError(type, sqlerr);
    }
    /* failure to create the indexes is not an issue */
    newStr = sqlite3_mprintf(CREATE_ISSUER_INDEX_CMD, cacheTable);
    if (newStr == NULL) {
        return CKR_OK;
    }
    sqlerr = sqlite3_exec(sqlDB, newStr, NULL, 0, NULL);
    sqlite3_free(newStr);
    newStr = sqlite3_mprintf(CREATE_SUBJECT_INDEX_CMD, cacheTable);
    if (newStr == NULL) {
        return CKR_OK;
    }
    sqlerr = sqlite3_exec(sqlDB, newStr, NULL, 0, NULL);
    sqlite3_free(newStr);
    newStr = sqlite3_mprintf(CREATE_LABEL_INDEX_CMD, cacheTable);
    if (newStr == NULL) {
        return CKR_OK;
    }
    sqlerr = sqlite3_exec(sqlDB, newStr, NULL, 0, NULL);
    sqlite3_free(newStr);
    newStr = sqlite3_mprintf(CREATE_ID_INDEX_CMD, cacheTable);
    if (newStr == NULL) {
        return CKR_OK;
    }
    sqlerr = sqlite3_exec(sqlDB, newStr, NULL, 0, NULL);
    sqlite3_free(newStr);
    return CKR_OK;
}

/*
 * update the cache and the data records describing it.
 *  The cache is updated by dropping the temp database and recreating it.
 */
static CK_RV
sdb_updateCache(SDBPrivate *sdb_p)
{
    int sqlerr = SQLITE_OK;
    CK_RV error = CKR_OK;
    char *newStr;

    /* drop the old table */
    newStr = sqlite3_mprintf(DROP_CACHE_CMD, sdb_p->cacheTable);
    if (newStr == NULL) {
        return CKR_HOST_MEMORY;
    }
    sqlerr = sqlite3_exec(sdb_p->sqlReadDB, newStr, NULL, 0, NULL);
    sqlite3_free(newStr);
    if ((sqlerr != SQLITE_OK) && (sqlerr != SQLITE_ERROR)) {
        /* something went wrong with the drop, don't try to refresh...
         * NOTE: SQLITE_ERROR is returned if the table doesn't exist. In
         * that case, we just continue on and try to reload it */
        return sdb_mapSQLError(sdb_p->type, sqlerr);
    }

    /* set up the new table */
    error = sdb_buildCache(sdb_p->sqlReadDB, sdb_p->type,
                           sdb_p->cacheTable, sdb_p->table);
    if (error == CKR_OK) {
        /* we have a new cache! */
        sdb_p->lastUpdateTime = PR_IntervalNow();
    }
    return error;
}

/*
 *  The sharing of sqlite3 handles across threads is tricky. Older versions
 *  couldn't at all, but newer ones can under strict conditions. Basically
 *  no 2 threads can use the same handle while another thread has an open
 *  stmt running. Once the sqlite3_stmt is finalized, another thread can then
 *  use the database handle.
 *
 *  We use monitors to protect against trying to use a database before
 *  it's sqlite3_stmt is finalized. This is preferable to the opening and
 *  closing the database each operation because there is significant overhead
 *  in the open and close. Also continually opening and closing the database
 *  defeats the cache code as the cache table is lost on close (thus
 *  requiring us to have to reinitialize the cache every operation).
 *
 *  An execption to the shared handle is transations. All writes happen
 *  through a transaction. When we are in  a transaction, we must use the
 *  same database pointer for that entire transation. In this case we save
 *  the transaction database and use it for all accesses on the transaction
 *  thread. Other threads use the common database.
 *
 *  There can only be once active transaction on the database at a time.
 *
 *  sdb_openDBLocal() provides us with a valid database handle for whatever
 *  state we are in (reading or in a transaction), and acquires any locks
 *  appropriate to that state. It also decides when it's time to refresh
 *  the cache before we start an operation. Any database handle returned
 *  just eventually be closed with sdb_closeDBLocal().
 *
 *  The table returned either points to the database's physical table, or
 *  to the cached shadow. Tranactions always return the physical table
 *  and read operations return either the physical table or the cache
 *  depending on whether or not the cache exists.
 */
static CK_RV
sdb_openDBLocal(SDBPrivate *sdb_p, sqlite3 **sqlDB, const char **table)
{
    *sqlDB = NULL;

    PR_EnterMonitor(sdb_p->dbMon);

    if (table) {
        *table = sdb_p->table;
    }

    /* We're in a transaction, use the transaction DB */
    if ((sdb_p->sqlXactDB) && (sdb_p->sqlXactThread == PR_GetCurrentThread())) {
        *sqlDB = sdb_p->sqlXactDB;
        /* only one thread can get here, safe to unlock */
        PR_ExitMonitor(sdb_p->dbMon);
        return CKR_OK;
    }

    /*
     * if we are just reading from the table, we may have the table
     * cached in a temporary table (especially if it's on a shared FS).
     * In that case we want to see updates to the table, the the granularity
     * is on order of human scale, not computer scale.
     */
    if (table && sdb_p->cacheTable) {
        PRIntervalTime now = PR_IntervalNow();
        if ((now - sdb_p->lastUpdateTime) > sdb_p->updateInterval) {
            sdb_updateCache(sdb_p);
        }
        *table = sdb_p->cacheTable;
    }

    *sqlDB = sdb_p->sqlReadDB;

    /* leave holding the lock. only one thread can actually use a given
     * database connection at once */

    return CKR_OK;
}

/* closing the local database currenly means unlocking the monitor */
static CK_RV
sdb_closeDBLocal(SDBPrivate *sdb_p, sqlite3 *sqlDB)
{
    if (sdb_p->sqlXactDB != sqlDB) {
        /* if we weren't in a transaction, we got a lock */
        PR_ExitMonitor(sdb_p->dbMon);
    }
    return CKR_OK;
}

/*
 * wrapper to sqlite3_open which also sets the busy_timeout
 */
static int
sdb_openDB(const char *name, sqlite3 **sqlDB, int flags)
{
    int sqlerr;
    int openFlags;

    *sqlDB = NULL;

    if (flags & SDB_RDONLY) {
        openFlags = SQLITE_OPEN_READONLY;
    } else {
        openFlags = SQLITE_OPEN_READWRITE | SQLITE_OPEN_CREATE;
        /* sqlite 3.34 seem to incorrectly open readwrite.
        * when the file is readonly. Explicitly reject that issue here */
        if ((_NSSUTIL_Access(name, PR_ACCESS_EXISTS) == PR_SUCCESS) && (_NSSUTIL_Access(name, PR_ACCESS_WRITE_OK) != PR_SUCCESS)) {
            return SQLITE_READONLY;
        }
    }

    /* Requires SQLite 3.5.0 or newer. */
    sqlerr = sqlite3_open_v2(name, sqlDB, openFlags, NULL);
    if (sqlerr != SQLITE_OK) {
        return sqlerr;
    }

    sqlerr = sqlite3_busy_timeout(*sqlDB, SDB_SQLITE_BUSY_TIMEOUT);
    if (sqlerr != SQLITE_OK) {
        sqlite3_close(*sqlDB);
        *sqlDB = NULL;
        return sqlerr;
    }
    return SQLITE_OK;
}

/* Sigh, if we created a new table since we opened the database,
 * the database handle will not see the new table, we need to close this
 * database and reopen it. Caller must be in a transaction or holding
 * the dbMon. sqlDB is changed on success. */
static int
sdb_reopenDBLocal(SDBPrivate *sdb_p, sqlite3 **sqlDB)
{
    sqlite3 *newDB;
    int sqlerr;

    /* open a new database */
    sqlerr = sdb_openDB(sdb_p->sqlDBName, &newDB, SDB_RDONLY);
    if (sqlerr != SQLITE_OK) {
        return sqlerr;
    }

    /* if we are in a transaction, we may not be holding the monitor.
     * grab it before we update the transaction database. This is
     * safe since are using monitors. */
    PR_EnterMonitor(sdb_p->dbMon);
    /* update our view of the database */
    if (sdb_p->sqlReadDB == *sqlDB) {
        sdb_p->sqlReadDB = newDB;
    } else if (sdb_p->sqlXactDB == *sqlDB) {
        sdb_p->sqlXactDB = newDB;
    }
    PR_ExitMonitor(sdb_p->dbMon);

    /* close the old one */
    sqlite3_close(*sqlDB);

    *sqlDB = newDB;
    return SQLITE_OK;
}

struct SDBFindStr {
    sqlite3 *sqlDB;
    sqlite3_stmt *findstmt;
};

static const char FIND_OBJECTS_CMD[] = "SELECT ALL id FROM %s WHERE %s;";
static const char FIND_OBJECTS_ALL_CMD[] = "SELECT ALL id FROM %s;";
CK_RV
sdb_FindObjectsInit(SDB *sdb, const CK_ATTRIBUTE *template, CK_ULONG count,
                    SDBFind **find)
{
    SDBPrivate *sdb_p = sdb->private;
    sqlite3 *sqlDB = NULL;
    const char *table;
    char *newStr, *findStr = NULL;
    sqlite3_stmt *findstmt = NULL;
    char *join = "";
    int sqlerr = SQLITE_OK;
    CK_RV error = CKR_OK;
    unsigned int i;

    LOCK_SQLITE()
    *find = NULL;
    error = sdb_openDBLocal(sdb_p, &sqlDB, &table);
    if (error != CKR_OK) {
        goto loser;
    }

    findStr = sqlite3_mprintf("");
    for (i = 0; findStr && i < count; i++) {
        newStr = sqlite3_mprintf("%s%sa%x=$DATA%d", findStr, join,
                                 template[i].type, i);
        join = " AND ";
        sqlite3_free(findStr);
        findStr = newStr;
    }

    if (findStr == NULL) {
        error = CKR_HOST_MEMORY;
        goto loser;
    }

    if (count == 0) {
        newStr = sqlite3_mprintf(FIND_OBJECTS_ALL_CMD, table);
    } else {
        newStr = sqlite3_mprintf(FIND_OBJECTS_CMD, table, findStr);
    }
    sqlite3_free(findStr);
    if (newStr == NULL) {
        error = CKR_HOST_MEMORY;
        goto loser;
    }
    sqlerr = sqlite3_prepare_v2(sqlDB, newStr, -1, &findstmt, NULL);
    sqlite3_free(newStr);
    for (i = 0; sqlerr == SQLITE_OK && i < count; i++) {
        const void *blobData = template[i].pValue;
        unsigned int blobSize = template[i].ulValueLen;
        if (blobSize == 0) {
            blobSize = SQLITE_EXPLICIT_NULL_LEN;
            blobData = SQLITE_EXPLICIT_NULL;
        }
        sqlerr = sqlite3_bind_blob(findstmt, i + 1, blobData, blobSize,
                                   SQLITE_TRANSIENT);
    }
    if (sqlerr == SQLITE_OK) {
        *find = PORT_New(SDBFind);
        if (*find == NULL) {
            error = CKR_HOST_MEMORY;
            goto loser;
        }
        (*find)->findstmt = findstmt;
        (*find)->sqlDB = sqlDB;
        UNLOCK_SQLITE()
        return CKR_OK;
    }
    error = sdb_mapSQLError(sdb_p->type, sqlerr);

loser:
    if (findstmt) {
        sqlite3_reset(findstmt);
        sqlite3_finalize(findstmt);
    }
    if (sqlDB) {
        sdb_closeDBLocal(sdb_p, sqlDB);
    }
    UNLOCK_SQLITE()
    return error;
}

CK_RV
sdb_FindObjects(SDB *sdb, SDBFind *sdbFind, CK_OBJECT_HANDLE *object,
                CK_ULONG arraySize, CK_ULONG *count)
{
    SDBPrivate *sdb_p = sdb->private;
    sqlite3_stmt *stmt = sdbFind->findstmt;
    int sqlerr = SQLITE_OK;
    int retry = 0;

    *count = 0;

    if (arraySize == 0) {
        return CKR_OK;
    }
    LOCK_SQLITE()

    do {
        sqlerr = sqlite3_step(stmt);
        if (sqlerr == SQLITE_BUSY) {
            PR_Sleep(SDB_BUSY_RETRY_TIME);
        }
        if (sqlerr == SQLITE_ROW) {
            /* only care about the id */
            *object++ = sqlite3_column_int(stmt, 0);
            arraySize--;
            (*count)++;
        }
    } while (!sdb_done(sqlerr, &retry) && (arraySize > 0));

    /* we only have some of the objects, there is probably more,
     * set the sqlerr to an OK value so we return CKR_OK */
    if (sqlerr == SQLITE_ROW && arraySize == 0) {
        sqlerr = SQLITE_DONE;
    }
    UNLOCK_SQLITE()

    return sdb_mapSQLError(sdb_p->type, sqlerr);
}

CK_RV
sdb_FindObjectsFinal(SDB *sdb, SDBFind *sdbFind)
{
    SDBPrivate *sdb_p = sdb->private;
    sqlite3_stmt *stmt = sdbFind->findstmt;
    sqlite3 *sqlDB = sdbFind->sqlDB;
    int sqlerr = SQLITE_OK;

    LOCK_SQLITE()
    if (stmt) {
        sqlite3_reset(stmt);
        sqlerr = sqlite3_finalize(stmt);
    }
    if (sqlDB) {
        sdb_closeDBLocal(sdb_p, sqlDB);
    }
    PORT_Free(sdbFind);

    UNLOCK_SQLITE()
    return sdb_mapSQLError(sdb_p->type, sqlerr);
}

static const char GET_ATTRIBUTE_CMD[] = "SELECT ALL %s FROM %s WHERE id=$ID;";
CK_RV
sdb_GetAttributeValueNoLock(SDB *sdb, CK_OBJECT_HANDLE object_id,
                            CK_ATTRIBUTE *template, CK_ULONG count)
{
    SDBPrivate *sdb_p = sdb->private;
    sqlite3 *sqlDB = NULL;
    sqlite3_stmt *stmt = NULL;
    char *getStr = NULL;
    char *newStr = NULL;
    const char *table = NULL;
    int sqlerr = SQLITE_OK;
    CK_RV error = CKR_OK;
    int found = 0;
    int retry = 0;
    unsigned int i;
    char *columns = NULL;
    char *statement;

    /* open a new db if necessary */
    error = sdb_openDBLocal(sdb_p, &sqlDB, &table);
    if (error != CKR_OK) {
        goto loser;
    }

    for (i = 0; i < count; i++) {
        getStr = sqlite3_mprintf("a%x", template[i].type);

        if (getStr == NULL) {
            error = CKR_HOST_MEMORY;
            goto loser;
        }
<<<<<<< HEAD
        columns = newColumns;
    }

    PORT_Assert(columns);

    statement = sqlite3_mprintf("SELECT DISTINCT %s FROM %s where id=$ID LIMIT 1;",
                                      columns, table);
    sqlite3_free(columns);
    columns = NULL;
    if (!statement) {
        error = CKR_HOST_MEMORY;
        goto loser;
    }
=======
>>>>>>> a09a17de

        newStr = sqlite3_mprintf(GET_ATTRIBUTE_CMD, getStr, table);
        sqlite3_free(getStr);
        getStr = NULL;
        if (newStr == NULL) {
            error = CKR_HOST_MEMORY;
            goto loser;
        }

        sqlerr = sqlite3_prepare_v2(sqlDB, newStr, -1, &stmt, NULL);
        sqlite3_free(newStr);
        newStr = NULL;
        if (sqlerr == SQLITE_ERROR) {
            template[i].ulValueLen = -1;
            error = CKR_ATTRIBUTE_TYPE_INVALID;
            continue;
        } else if (sqlerr != SQLITE_OK) {
            goto loser;
        }

        sqlerr = sqlite3_bind_int(stmt, 1, object_id);
        if (sqlerr != SQLITE_OK) {
            goto loser;
        }

        do {
            sqlerr = sqlite3_step(stmt);
            if (sqlerr == SQLITE_BUSY) {
                PR_Sleep(SDB_BUSY_RETRY_TIME);
            }
            if (sqlerr == SQLITE_ROW) {
                unsigned int blobSize;
                const char *blobData;

                blobSize = sqlite3_column_bytes(stmt, 0);
                blobData = sqlite3_column_blob(stmt, 0);
                if (blobData == NULL) {
                    template[i].ulValueLen = -1;
                    error = CKR_ATTRIBUTE_TYPE_INVALID;
                    break;
                }
                /* If the blob equals our explicit NULL value, then the
                 * attribute is a NULL. */
                if ((blobSize == SQLITE_EXPLICIT_NULL_LEN) &&
                    (PORT_Memcmp(blobData, SQLITE_EXPLICIT_NULL,
                                 SQLITE_EXPLICIT_NULL_LEN) == 0)) {
                    blobSize = 0;
                }
                if (template[i].pValue) {
                    if (template[i].ulValueLen < blobSize) {
                        template[i].ulValueLen = -1;
                        error = CKR_BUFFER_TOO_SMALL;
                        break;
                    }
                    PORT_Memcpy(template[i].pValue, blobData, blobSize);
                }
                template[i].ulValueLen = blobSize;
                found = 1;
            }
        } while (!sdb_done(sqlerr, &retry));
        sqlite3_reset(stmt);
        sqlite3_finalize(stmt);
        stmt = NULL;
    }

loser:
    /* fix up the error if necessary */
    if (error == CKR_OK) {
        error = sdb_mapSQLError(sdb_p->type, sqlerr);
        if (!found && error == CKR_OK) {
            error = CKR_OBJECT_HANDLE_INVALID;
        }
    }

    if (stmt) {
        sqlite3_reset(stmt);
        sqlite3_finalize(stmt);
    }

    /* if we had to open a new database, free it now */
    if (sqlDB) {
        sdb_closeDBLocal(sdb_p, sqlDB);
    }
    return error;
}

CK_RV
sdb_GetAttributeValue(SDB *sdb, CK_OBJECT_HANDLE object_id,
                      CK_ATTRIBUTE *template, CK_ULONG count)
{
    CK_RV crv;

    if (count == 0) {
        return CKR_OK;
    }

    LOCK_SQLITE()
    crv = sdb_GetAttributeValueNoLock(sdb, object_id, template, count);
    UNLOCK_SQLITE()
    return crv;
}

static const char SET_ATTRIBUTE_CMD[] = "UPDATE %s SET %s WHERE id=$ID;";
CK_RV
sdb_SetAttributeValue(SDB *sdb, CK_OBJECT_HANDLE object_id,
                      const CK_ATTRIBUTE *template, CK_ULONG count)
{
    SDBPrivate *sdb_p = sdb->private;
    sqlite3 *sqlDB = NULL;
    sqlite3_stmt *stmt = NULL;
    char *setStr = NULL;
    char *newStr = NULL;
    int sqlerr = SQLITE_OK;
    int retry = 0;
    CK_RV error = CKR_OK;
    unsigned int i;

    if ((sdb->sdb_flags & SDB_RDONLY) != 0) {
        return CKR_TOKEN_WRITE_PROTECTED;
    }

    if (count == 0) {
        return CKR_OK;
    }

    LOCK_SQLITE()
    setStr = sqlite3_mprintf("");
    for (i = 0; setStr && i < count; i++) {
        if (i == 0) {
            sqlite3_free(setStr);
            setStr = sqlite3_mprintf("a%x=$VALUE%d",
                                     template[i].type, i);
            continue;
        }
        newStr = sqlite3_mprintf("%s,a%x=$VALUE%d", setStr,
                                 template[i].type, i);
        sqlite3_free(setStr);
        setStr = newStr;
    }
    newStr = NULL;

    if (setStr == NULL) {
        return CKR_HOST_MEMORY;
    }
    newStr = sqlite3_mprintf(SET_ATTRIBUTE_CMD, sdb_p->table, setStr);
    sqlite3_free(setStr);
    if (newStr == NULL) {
        UNLOCK_SQLITE()
        return CKR_HOST_MEMORY;
    }
    error = sdb_openDBLocal(sdb_p, &sqlDB, NULL);
    if (error != CKR_OK) {
        goto loser;
    }
    sqlerr = sqlite3_prepare_v2(sqlDB, newStr, -1, &stmt, NULL);
    if (sqlerr != SQLITE_OK)
        goto loser;
    for (i = 0; i < count; i++) {
        if (template[i].ulValueLen != 0) {
            sqlerr = sqlite3_bind_blob(stmt, i + 1, template[i].pValue,
                                       template[i].ulValueLen, SQLITE_STATIC);
        } else {
            sqlerr = sqlite3_bind_blob(stmt, i + 1, SQLITE_EXPLICIT_NULL,
                                       SQLITE_EXPLICIT_NULL_LEN, SQLITE_STATIC);
        }
        if (sqlerr != SQLITE_OK)
            goto loser;
    }
    sqlerr = sqlite3_bind_int(stmt, i + 1, object_id);
    if (sqlerr != SQLITE_OK)
        goto loser;

    do {
        sqlerr = sqlite3_step(stmt);
        if (sqlerr == SQLITE_BUSY) {
            PR_Sleep(SDB_BUSY_RETRY_TIME);
        }
    } while (!sdb_done(sqlerr, &retry));

loser:
    if (newStr) {
        sqlite3_free(newStr);
    }
    if (error == CKR_OK) {
        error = sdb_mapSQLError(sdb_p->type, sqlerr);
    }

    if (stmt) {
        sqlite3_reset(stmt);
        sqlite3_finalize(stmt);
    }

    if (sqlDB) {
        sdb_closeDBLocal(sdb_p, sqlDB);
    }

    UNLOCK_SQLITE()
    return error;
}

/*
 * check to see if a candidate object handle already exists.
 */
static PRBool
sdb_objectExists(SDB *sdb, CK_OBJECT_HANDLE candidate)
{
    CK_RV crv;
    CK_ATTRIBUTE template = { CKA_LABEL, NULL, 0 };

    crv = sdb_GetAttributeValueNoLock(sdb, candidate, &template, 1);
    if (crv == CKR_OBJECT_HANDLE_INVALID) {
        return PR_FALSE;
    }
    return PR_TRUE;
}

/*
 * if we're here, we are in a transaction, so it's safe
 * to examine the current state of the database
 */
static CK_OBJECT_HANDLE
sdb_getObjectId(SDB *sdb)
{
    CK_OBJECT_HANDLE candidate;
    static CK_OBJECT_HANDLE next_obj = CK_INVALID_HANDLE;
    int count;
    /*
     * get an initial object handle to use
     */
    if (next_obj == CK_INVALID_HANDLE) {
        PRTime time;
        time = PR_Now();

        next_obj = (CK_OBJECT_HANDLE)(time & 0x3fffffffL);
    }
    candidate = next_obj++;
    /* detect that we've looped through all the handles... */
    for (count = 0; count < 0x40000000; count++, candidate = next_obj++) {
        /* mask off excess bits */
        candidate &= 0x3fffffff;
        /* if we hit zero, go to the next entry */
        if (candidate == CK_INVALID_HANDLE) {
            continue;
        }
        /* make sure we aren't already using */
        if (!sdb_objectExists(sdb, candidate)) {
            /* this one is free */
            return candidate;
        }
    }

    /* no handle is free, fail */
    return CK_INVALID_HANDLE;
}

static const char CREATE_CMD[] = "INSERT INTO %s (id%s) VALUES($ID%s);";
CK_RV
sdb_CreateObject(SDB *sdb, CK_OBJECT_HANDLE *object_id,
                 const CK_ATTRIBUTE *template, CK_ULONG count)
{
    SDBPrivate *sdb_p = sdb->private;
    sqlite3 *sqlDB = NULL;
    sqlite3_stmt *stmt = NULL;
    char *columnStr = NULL;
    char *valueStr = NULL;
    char *newStr = NULL;
    int sqlerr = SQLITE_OK;
    CK_RV error = CKR_OK;
    CK_OBJECT_HANDLE this_object = CK_INVALID_HANDLE;
    int retry = 0;
    unsigned int i;

    if ((sdb->sdb_flags & SDB_RDONLY) != 0) {
        return CKR_TOKEN_WRITE_PROTECTED;
    }

    LOCK_SQLITE()
    if ((*object_id != CK_INVALID_HANDLE) &&
        !sdb_objectExists(sdb, *object_id)) {
        this_object = *object_id;
    } else {
        this_object = sdb_getObjectId(sdb);
    }
    if (this_object == CK_INVALID_HANDLE) {
        UNLOCK_SQLITE();
        return CKR_HOST_MEMORY;
    }
    columnStr = sqlite3_mprintf("");
    valueStr = sqlite3_mprintf("");
    *object_id = this_object;
    for (i = 0; columnStr && valueStr && i < count; i++) {
        newStr = sqlite3_mprintf("%s,a%x", columnStr, template[i].type);
        sqlite3_free(columnStr);
        columnStr = newStr;
        newStr = sqlite3_mprintf("%s,$VALUE%d", valueStr, i);
        sqlite3_free(valueStr);
        valueStr = newStr;
    }
    newStr = NULL;
    if ((columnStr == NULL) || (valueStr == NULL)) {
        if (columnStr) {
            sqlite3_free(columnStr);
        }
        if (valueStr) {
            sqlite3_free(valueStr);
        }
        UNLOCK_SQLITE()
        return CKR_HOST_MEMORY;
    }
    newStr = sqlite3_mprintf(CREATE_CMD, sdb_p->table, columnStr, valueStr);
    sqlite3_free(columnStr);
    sqlite3_free(valueStr);
    error = sdb_openDBLocal(sdb_p, &sqlDB, NULL);
    if (error != CKR_OK) {
        goto loser;
    }
    sqlerr = sqlite3_prepare_v2(sqlDB, newStr, -1, &stmt, NULL);
    if (sqlerr != SQLITE_OK)
        goto loser;
    sqlerr = sqlite3_bind_int(stmt, 1, *object_id);
    if (sqlerr != SQLITE_OK)
        goto loser;
    for (i = 0; i < count; i++) {
        if (template[i].ulValueLen) {
            sqlerr = sqlite3_bind_blob(stmt, i + 2, template[i].pValue,
                                       template[i].ulValueLen, SQLITE_STATIC);
        } else {
            sqlerr = sqlite3_bind_blob(stmt, i + 2, SQLITE_EXPLICIT_NULL,
                                       SQLITE_EXPLICIT_NULL_LEN, SQLITE_STATIC);
        }
        if (sqlerr != SQLITE_OK)
            goto loser;
    }

    do {
        sqlerr = sqlite3_step(stmt);
        if (sqlerr == SQLITE_BUSY) {
            PR_Sleep(SDB_BUSY_RETRY_TIME);
        }
    } while (!sdb_done(sqlerr, &retry));

loser:
    if (newStr) {
        sqlite3_free(newStr);
    }
    if (error == CKR_OK) {
        error = sdb_mapSQLError(sdb_p->type, sqlerr);
    }

    if (stmt) {
        sqlite3_reset(stmt);
        sqlite3_finalize(stmt);
    }

    if (sqlDB) {
        sdb_closeDBLocal(sdb_p, sqlDB);
    }
    UNLOCK_SQLITE()

    return error;
}

static const char DESTROY_CMD[] = "DELETE FROM %s WHERE (id=$ID);";

CK_RV
sdb_DestroyObject(SDB *sdb, CK_OBJECT_HANDLE object_id)
{
    SDBPrivate *sdb_p = sdb->private;
    sqlite3 *sqlDB = NULL;
    sqlite3_stmt *stmt = NULL;
    char *newStr = NULL;
    int sqlerr = SQLITE_OK;
    CK_RV error = CKR_OK;
    int retry = 0;

    if ((sdb->sdb_flags & SDB_RDONLY) != 0) {
        return CKR_TOKEN_WRITE_PROTECTED;
    }

    LOCK_SQLITE()
    error = sdb_openDBLocal(sdb_p, &sqlDB, NULL);
    if (error != CKR_OK) {
        goto loser;
    }
    newStr = sqlite3_mprintf(DESTROY_CMD, sdb_p->table);
    if (newStr == NULL) {
        error = CKR_HOST_MEMORY;
        goto loser;
    }
    sqlerr = sqlite3_prepare_v2(sqlDB, newStr, -1, &stmt, NULL);
    sqlite3_free(newStr);
    if (sqlerr != SQLITE_OK)
        goto loser;
    sqlerr = sqlite3_bind_int(stmt, 1, object_id);
    if (sqlerr != SQLITE_OK)
        goto loser;

    do {
        sqlerr = sqlite3_step(stmt);
        if (sqlerr == SQLITE_BUSY) {
            PR_Sleep(SDB_BUSY_RETRY_TIME);
        }
    } while (!sdb_done(sqlerr, &retry));

loser:
    if (error == CKR_OK) {
        error = sdb_mapSQLError(sdb_p->type, sqlerr);
    }

    if (stmt) {
        sqlite3_reset(stmt);
        sqlite3_finalize(stmt);
    }

    if (sqlDB) {
        sdb_closeDBLocal(sdb_p, sqlDB);
    }

    UNLOCK_SQLITE()
    return error;
}

static const char BEGIN_CMD[] = "BEGIN IMMEDIATE TRANSACTION;";

/*
 * start a transaction.
 *
 * We need to open a new database, then store that new database into
 * the private data structure. We open the database first, then use locks
 * to protect storing the data to prevent deadlocks.
 */
CK_RV
sdb_Begin(SDB *sdb)
{
    SDBPrivate *sdb_p = sdb->private;
    sqlite3 *sqlDB = NULL;
    sqlite3_stmt *stmt = NULL;
    int sqlerr = SQLITE_OK;
    CK_RV error = CKR_OK;
    int retry = 0;

    if ((sdb->sdb_flags & SDB_RDONLY) != 0) {
        return CKR_TOKEN_WRITE_PROTECTED;
    }

    LOCK_SQLITE()

    /* get a new version that we will use for the entire transaction */
    sqlerr = sdb_openDB(sdb_p->sqlDBName, &sqlDB, SDB_RDWR);
    if (sqlerr != SQLITE_OK) {
        goto loser;
    }

    sqlerr = sqlite3_prepare_v2(sqlDB, BEGIN_CMD, -1, &stmt, NULL);

    do {
        sqlerr = sqlite3_step(stmt);
        if (sqlerr == SQLITE_BUSY) {
            PR_Sleep(SDB_BUSY_RETRY_TIME);
        }
    } while (!sdb_done(sqlerr, &retry));

    if (stmt) {
        sqlite3_reset(stmt);
        sqlite3_finalize(stmt);
    }

loser:
    error = sdb_mapSQLError(sdb_p->type, sqlerr);

    /* we are starting a new transaction,
     * and if we succeeded, then save this database for the rest of
     * our transaction */
    if (error == CKR_OK) {
        /* we hold a 'BEGIN TRANSACTION' and a sdb_p->lock. At this point
         * sdb_p->sqlXactDB MUST be null */
        PR_EnterMonitor(sdb_p->dbMon);
        PORT_Assert(sdb_p->sqlXactDB == NULL);
        sdb_p->sqlXactDB = sqlDB;
        sdb_p->sqlXactThread = PR_GetCurrentThread();
        PR_ExitMonitor(sdb_p->dbMon);
    } else {
        /* we failed to start our transaction,
         * free any databases we opened. */
        if (sqlDB) {
            sqlite3_close(sqlDB);
        }
    }

    UNLOCK_SQLITE()
    return error;
}

/*
 * Complete a transaction. Basically undo everything we did in begin.
 * There are 2 flavors Abort and Commit. Basically the only differerence between
 * these 2 are what the database will show. (no change in to former, change in
 * the latter).
 */
static CK_RV
sdb_complete(SDB *sdb, const char *cmd)
{
    SDBPrivate *sdb_p = sdb->private;
    sqlite3 *sqlDB = NULL;
    sqlite3_stmt *stmt = NULL;
    int sqlerr = SQLITE_OK;
    CK_RV error = CKR_OK;
    int retry = 0;

    if ((sdb->sdb_flags & SDB_RDONLY) != 0) {
        return CKR_TOKEN_WRITE_PROTECTED;
    }

    /* We must have a transation database, or we shouldn't have arrived here */
    PR_EnterMonitor(sdb_p->dbMon);
    PORT_Assert(sdb_p->sqlXactDB);
    if (sdb_p->sqlXactDB == NULL) {
        PR_ExitMonitor(sdb_p->dbMon);
        return CKR_GENERAL_ERROR; /* shouldn't happen */
    }
    PORT_Assert(sdb_p->sqlXactThread == PR_GetCurrentThread());
    if (sdb_p->sqlXactThread != PR_GetCurrentThread()) {
        PR_ExitMonitor(sdb_p->dbMon);
        return CKR_GENERAL_ERROR; /* shouldn't happen */
    }
    sqlDB = sdb_p->sqlXactDB;
    sdb_p->sqlXactDB = NULL; /* no one else can get to this DB,
                              * safe to unlock */
    sdb_p->sqlXactThread = NULL;
    PR_ExitMonitor(sdb_p->dbMon);

    sqlerr = sqlite3_prepare_v2(sqlDB, cmd, -1, &stmt, NULL);

    do {
        sqlerr = sqlite3_step(stmt);
        if (sqlerr == SQLITE_BUSY) {
            PR_Sleep(SDB_BUSY_RETRY_TIME);
        }
    } while (!sdb_done(sqlerr, &retry));

    /* Pending BEGIN TRANSACTIONS Can move forward at this point. */

    if (stmt) {
        sqlite3_reset(stmt);
        sqlite3_finalize(stmt);
    }

    /* we we have a cached DB image, update it as well */
    if (sdb_p->cacheTable) {
        PR_EnterMonitor(sdb_p->dbMon);
        sdb_updateCache(sdb_p);
        PR_ExitMonitor(sdb_p->dbMon);
    }

    error = sdb_mapSQLError(sdb_p->type, sqlerr);

    /* We just finished a transaction.
     * Free the database, and remove it from the list */
    sqlite3_close(sqlDB);

    return error;
}

static const char COMMIT_CMD[] = "COMMIT TRANSACTION;";
CK_RV
sdb_Commit(SDB *sdb)
{
    CK_RV crv;
    LOCK_SQLITE()
    crv = sdb_complete(sdb, COMMIT_CMD);
    UNLOCK_SQLITE()
    return crv;
}

static const char ROLLBACK_CMD[] = "ROLLBACK TRANSACTION;";
CK_RV
sdb_Abort(SDB *sdb)
{
    CK_RV crv;
    LOCK_SQLITE()
    crv = sdb_complete(sdb, ROLLBACK_CMD);
    UNLOCK_SQLITE()
    return crv;
}

static int tableExists(sqlite3 *sqlDB, const char *tableName);

static const char GET_PW_CMD[] = "SELECT ALL * FROM metaData WHERE id=$ID;";
CK_RV
sdb_GetMetaData(SDB *sdb, const char *id, SECItem *item1, SECItem *item2)
{
    SDBPrivate *sdb_p = sdb->private;
    sqlite3 *sqlDB = sdb_p->sqlXactDB;
    sqlite3_stmt *stmt = NULL;
    int sqlerr = SQLITE_OK;
    CK_RV error = CKR_OK;
    int found = 0;
    int retry = 0;

    LOCK_SQLITE()
    error = sdb_openDBLocal(sdb_p, &sqlDB, NULL);
    if (error != CKR_OK) {
        goto loser;
    }

    /* handle 'test' versions of the sqlite db */
    sqlerr = sqlite3_prepare_v2(sqlDB, GET_PW_CMD, -1, &stmt, NULL);
    /* Sigh, if we created a new table since we opened the database,
     * the database handle will not see the new table, we need to close this
     * database and reopen it. This is safe because we are holding the lock
     * still. */
    if (sqlerr == SQLITE_SCHEMA) {
        sqlerr = sdb_reopenDBLocal(sdb_p, &sqlDB);
        if (sqlerr != SQLITE_OK) {
            goto loser;
        }
        sqlerr = sqlite3_prepare_v2(sqlDB, GET_PW_CMD, -1, &stmt, NULL);
    }
    if (sqlerr != SQLITE_OK)
        goto loser;
    sqlerr = sqlite3_bind_text(stmt, 1, id, PORT_Strlen(id), SQLITE_STATIC);
    do {
        sqlerr = sqlite3_step(stmt);
        if (sqlerr == SQLITE_BUSY) {
            PR_Sleep(SDB_BUSY_RETRY_TIME);
        }
        if (sqlerr == SQLITE_ROW) {
            const char *blobData;
            unsigned int len = item1->len;
            item1->len = sqlite3_column_bytes(stmt, 1);
            if (item1->len > len) {
                error = CKR_BUFFER_TOO_SMALL;
                continue;
            }
            blobData = sqlite3_column_blob(stmt, 1);
            PORT_Memcpy(item1->data, blobData, item1->len);
            if (item2) {
                len = item2->len;
                item2->len = sqlite3_column_bytes(stmt, 2);
                if (item2->len > len) {
                    error = CKR_BUFFER_TOO_SMALL;
                    continue;
                }
                blobData = sqlite3_column_blob(stmt, 2);
                PORT_Memcpy(item2->data, blobData, item2->len);
            }
            found = 1;
        }
    } while (!sdb_done(sqlerr, &retry));

loser:
    /* fix up the error if necessary */
    if (error == CKR_OK) {
        error = sdb_mapSQLError(sdb_p->type, sqlerr);
        if (!found && error == CKR_OK) {
            error = CKR_OBJECT_HANDLE_INVALID;
        }
    }

    if (stmt) {
        sqlite3_reset(stmt);
        sqlite3_finalize(stmt);
    }

    if (sqlDB) {
        sdb_closeDBLocal(sdb_p, sqlDB);
    }
    UNLOCK_SQLITE()

    return error;
}

static const char PW_CREATE_TABLE_CMD[] =
    "CREATE TABLE metaData (id PRIMARY KEY UNIQUE ON CONFLICT REPLACE, item1, item2);";
static const char PW_CREATE_CMD[] =
    "INSERT INTO metaData (id,item1,item2) VALUES($ID,$ITEM1,$ITEM2);";
static const char MD_CREATE_CMD[] =
    "INSERT INTO metaData (id,item1) VALUES($ID,$ITEM1);";

CK_RV
sdb_PutMetaData(SDB *sdb, const char *id, const SECItem *item1,
                const SECItem *item2)
{
    SDBPrivate *sdb_p = sdb->private;
    sqlite3 *sqlDB = sdb_p->sqlXactDB;
    sqlite3_stmt *stmt = NULL;
    int sqlerr = SQLITE_OK;
    CK_RV error = CKR_OK;
    int retry = 0;
    const char *cmd = PW_CREATE_CMD;

    if ((sdb->sdb_flags & SDB_RDONLY) != 0) {
        return CKR_TOKEN_WRITE_PROTECTED;
    }

    LOCK_SQLITE()
    error = sdb_openDBLocal(sdb_p, &sqlDB, NULL);
    if (error != CKR_OK) {
        goto loser;
    }

    if (!tableExists(sqlDB, "metaData")) {
        sqlerr = sqlite3_exec(sqlDB, PW_CREATE_TABLE_CMD, NULL, 0, NULL);
        if (sqlerr != SQLITE_OK)
            goto loser;
    }
    if (item2 == NULL) {
        cmd = MD_CREATE_CMD;
    }
    sqlerr = sqlite3_prepare_v2(sqlDB, cmd, -1, &stmt, NULL);
    if (sqlerr != SQLITE_OK)
        goto loser;
    sqlerr = sqlite3_bind_text(stmt, 1, id, PORT_Strlen(id), SQLITE_STATIC);
    if (sqlerr != SQLITE_OK)
        goto loser;
    sqlerr = sqlite3_bind_blob(stmt, 2, item1->data, item1->len, SQLITE_STATIC);
    if (sqlerr != SQLITE_OK)
        goto loser;
    if (item2) {
        sqlerr = sqlite3_bind_blob(stmt, 3, item2->data,
                                   item2->len, SQLITE_STATIC);
        if (sqlerr != SQLITE_OK)
            goto loser;
    }

    do {
        sqlerr = sqlite3_step(stmt);
        if (sqlerr == SQLITE_BUSY) {
            PR_Sleep(SDB_BUSY_RETRY_TIME);
        }
    } while (!sdb_done(sqlerr, &retry));

loser:
    /* fix up the error if necessary */
    if (error == CKR_OK) {
        error = sdb_mapSQLError(sdb_p->type, sqlerr);
    }

    if (stmt) {
        sqlite3_reset(stmt);
        sqlite3_finalize(stmt);
    }

    if (sqlDB) {
        sdb_closeDBLocal(sdb_p, sqlDB);
    }
    UNLOCK_SQLITE()

    return error;
}

static const char RESET_CMD[] = "DELETE FROM %s;";
CK_RV
sdb_Reset(SDB *sdb)
{
    SDBPrivate *sdb_p = sdb->private;
    sqlite3 *sqlDB = NULL;
    char *newStr;
    int sqlerr = SQLITE_OK;
    CK_RV error = CKR_OK;

    /* only Key databases can be reset */
    if (sdb_p->type != SDB_KEY) {
        return CKR_OBJECT_HANDLE_INVALID;
    }

    LOCK_SQLITE()
    error = sdb_openDBLocal(sdb_p, &sqlDB, NULL);
    if (error != CKR_OK) {
        goto loser;
    }

    if (tableExists(sqlDB, sdb_p->table)) {
        /* delete the contents of the key table */
        newStr = sqlite3_mprintf(RESET_CMD, sdb_p->table);
        if (newStr == NULL) {
            error = CKR_HOST_MEMORY;
            goto loser;
        }
        sqlerr = sqlite3_exec(sqlDB, newStr, NULL, 0, NULL);
        sqlite3_free(newStr);

        if (sqlerr != SQLITE_OK)
            goto loser;
    }

    /* delete the password entry table */
    sqlerr = sqlite3_exec(sqlDB, "DROP TABLE IF EXISTS metaData;",
                          NULL, 0, NULL);

loser:
    /* fix up the error if necessary */
    if (error == CKR_OK) {
        error = sdb_mapSQLError(sdb_p->type, sqlerr);
    }

    if (sqlDB) {
        sdb_closeDBLocal(sdb_p, sqlDB);
    }

    UNLOCK_SQLITE()
    return error;
}

CK_RV
sdb_Close(SDB *sdb)
{
    SDBPrivate *sdb_p = sdb->private;
    int sqlerr = SQLITE_OK;
    sdbDataType type = sdb_p->type;

    sqlerr = sqlite3_close(sdb_p->sqlReadDB);
    PORT_Free(sdb_p->sqlDBName);
    if (sdb_p->cacheTable) {
        sqlite3_free(sdb_p->cacheTable);
    }
    if (sdb_p->dbMon) {
        PR_DestroyMonitor(sdb_p->dbMon);
    }
    free(sdb_p);
    free(sdb);
    return sdb_mapSQLError(type, sqlerr);
}

/*
 * functions to support open
 */

static const char CHECK_TABLE_CMD[] = "SELECT ALL * FROM %s LIMIT 0;";

/* return 1 if sqlDB contains table 'tableName */
static int
tableExists(sqlite3 *sqlDB, const char *tableName)
{
    char *cmd = sqlite3_mprintf(CHECK_TABLE_CMD, tableName);
    int sqlerr = SQLITE_OK;

    if (cmd == NULL) {
        return 0;
    }

    sqlerr = sqlite3_exec(sqlDB, cmd, NULL, 0, 0);
    sqlite3_free(cmd);

    return (sqlerr == SQLITE_OK) ? 1 : 0;
}

void
sdb_SetForkState(PRBool forked)
{
    /* XXXright now this is a no-op. The global fork state in the softokn3
     * shared library is already taken care of at the PKCS#11 level.
     * If and when we add fork state to the sqlite shared library and extern
     * interface, we will need to set it and reset it from here */
}

/*
 * initialize a single database
 */
static const char INIT_CMD[] =
    "CREATE TABLE %s (id PRIMARY KEY UNIQUE ON CONFLICT ABORT%s)";

CK_RV
sdb_init(char *dbname, char *table, sdbDataType type, int *inUpdate,
         int *newInit, int inFlags, PRUint32 accessOps, SDB **pSdb)
{
    int i;
    char *initStr = NULL;
    char *newStr;
    int inTransaction = 0;
    SDB *sdb = NULL;
    SDBPrivate *sdb_p = NULL;
    sqlite3 *sqlDB = NULL;
    int sqlerr = SQLITE_OK;
    CK_RV error = CKR_OK;
    char *cacheTable = NULL;
    PRIntervalTime now = 0;
    char *env;
    PRBool enableCache = PR_FALSE;
    PRBool checkFSType = PR_FALSE;
    PRBool measureSpeed = PR_FALSE;
    PRBool create;
    int flags = inFlags & 0x7;

    *pSdb = NULL;
    *inUpdate = 0;

    /* sqlite3 doesn't have a flag to specify that we want to
     * open the database read only. If the db doesn't exist,
     * sqlite3 will always create it.
     */
    LOCK_SQLITE();
    create = (_NSSUTIL_Access(dbname, PR_ACCESS_EXISTS) != PR_SUCCESS);
    if ((flags == SDB_RDONLY) && create) {
        error = sdb_mapSQLError(type, SQLITE_CANTOPEN);
        goto loser;
    }
    sqlerr = sdb_openDB(dbname, &sqlDB, flags);
    if (sqlerr != SQLITE_OK) {
        error = sdb_mapSQLError(type, sqlerr);
        goto loser;
    }

    /*
     * SQL created the file, but it doesn't set appropriate modes for
     * a database.
     *
     * NO NSPR call for chmod? :(
     */
    if (create && sdb_chmod(dbname, 0600) != 0) {
        error = sdb_mapSQLError(type, SQLITE_CANTOPEN);
        goto loser;
    }

    if (flags != SDB_RDONLY) {
        sqlerr = sqlite3_exec(sqlDB, BEGIN_CMD, NULL, 0, NULL);
        if (sqlerr != SQLITE_OK) {
            error = sdb_mapSQLError(type, sqlerr);
            goto loser;
        }
        inTransaction = 1;
    }
    if (!tableExists(sqlDB, table)) {
        *newInit = 1;
        if (flags != SDB_CREATE) {
            error = sdb_mapSQLError(type, SQLITE_CANTOPEN);
            goto loser;
        }
        initStr = sqlite3_mprintf("");
        for (i = 0; initStr && i < known_attributes_size; i++) {
            newStr = sqlite3_mprintf("%s, a%x", initStr, known_attributes[i]);
            sqlite3_free(initStr);
            initStr = newStr;
        }
        if (initStr == NULL) {
            error = CKR_HOST_MEMORY;
            goto loser;
        }

        newStr = sqlite3_mprintf(INIT_CMD, table, initStr);
        sqlite3_free(initStr);
        if (newStr == NULL) {
            error = CKR_HOST_MEMORY;
            goto loser;
        }
        sqlerr = sqlite3_exec(sqlDB, newStr, NULL, 0, NULL);
        sqlite3_free(newStr);
        if (sqlerr != SQLITE_OK) {
            error = sdb_mapSQLError(type, sqlerr);
            goto loser;
        }

        newStr = sqlite3_mprintf(CREATE_ISSUER_INDEX_CMD, table);
        if (newStr == NULL) {
            error = CKR_HOST_MEMORY;
            goto loser;
        }
        sqlerr = sqlite3_exec(sqlDB, newStr, NULL, 0, NULL);
        sqlite3_free(newStr);
        if (sqlerr != SQLITE_OK) {
            error = sdb_mapSQLError(type, sqlerr);
            goto loser;
        }

        newStr = sqlite3_mprintf(CREATE_SUBJECT_INDEX_CMD, table);
        if (newStr == NULL) {
            error = CKR_HOST_MEMORY;
            goto loser;
        }
        sqlerr = sqlite3_exec(sqlDB, newStr, NULL, 0, NULL);
        sqlite3_free(newStr);
        if (sqlerr != SQLITE_OK) {
            error = sdb_mapSQLError(type, sqlerr);
            goto loser;
        }

        newStr = sqlite3_mprintf(CREATE_LABEL_INDEX_CMD, table);
        if (newStr == NULL) {
            error = CKR_HOST_MEMORY;
            goto loser;
        }
        sqlerr = sqlite3_exec(sqlDB, newStr, NULL, 0, NULL);
        sqlite3_free(newStr);
        if (sqlerr != SQLITE_OK) {
            error = sdb_mapSQLError(type, sqlerr);
            goto loser;
        }

        newStr = sqlite3_mprintf(CREATE_ID_INDEX_CMD, table);
        if (newStr == NULL) {
            error = CKR_HOST_MEMORY;
            goto loser;
        }
        sqlerr = sqlite3_exec(sqlDB, newStr, NULL, 0, NULL);
        sqlite3_free(newStr);
        if (sqlerr != SQLITE_OK) {
            error = sdb_mapSQLError(type, sqlerr);
            goto loser;
        }
    }
    /*
     * detect the case where we have created the database, but have
     * not yet updated it.
     *
     * We only check the Key database because only the key database has
     * a metaData table. The metaData table is created when a password
     * is set, or in the case of update, when a password is supplied.
     * If no key database exists, then the update would have happened immediately
     * on noticing that the cert database didn't exist (see newInit set above).
     */
    if (type == SDB_KEY && !tableExists(sqlDB, "metaData")) {
        *newInit = 1;
    }

    /* access to network filesystems are significantly slower than local ones
     * for database operations. In those cases we need to create a cached copy
     * of the database in a temporary location on the local disk. SQLITE
     * already provides a way to create a temporary table and initialize it,
     * so we use it for the cache (see sdb_buildCache for how it's done).*/

    /*
     * we decide whether or not to use the cache based on the following input.
     *
     * NSS_SDB_USE_CACHE environment variable is set to anything other than
     *   "yes" or "no" (for instance, "auto"): NSS will measure the performance
     *   of access to the temp database versus the access to the user's
     *   passed-in database location. If the temp database location is
     *   "significantly" faster we will use the cache.
     *
     * NSS_SDB_USE_CACHE environment variable is nonexistent or set to "no":
     *   cache will not be used.
     *
     * NSS_SDB_USE_CACHE environment variable is set to "yes": cache will
     *   always be used.
     *
     * It is expected that most applications will not need this feature, and
     * thus it is disabled by default.
     */

    env = PR_GetEnvSecure("NSS_SDB_USE_CACHE");

    /* Variables enableCache, checkFSType, measureSpeed are PR_FALSE by default,
     * which is the expected behavior for NSS_SDB_USE_CACHE="no".
     * We don't need to check for "no" here. */
    if (!env) {
        /* By default, with no variable set, we avoid expensive measuring for
         * most FS types. We start with inexpensive FS type checking, and
         * might perform measuring for some types. */
        checkFSType = PR_TRUE;
    } else if (PORT_Strcasecmp(env, "yes") == 0) {
        enableCache = PR_TRUE;
    } else if (PORT_Strcasecmp(env, "no") != 0) { /* not "no" => "auto" */
        measureSpeed = PR_TRUE;
    }

    if (checkFSType) {
#if defined(LINUX) && !defined(ANDROID)
        struct statfs statfs_s;
        if (statfs(dbname, &statfs_s) == 0) {
            switch (statfs_s.f_type) {
                case SMB_SUPER_MAGIC:
                case 0xff534d42: /* CIFS_MAGIC_NUMBER */
                case NFS_SUPER_MAGIC:
                    /* We assume these are slow. */
                    enableCache = PR_TRUE;
                    break;
                case CODA_SUPER_MAGIC:
                case 0x65735546: /* FUSE_SUPER_MAGIC */
                case NCP_SUPER_MAGIC:
                    /* It's uncertain if this FS is fast or slow.
                     * It seems reasonable to perform slow measuring for users
                     * with questionable FS speed. */
                    measureSpeed = PR_TRUE;
                    break;
                case AFS_SUPER_MAGIC: /* Already implements caching. */
                default:
                    break;
            }
        }
#endif
    }

    if (measureSpeed) {
        char *tempDir = NULL;
        PRUint32 tempOps = 0;
        /*
         *  Use PR_Access to determine how expensive it
         * is to check for the existance of a local file compared to the same
         * check in the temp directory. If the temp directory is faster, cache
         * the database there. */
        tempDir = sdb_getTempDir(sqlDB);
        if (tempDir) {
            tempOps = sdb_measureAccess(tempDir);
            PORT_Free(tempDir);

            /* There is a cost to continually copying the database.
             * Account for that cost  with the arbitrary factor of 10 */
            enableCache = (PRBool)(tempOps > accessOps * 10);
        }
    }

    if (enableCache) {
        /* try to set the temp store to memory.*/
        sqlite3_exec(sqlDB, "PRAGMA temp_store=MEMORY", NULL, 0, NULL);
        /* Failure to set the temp store to memory is not fatal,
         * ignore the error */

        cacheTable = sqlite3_mprintf("%sCache", table);
        if (cacheTable == NULL) {
            error = CKR_HOST_MEMORY;
            goto loser;
        }
        /* build the cache table */
        error = sdb_buildCache(sqlDB, type, cacheTable, table);
        if (error != CKR_OK) {
            goto loser;
        }
        /* initialize the last cache build time */
        now = PR_IntervalNow();
    }

    sdb = (SDB *)malloc(sizeof(SDB));
    sdb_p = (SDBPrivate *)malloc(sizeof(SDBPrivate));

    /* invariant fields */
    sdb_p->sqlDBName = PORT_Strdup(dbname);
    sdb_p->type = type;
    sdb_p->table = table;
    sdb_p->cacheTable = cacheTable;
    sdb_p->lastUpdateTime = now;
    /* set the cache delay time. This is how long we will wait before we
     * decide the existing cache is stale. Currently set to 10 sec */
    sdb_p->updateInterval = PR_SecondsToInterval(10);
    sdb_p->dbMon = PR_NewMonitor();
    /* these fields are protected by the lock */
    sdb_p->sqlXactDB = NULL;
    sdb_p->sqlXactThread = NULL;
    sdb->private = sdb_p;
    sdb->version = 0;
    sdb->sdb_flags = inFlags | SDB_HAS_META;
    sdb->app_private = NULL;
    sdb->sdb_FindObjectsInit = sdb_FindObjectsInit;
    sdb->sdb_FindObjects = sdb_FindObjects;
    sdb->sdb_FindObjectsFinal = sdb_FindObjectsFinal;
    sdb->sdb_GetAttributeValue = sdb_GetAttributeValue;
    sdb->sdb_SetAttributeValue = sdb_SetAttributeValue;
    sdb->sdb_CreateObject = sdb_CreateObject;
    sdb->sdb_DestroyObject = sdb_DestroyObject;
    sdb->sdb_GetMetaData = sdb_GetMetaData;
    sdb->sdb_PutMetaData = sdb_PutMetaData;
    sdb->sdb_Begin = sdb_Begin;
    sdb->sdb_Commit = sdb_Commit;
    sdb->sdb_Abort = sdb_Abort;
    sdb->sdb_Reset = sdb_Reset;
    sdb->sdb_Close = sdb_Close;
    sdb->sdb_SetForkState = sdb_SetForkState;

    if (inTransaction) {
        sqlerr = sqlite3_exec(sqlDB, COMMIT_CMD, NULL, 0, NULL);
        if (sqlerr != SQLITE_OK) {
            error = sdb_mapSQLError(sdb_p->type, sqlerr);
            goto loser;
        }
        inTransaction = 0;
    }

    sdb_p->sqlReadDB = sqlDB;

    *pSdb = sdb;
    UNLOCK_SQLITE();
    return CKR_OK;

loser:
    /* lots of stuff to do */
    if (inTransaction) {
        sqlite3_exec(sqlDB, ROLLBACK_CMD, NULL, 0, NULL);
    }
    if (sdb) {
        free(sdb);
    }
    if (sdb_p) {
        free(sdb_p);
    }
    if (sqlDB) {
        sqlite3_close(sqlDB);
    }
    UNLOCK_SQLITE();
    return error;
}

/* sdbopen */
CK_RV
s_open(const char *directory, const char *certPrefix, const char *keyPrefix,
       int cert_version, int key_version, int flags,
       SDB **certdb, SDB **keydb, int *newInit)
{
    char *cert = sdb_BuildFileName(directory, certPrefix,
                                   "cert", cert_version);
    char *key = sdb_BuildFileName(directory, keyPrefix,
                                  "key", key_version);
    CK_RV error = CKR_OK;
    int inUpdate;
    PRUint32 accessOps;

    if (certdb)
        *certdb = NULL;
    if (keydb)
        *keydb = NULL;
    *newInit = 0;

#ifdef SQLITE_UNSAFE_THREADS
    if (sqlite_lock == NULL) {
        sqlite_lock = PR_NewLock();
        if (sqlite_lock == NULL) {
            error = CKR_HOST_MEMORY;
            goto loser;
        }
    }
#endif

    /* how long does it take to test for a non-existant file in our working
     * directory? Allows us to test if we may be on a network file system */
    accessOps = 1;
    {
        char *env;
        env = PR_GetEnvSecure("NSS_SDB_USE_CACHE");
        /* If the environment variable is undefined or set to yes or no,
         * sdb_init() will ignore the value of accessOps, and we can skip the
         * measuring.*/
        if (env && PORT_Strcasecmp(env, "no") != 0 &&
            PORT_Strcasecmp(env, "yes") != 0) {
            accessOps = sdb_measureAccess(directory);
        }
    }

    /*
     * open the cert data base
     */
    if (certdb) {
        /* initialize Certificate database */
        error = sdb_init(cert, "nssPublic", SDB_CERT, &inUpdate,
                         newInit, flags, accessOps, certdb);
        if (error != CKR_OK) {
            goto loser;
        }
    }

    /*
     * open the key data base:
     *  NOTE:if we want to implement a single database, we open
     *  the same database file as the certificate here.
     *
     *  cert an key db's have different tables, so they will not
     *  conflict.
     */
    if (keydb) {
        /* initialize the Key database */
        error = sdb_init(key, "nssPrivate", SDB_KEY, &inUpdate,
                         newInit, flags, accessOps, keydb);
        if (error != CKR_OK) {
            goto loser;
        }
    }

loser:
    if (cert) {
        sqlite3_free(cert);
    }
    if (key) {
        sqlite3_free(key);
    }

    if (error != CKR_OK) {
        /* currently redundant, but could be necessary if more code is added
         * just before loser */
        if (keydb && *keydb) {
            sdb_Close(*keydb);
        }
        if (certdb && *certdb) {
            sdb_Close(*certdb);
        }
    }

    return error;
}

CK_RV
s_shutdown()
{
#ifdef SQLITE_UNSAFE_THREADS
    if (sqlite_lock) {
        PR_DestroyLock(sqlite_lock);
        sqlite_lock = NULL;
    }
#endif
    return CKR_OK;
}<|MERGE_RESOLUTION|>--- conflicted
+++ resolved
@@ -159,7 +159,7 @@
     CKA_TRUST_IPSEC_TUNNEL, CKA_TRUST_IPSEC_USER, CKA_TRUST_TIME_STAMPING,
     CKA_TRUST_STEP_UP_APPROVED, CKA_CERT_SHA1_HASH, CKA_CERT_MD5_HASH,
     CKA_NETSCAPE_DB, CKA_NETSCAPE_TRUST, CKA_NSS_OVERRIDE_EXTENSIONS,
-    CKA_PUBLIC_KEY_INFO, CKA_NSS_SERVER_DISTRUST_AFTER, CKA_NSS_EMAIL_DISTRUST_AFTER
+    CKA_PUBLIC_KEY_INFO
 };
 
 static int known_attributes_size = sizeof(known_attributes) /
@@ -657,11 +657,6 @@
         openFlags = SQLITE_OPEN_READONLY;
     } else {
         openFlags = SQLITE_OPEN_READWRITE | SQLITE_OPEN_CREATE;
-        /* sqlite 3.34 seem to incorrectly open readwrite.
-        * when the file is readonly. Explicitly reject that issue here */
-        if ((_NSSUTIL_Access(name, PR_ACCESS_EXISTS) == PR_SUCCESS) && (_NSSUTIL_Access(name, PR_ACCESS_WRITE_OK) != PR_SUCCESS)) {
-            return SQLITE_READONLY;
-        }
     }
 
     /* Requires SQLite 3.5.0 or newer. */
@@ -880,8 +875,6 @@
     int found = 0;
     int retry = 0;
     unsigned int i;
-    char *columns = NULL;
-    char *statement;
 
     /* open a new db if necessary */
     error = sdb_openDBLocal(sdb_p, &sqlDB, &table);
@@ -896,22 +889,6 @@
             error = CKR_HOST_MEMORY;
             goto loser;
         }
-<<<<<<< HEAD
-        columns = newColumns;
-    }
-
-    PORT_Assert(columns);
-
-    statement = sqlite3_mprintf("SELECT DISTINCT %s FROM %s where id=$ID LIMIT 1;",
-                                      columns, table);
-    sqlite3_free(columns);
-    columns = NULL;
-    if (!statement) {
-        error = CKR_HOST_MEMORY;
-        goto loser;
-    }
-=======
->>>>>>> a09a17de
 
         newStr = sqlite3_mprintf(GET_ATTRIBUTE_CMD, getStr, table);
         sqlite3_free(getStr);
