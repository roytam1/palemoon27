#! /bin/bash
#
# This Source Code Form is subject to the terms of the Mozilla Public
# License, v. 2.0. If a copy of the MPL was not distributed with this
# file, You can obtain one at http://mozilla.org/MPL/2.0/.

########################################################################
#
# similar to all.sh this file runs drives gtests.
#
# needs to work on all Unix and Windows platforms
#
# special strings
# ---------------
#   FIXME ... known problems, search for this string
#   NOTE .... unexpected behavior
#
########################################################################

############################## gtest_init ##############################
# local shell function to initialize this script
########################################################################
gtest_init()
{
  cd "$(dirname "$1")"
<<<<<<< HEAD
  pwd
=======
  SOURCE_DIR="$PWD"/../..
>>>>>>> a09a17de
  if [ -z "${INIT_SOURCED}" -o "${INIT_SOURCED}" != "TRUE" ]; then
      cd ../common
      . ./init.sh
  fi

  SCRIPTNAME=gtests.sh

  if [ -z "${CLEANUP}" ] ; then   # if nobody else is responsible for
    CLEANUP="${SCRIPTNAME}"       # cleaning this script will do it
  fi

}

########################## gtest_start #############################
# Local function to actually start the test
####################################################################
gtest_start()
{
  echo "gtests: ${GTESTS}"
  for i in ${GTESTS}; do
    if [ ! -f "${BINDIR}/$i" ]; then
      html_unknown "Skipping $i (not built)"
      continue
    fi
    GTESTDIR="${HOSTDIR}/$i"
    html_head "$i"
    if [ ! -d "$GTESTDIR" ]; then
      mkdir -p "$GTESTDIR"
      echo "${BINDIR}/certutil" -N -d "$GTESTDIR" --empty-password 2>&1
      "${BINDIR}/certutil" -N -d "$GTESTDIR" --empty-password 2>&1
    fi
<<<<<<< HEAD
    pushd "$DIR"
    GTESTREPORT="$DIR/report.xml"
    PARSED_REPORT="$DIR/report.parsed"
    # The mozilla::pkix gtests cause an ODR violation that we ignore.
    # See bug 1588567.
    if [ "$i" = "mozpkix_gtest" ]; then
      EXTRA_ASAN_OPTIONS="detect_odr_violation=0"
    fi
    echo "executing $i"
    ASAN_OPTIONS="$ASAN_OPTIONS:$EXTRA_ASAN_OPTIONS" "${BINDIR}/$i" \
                 "${SOURCE_DIR}/gtests/freebl_gtest/kat/Hash_DRBG.rsp" \
                 -d "$DIR" -w --gtest_output=xml:"${GTESTREPORT}" \
                              --gtest_filter="${GTESTFILTER:-*}"
=======
    cd "$GTESTDIR"
    GTESTREPORT="$GTESTDIR/report.xml"
    PARSED_REPORT="$GTESTDIR/report.parsed"
    echo "executing $i"
    "${BINDIR}/$i" "${SOURCE_DIR}/gtests/freebl_gtest/kat/Hash_DRBG.rsp" \
                 -d "$GTESTDIR" -w --gtest_output=xml:"${GTESTREPORT}" \
                                   --gtest_filter="${GTESTFILTER:-*}"
>>>>>>> a09a17de
    html_msg $? 0 "$i run successfully"
    echo "test output dir: ${GTESTREPORT}"
    echo "executing sed to parse the xml report"
    sed -f "${COMMON}/parsegtestreport.sed" "$GTESTREPORT" > "$PARSED_REPORT"
    echo "processing the parsed report"
    cat "$PARSED_REPORT" | while read result name; do
      if [ "$result" = "notrun" ]; then
        echo "$name" SKIPPED
      elif [ "$result" = "run" ]; then
        html_passed_ignore_core "$name"
      else
        html_failed_ignore_core "$name"
      fi
    done
  done
}

gtest_cleanup()
{
  html "</TABLE><BR>"
  cd "${QADIR}"
  . common/cleanup.sh
}

################## main #################################################
GTESTS="${GTESTS:-base_gtest prng_gtest certhigh_gtest certdb_gtest der_gtest pk11_gtest util_gtest freebl_gtest softoken_gtest sysinit_gtest blake2b_gtest smime_gtest mozpkix_gtest}"
SOURCE_DIR="$PWD"/../..
gtest_init "$0"
gtest_start
gtest_cleanup<|MERGE_RESOLUTION|>--- conflicted
+++ resolved
@@ -23,11 +23,7 @@
 gtest_init()
 {
   cd "$(dirname "$1")"
-<<<<<<< HEAD
-  pwd
-=======
   SOURCE_DIR="$PWD"/../..
->>>>>>> a09a17de
   if [ -z "${INIT_SOURCED}" -o "${INIT_SOURCED}" != "TRUE" ]; then
       cd ../common
       . ./init.sh
@@ -59,21 +55,6 @@
       echo "${BINDIR}/certutil" -N -d "$GTESTDIR" --empty-password 2>&1
       "${BINDIR}/certutil" -N -d "$GTESTDIR" --empty-password 2>&1
     fi
-<<<<<<< HEAD
-    pushd "$DIR"
-    GTESTREPORT="$DIR/report.xml"
-    PARSED_REPORT="$DIR/report.parsed"
-    # The mozilla::pkix gtests cause an ODR violation that we ignore.
-    # See bug 1588567.
-    if [ "$i" = "mozpkix_gtest" ]; then
-      EXTRA_ASAN_OPTIONS="detect_odr_violation=0"
-    fi
-    echo "executing $i"
-    ASAN_OPTIONS="$ASAN_OPTIONS:$EXTRA_ASAN_OPTIONS" "${BINDIR}/$i" \
-                 "${SOURCE_DIR}/gtests/freebl_gtest/kat/Hash_DRBG.rsp" \
-                 -d "$DIR" -w --gtest_output=xml:"${GTESTREPORT}" \
-                              --gtest_filter="${GTESTFILTER:-*}"
-=======
     cd "$GTESTDIR"
     GTESTREPORT="$GTESTDIR/report.xml"
     PARSED_REPORT="$GTESTDIR/report.parsed"
@@ -81,7 +62,6 @@
     "${BINDIR}/$i" "${SOURCE_DIR}/gtests/freebl_gtest/kat/Hash_DRBG.rsp" \
                  -d "$GTESTDIR" -w --gtest_output=xml:"${GTESTREPORT}" \
                                    --gtest_filter="${GTESTFILTER:-*}"
->>>>>>> a09a17de
     html_msg $? 0 "$i run successfully"
     echo "test output dir: ${GTESTREPORT}"
     echo "executing sed to parse the xml report"
@@ -107,8 +87,7 @@
 }
 
 ################## main #################################################
-GTESTS="${GTESTS:-base_gtest prng_gtest certhigh_gtest certdb_gtest der_gtest pk11_gtest util_gtest freebl_gtest softoken_gtest sysinit_gtest blake2b_gtest smime_gtest mozpkix_gtest}"
-SOURCE_DIR="$PWD"/../..
+GTESTS="${GTESTS:-prng_gtest certhigh_gtest certdb_gtest der_gtest pk11_gtest util_gtest freebl_gtest softoken_gtest sysinit_gtest blake2b_gtest smime_gtest}"
 gtest_init "$0"
 gtest_start
 gtest_cleanup