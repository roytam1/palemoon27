--- conflicted
+++ resolved
@@ -47,19 +47,8 @@
 BodyOpen(const QuotaInfo& aQuotaInfo, nsIFile* aBaseDir, const nsID& aId,
          nsIInputStream** aStreamOut);
 
-<<<<<<< HEAD
-private:
-  static nsresult
-  BodyIdToFile(nsIFile* aBaseDir, const nsID& aId, BodyFileType aType,
-               nsIFile** aBodyFileOut);
-
-  FileUtils() MOZ_DELETE;
-  ~FileUtils() MOZ_DELETE;
-};
-=======
 nsresult
 BodyDeleteFiles(nsIFile* aBaseDir, const nsTArray<nsID>& aIdList);
->>>>>>> 56aad8a8
 
 } // namespace cache
 } // namespace dom
