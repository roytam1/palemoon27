--- conflicted
+++ resolved
@@ -233,19 +233,7 @@
         "     ecdsa_secp521r1_sha512,\n"
         "     rsa_pss_rsae_sha256, rsa_pss_rsae_sha384, rsa_pss_rsae_sha512,\n"
         "     rsa_pss_pss_sha256, rsa_pss_pss_sha384, rsa_pss_pss_sha512,\n"
-<<<<<<< HEAD
-        "-Z enable 0-RTT (for TLS 1.3; also use -u)\n"
-        "-E enable post-handshake authentication\n"
-        "   (for TLS 1.3; only has an effect with 3 or more -r options)\n"
-        "-x Export and print keying material after successful handshake\n"
-        "   The argument is a comma separated list of exporters in the form:\n"
-        "     LABEL[:OUTPUT-LENGTH[:CONTEXT]]\n"
-        "   where LABEL and CONTEXT can be either a free-form string or\n"
-        "   a hex string if it is preceded by \"0x\"; OUTPUT-LENGTH\n"
-        "   is a decimal integer.\n",
-=======
         "-Z enable 0-RTT (for TLS 1.3; also use -u)\n",
->>>>>>> a09a17de
         stderr);
 }
 
@@ -815,14 +803,11 @@
 PRBool failedToNegotiateName = PR_FALSE;
 PRBool enableExtendedMasterSecret = PR_FALSE;
 PRBool zeroRTT = PR_FALSE;
-SSLAntiReplayContext *antiReplay = NULL;
 PRBool enableALPN = PR_FALSE;
 SSLNamedGroup *enabledGroups = NULL;
 unsigned int enabledGroupsCount = 0;
 const SSLSignatureScheme *enabledSigSchemes = NULL;
 unsigned int enabledSigSchemeCount = 0;
-const secuExporter *enabledExporters = NULL;
-unsigned int enabledExporterCount = 0;
 
 static char *virtServerNameArray[MAX_VIRT_SERVER_NAME_ARRAY_INDEX];
 static int virtServerNameIndex = 1;
@@ -1820,15 +1805,6 @@
             SECITEM_FreeItem(hostInfo, PR_TRUE);
         }
     }
-    if (enabledExporters) {
-        SECStatus rv = exportKeyingMaterials(fd, enabledExporters, enabledExporterCount);
-        if (rv != SECSuccess) {
-            PRErrorCode err = PR_GetError();
-            fprintf(stderr,
-                    "couldn't export keying material: %s\n",
-                    SECU_Strerror(err));
-        }
-    }
 }
 
 void
@@ -1933,7 +1909,7 @@
     for (i = 0; i < certNicknameIndex; i++) {
         if (cert[i] != NULL) {
             const SSLExtraServerCertData ocspData = {
-                ssl_auth_null, NULL, certStatus[i], NULL, NULL, NULL
+                ssl_auth_null, NULL, certStatus[i], NULL
             };
 
             secStatus = SSL_ConfigServerCert(model_sock, cert[i],
@@ -1962,7 +1938,7 @@
         if (enabledVersions.max < SSL_LIBRARY_VERSION_TLS_1_3) {
             errExit("You tried enabling 0RTT without enabling TLS 1.3!");
         }
-        rv = SSL_SetAntiReplayContext(model_sock, antiReplay);
+        rv = SSL_SetupAntiReplay(10 * PR_USEC_PER_SEC, 7, 14);
         if (rv != SECSuccess) {
             errExit("error configuring anti-replay ");
         }
@@ -2009,7 +1985,7 @@
         errExit("SSL_CipherPrefSetDefault:TLS_RSA_WITH_NULL_MD5");
     }
 
-    if (expectedHostNameVal || enabledExporters) {
+    if (expectedHostNameVal) {
         SSL_HandshakeCallback(model_sock, handshakeCallback,
                               (void *)expectedHostNameVal);
     }
@@ -2243,15 +2219,11 @@
 
     /* please keep this list of options in ASCII collating sequence.
     ** numbers, then capital letters, then lower case, alphabetical.
-    ** XXX: 'B', and 'q' were used in the past but removed
+    ** XXX: 'B', 'E', 'q', and 'x' were used in the past but removed
     **      in 3.28, please leave some time before resuing those.
     **      'z' was removed in 3.39. */
     optstate = PL_CreateOptState(argc, argv,
-<<<<<<< HEAD
-                                 "2:A:C:DEGH:I:J:L:M:NP:QRS:T:U:V:W:YZa:bc:d:e:f:g:hi:jk:lmn:op:rst:uvw:x:y");
-=======
                                  "2:A:C:DGH:I:J:L:M:NP:QRS:T:U:V:W:YZa:bc:d:e:f:g:hi:jk:lmn:op:rst:uvw:y");
->>>>>>> a09a17de
     while ((status = PL_GetNextOpt(optstate)) == PL_OPT_OK) {
         ++optionsFound;
         switch (optstate->option) {
@@ -2487,17 +2459,6 @@
                 if (rv != SECSuccess) {
                     PL_DestroyOptState(optstate);
                     fprintf(stderr, "Bad signature scheme specified.\n");
-                    fprintf(stderr, "Run '%s -h' for usage information.\n", progName);
-                    exit(5);
-                }
-                break;
-
-            case 'x':
-                rv = parseExporters(optstate->value,
-                                    &enabledExporters, &enabledExporterCount);
-                if (rv != SECSuccess) {
-                    PL_DestroyOptState(optstate);
-                    fprintf(stderr, "Bad exporter specified.\n");
                     fprintf(stderr, "Run '%s -h' for usage information.\n", progName);
                     exit(5);
                 }
@@ -2692,10 +2653,8 @@
             }
             if (cipher > 0) {
                 rv = SSL_CipherPrefSetDefault(cipher, SSL_ALLOWED);
-                if (rv != SECSuccess) {
-                    SECU_PrintError(progName, "SSL_CipherPrefSetDefault()");
-                    exit(9);
-                }
+                if (rv != SECSuccess)
+                    SECU_PrintError(progName, "SSL_CipherPrefSet()");
             } else {
                 fprintf(stderr,
                         "Invalid cipher specification (-c arg).\n");
@@ -2732,12 +2691,6 @@
             goto cleanup;
         }
         fprintf(stderr, "selfserv: Done creating dynamic weak DH parameters\n");
-    }
-    if (zeroRTT) {
-        rv = SSL_CreateAntiReplayContext(PR_Now(), 10L * PR_USEC_PER_SEC, 7, 14, &antiReplay);
-        if (rv != SECSuccess) {
-            errExit("Unable to create anti-replay context for 0-RTT.");
-        }
     }
 
     /* allocate the array of thread slots, and launch the worker threads. */
@@ -2814,9 +2767,6 @@
     if (enabledGroups) {
         PORT_Free(enabledGroups);
     }
-    if (antiReplay) {
-        SSL_ReleaseAntiReplayContext(antiReplay);
-    }
     if (NSS_Shutdown() != SECSuccess) {
         SECU_PrintError(progName, "NSS_Shutdown");
         if (loggerThread) {
