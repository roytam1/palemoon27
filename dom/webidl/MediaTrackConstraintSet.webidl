/* -*- Mode: IDL; tab-width: 2; indent-tabs-mode: nil; c-basic-offset: 2 -*- */
/* This Source Code Form is subject to the terms of the Mozilla Public
 * License, v. 2.0. If a copy of the MPL was not distributed with this file,
 * You can obtain one at http://mozilla.org/MPL/2.0/.
 *
 * The origin of this IDL file is
 * http://dev.w3.org/2011/webrtc/editor/getusermedia.html
 */

<<<<<<< HEAD
enum SupportedVideoConstraints {
    "other",
    "facingMode",
    "width",
    "height",
    "frameRate",
    "mediaSource",
    "browserWindow",
    "scrollWithPage",
    "deviceId"
=======
// These dictionaries need to be in a separate file from their use in unions
// in MediaSreamTrack.webidl due to a webidl compiler limitation:
//
// TypeError: Dictionary contains a union that contains a dictionary in the same
// WebIDL file.  This won't compile.  Move the inner dictionary to a different file.

dictionary ConstrainLongRange {
    long min;
    long max;
    long exact;
    long ideal;
>>>>>>> 12fe1592
};

dictionary ConstrainDoubleRange {
    double min;
    double max;
    double exact;
    double ideal;
};

<<<<<<< HEAD
dictionary MediaTrackConstraintSet {
    ConstrainLong width;
    ConstrainLong height;
    ConstrainDouble frameRate;
    ConstrainDOMString facingMode;
    DOMString mediaSource = "camera";
    long long browserWindow;
    boolean scrollWithPage;
    ConstrainDOMString deviceId;
=======
dictionary ConstrainBooleanParameters {
    boolean exact;
    boolean ideal;
>>>>>>> 12fe1592
};

dictionary ConstrainDOMStringParameters {
    (DOMString or sequence<DOMString>) exact;
    (DOMString or sequence<DOMString>) ideal;
};<|MERGE_RESOLUTION|>--- conflicted
+++ resolved
@@ -7,18 +7,6 @@
  * http://dev.w3.org/2011/webrtc/editor/getusermedia.html
  */
 
-<<<<<<< HEAD
-enum SupportedVideoConstraints {
-    "other",
-    "facingMode",
-    "width",
-    "height",
-    "frameRate",
-    "mediaSource",
-    "browserWindow",
-    "scrollWithPage",
-    "deviceId"
-=======
 // These dictionaries need to be in a separate file from their use in unions
 // in MediaSreamTrack.webidl due to a webidl compiler limitation:
 //
@@ -30,7 +18,6 @@
     long max;
     long exact;
     long ideal;
->>>>>>> 12fe1592
 };
 
 dictionary ConstrainDoubleRange {
@@ -40,21 +27,9 @@
     double ideal;
 };
 
-<<<<<<< HEAD
-dictionary MediaTrackConstraintSet {
-    ConstrainLong width;
-    ConstrainLong height;
-    ConstrainDouble frameRate;
-    ConstrainDOMString facingMode;
-    DOMString mediaSource = "camera";
-    long long browserWindow;
-    boolean scrollWithPage;
-    ConstrainDOMString deviceId;
-=======
 dictionary ConstrainBooleanParameters {
     boolean exact;
     boolean ideal;
->>>>>>> 12fe1592
 };
 
 dictionary ConstrainDOMStringParameters {
