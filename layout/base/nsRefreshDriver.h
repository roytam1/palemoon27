/* -*- Mode: C++; tab-width: 2; indent-tabs-mode: nil; c-basic-offset: 2 -*- */
/* vim: set shiftwidth=2 tabstop=8 autoindent cindent expandtab: */
/* This Source Code Form is subject to the terms of the Mozilla Public
 * License, v. 2.0. If a copy of the MPL was not distributed with this
 * file, You can obtain one at http://mozilla.org/MPL/2.0/. */

/*
 * Code to notify things that animate before a refresh, at an appropriate
 * refresh rate.  (Perhaps temporary, until replaced by compositor.)
 */

#ifndef nsRefreshDriver_h_
#define nsRefreshDriver_h_

#include "mozilla/TimeStamp.h"
#include "mozFlushType.h"
#include "nsTObserverArray.h"
#include "nsTArray.h"
#include "nsTHashtable.h"
#include "nsTObserverArray.h"
#include "nsClassHashtable.h"
#include "nsHashKeys.h"
#include "mozilla/Attributes.h"
#include "mozilla/Maybe.h"
#include "GeckoProfiler.h"
#include "mozilla/layers/TransactionIdAllocator.h"

class nsPresContext;
class nsIPresShell;
class nsIDocument;
class imgIRequest;
class nsIDOMEvent;
class nsINode;

namespace mozilla {
class RefreshDriverTimer;
namespace layout {
class VsyncChild;
} // namespace layout
} // namespace mozilla

/**
 * An abstract base class to be implemented by callers wanting to be
 * notified at refresh times.  When nothing needs to be painted, callers
 * may not be notified.
 */
class nsARefreshObserver {
public:
  // AddRef and Release signatures that match nsISupports.  Implementors
  // must implement reference counting, and those that do implement
  // nsISupports will already have methods with the correct signature.
  //
  // The refresh driver does NOT hold references to refresh observers
  // except while it is notifying them.
  NS_IMETHOD_(MozExternalRefCountType) AddRef(void) = 0;
  NS_IMETHOD_(MozExternalRefCountType) Release(void) = 0;

  virtual void WillRefresh(mozilla::TimeStamp aTime) = 0;
};

/**
 * An abstract base class to be implemented by callers wanting to be notified
 * that a refresh has occurred. Callers must ensure an observer is removed
 * before it is destroyed.
 */
class nsAPostRefreshObserver {
public:
  virtual void DidRefresh() = 0;
};

class nsRefreshDriver final : public mozilla::layers::TransactionIdAllocator,
                              public nsARefreshObserver
{
public:
  explicit nsRefreshDriver(nsPresContext *aPresContext);
  ~nsRefreshDriver();

  static void InitializeStatics();
  static void Shutdown();

  /**
   * Methods for testing, exposed via nsIDOMWindowUtils.  See
   * nsIDOMWindowUtils.advanceTimeAndRefresh for description.
   */
  void AdvanceTimeAndRefresh(int64_t aMilliseconds);
  void RestoreNormalRefresh();
  void DoTick();
  bool IsTestControllingRefreshesEnabled() const
  {
    return mTestControllingRefreshes;
  }

  /**
   * Return the time of the most recent refresh.  This is intended to be
   * used by callers who want to start an animation now and want to know
   * what time to consider the start of the animation.  (This helps
   * ensure that multiple animations started during the same event off
   * the main event loop have the same start time.)
   */
  mozilla::TimeStamp MostRecentRefresh() const;
  /**
   * Same thing, but in microseconds since the epoch.
   */
  int64_t MostRecentRefreshEpochTime() const;

  /**
   * Add / remove refresh observers.  Returns whether the operation
   * succeeded.
   *
   * The flush type affects:
   *   + the order in which the observers are notified (lowest flush
   *     type to highest, in order registered)
   *   + (in the future) which observers are suppressed when the display
   *     doesn't require current position data or isn't currently
   *     painting, and, correspondingly, which get notified when there
   *     is a flush during such suppression
   * and it must be either Flush_Style, Flush_Layout, or Flush_Display.
   *
   * The refresh driver does NOT own a reference to these observers;
   * they must remove themselves before they are destroyed.
   *
   * The observer will be called even if there is no other activity.
   */
  bool AddRefreshObserver(nsARefreshObserver *aObserver,
                          mozFlushType aFlushType);
  bool RemoveRefreshObserver(nsARefreshObserver *aObserver,
                             mozFlushType aFlushType);

  /**
   * Add an observer that will be called after each refresh. The caller
   * must remove the observer before it is deleted. This does not trigger
   * refresh driver ticks.
   */
  void AddPostRefreshObserver(nsAPostRefreshObserver *aObserver);
  void RemovePostRefreshObserver(nsAPostRefreshObserver *aObserver);

  /**
   * Add/Remove imgIRequest versions of observers.
   *
   * These are used for hooking into the refresh driver for
   * controlling animated images.
   *
   * @note The refresh driver owns a reference to these listeners.
   *
   * @note Technically, imgIRequest objects are not nsARefreshObservers, but
   * for controlling animated image repaint events, we subscribe the
   * imgIRequests to the nsRefreshDriver for notification of paint events.
   *
   * @returns whether the operation succeeded, or void in the case of removal.
   */
  bool AddImageRequest(imgIRequest* aRequest);
  void RemoveImageRequest(imgIRequest* aRequest);

  /**
   * Add / remove presshells that we should flush style and layout on
   */
  bool AddStyleFlushObserver(nsIPresShell* aShell) {
    NS_ASSERTION(!mStyleFlushObservers.Contains(aShell),
		 "Double-adding style flush observer");
    // We only get the cause for the first observer each frame because capturing
    // a stack is expensive. This is still useful if (1) you're trying to remove
    // all flushes for a particial frame or (2) the costly flush is triggered
    // near the call site where the first observer is triggered.
    if (!mStyleCause) {
      mStyleCause = profiler_get_backtrace();
    }
    bool appended = mStyleFlushObservers.AppendElement(aShell) != nullptr;
    EnsureTimerStarted();

    return appended;
  }
  void RemoveStyleFlushObserver(nsIPresShell* aShell) {
    mStyleFlushObservers.RemoveElement(aShell);
  }
  bool AddLayoutFlushObserver(nsIPresShell* aShell) {
    NS_ASSERTION(!IsLayoutFlushObserver(aShell),
		 "Double-adding layout flush observer");
    // We only get the cause for the first observer each frame because capturing
    // a stack is expensive. This is still useful if (1) you're trying to remove
    // all flushes for a particial frame or (2) the costly flush is triggered
    // near the call site where the first observer is triggered.
    if (!mReflowCause) {
      mReflowCause = profiler_get_backtrace();
    }
    bool appended = mLayoutFlushObservers.AppendElement(aShell) != nullptr;
    EnsureTimerStarted();
    return appended;
  }
  void RemoveLayoutFlushObserver(nsIPresShell* aShell) {
    mLayoutFlushObservers.RemoveElement(aShell);
  }
  bool IsLayoutFlushObserver(nsIPresShell* aShell) {
    return mLayoutFlushObservers.Contains(aShell);
  }
  bool AddPresShellToInvalidateIfHidden(nsIPresShell* aShell) {
    NS_ASSERTION(!mPresShellsToInvalidateIfHidden.Contains(aShell),
		 "Double-adding style flush observer");
    bool appended = mPresShellsToInvalidateIfHidden.AppendElement(aShell) != nullptr;
    EnsureTimerStarted();
    return appended;
  }
  void RemovePresShellToInvalidateIfHidden(nsIPresShell* aShell) {
    mPresShellsToInvalidateIfHidden.RemoveElement(aShell);
  }

  /**
   * Remember whether our presshell's view manager needs a flush
   */
  void ScheduleViewManagerFlush();
  void RevokeViewManagerFlush() {
    mViewManagerFlushIsPending = false;
  }
  bool ViewManagerFlushIsPending() {
    return mViewManagerFlushIsPending;
  }

  /**
   * Add a document for which we have FrameRequestCallbacks
   */
  void ScheduleFrameRequestCallbacks(nsIDocument* aDocument);

  /**
   * Remove a document for which we have FrameRequestCallbacks
   */
  void RevokeFrameRequestCallbacks(nsIDocument* aDocument);

  /**
   * Queue a new event to dispatch in next tick before the style flush
   */
  void ScheduleEventDispatch(nsINode* aTarget, nsIDOMEvent* aEvent);

  /**
   * Cancel all pending events scheduled by ScheduleEventDispatch which
   * targets any node in aDocument.
   */
  void CancelPendingEvents(nsIDocument* aDocument);

  /**
   * Tell the refresh driver that it is done driving refreshes and
   * should stop its timer and forget about its pres context.  This may
   * be called from within a refresh.
   */
  void Disconnect() {
    StopTimer();
    mPresContext = nullptr;
  }

  bool IsFrozen() { return mFreezeCount > 0; }

  /**
   * Freeze the refresh driver.  It should stop delivering future
   * refreshes until thawed. Note that the number of calls to Freeze() must
   * match the number of calls to Thaw() in order for the refresh driver to
   * be un-frozen.
   */
  void Freeze();

  /**
   * Thaw the refresh driver.  If the number of calls to Freeze() matches the
   * number of calls to this function, the refresh driver should start
   * delivering refreshes again.
   */
  void Thaw();

  /**
   * Throttle or unthrottle the refresh driver.  This is done if the
   * corresponding presshell is hidden or shown.
   */
  void SetThrottled(bool aThrottled);

  /**
   * Return the prescontext we were initialized with
   */
  nsPresContext* PresContext() const { return mPresContext; }

  /**
   * PBackgroundChild actor is created asynchronously in content process.
   * We can't create vsync-based timers during PBackground startup. This
   * function will be called when PBackgroundChild actor is created. Then we can
   * do the pending vsync-based timer creation.
   */
  static void PVsyncActorCreated(mozilla::layout::VsyncChild* aVsyncChild);

#ifdef DEBUG
  /**
   * Check whether the given observer is an observer for the given flush type
   */
  bool IsRefreshObserver(nsARefreshObserver *aObserver,
			   mozFlushType aFlushType);
#endif

  /**
   * Default interval the refresh driver uses, in ms.
   */
  static int32_t DefaultInterval();

  bool IsInRefresh() { return mInRefresh; }

  // mozilla::layers::TransactionIdAllocator
  virtual uint64_t GetTransactionId() override;
  void NotifyTransactionCompleted(uint64_t aTransactionId) override;
  void RevokeTransactionId(uint64_t aTransactionId) override;
  mozilla::TimeStamp GetTransactionStart() override;

  bool IsWaitingForPaint(mozilla::TimeStamp aTime);

  // nsARefreshObserver
  NS_IMETHOD_(MozExternalRefCountType) AddRef(void) override { return TransactionIdAllocator::AddRef(); }
  NS_IMETHOD_(MozExternalRefCountType) Release(void) override { return TransactionIdAllocator::Release(); }
  virtual void WillRefresh(mozilla::TimeStamp aTime) override;
private:
  typedef nsTObserverArray<nsARefreshObserver*> ObserverArray;
  typedef nsTHashtable<nsISupportsHashKey> RequestTable;
  struct ImageStartData {
    ImageStartData()
    {
    }

    mozilla::Maybe<mozilla::TimeStamp> mStartTime;
    RequestTable mEntries;
  };
  typedef nsClassHashtable<nsUint32HashKey, ImageStartData> ImageStartTable;

<<<<<<< HEAD
  void DispatchPendingEvents();
  void RunFrameRequestCallbacks(int64_t aNowEpoch, mozilla::TimeStamp aNowTime);
=======
  void DispatchAnimationEvents();
  void RunFrameRequestCallbacks(mozilla::TimeStamp aNowTime);
>>>>>>> 03073454

  void Tick(int64_t aNowEpoch, mozilla::TimeStamp aNowTime);

  enum EnsureTimerStartedFlags {
    eNone = 0,
    eAdjustingTimer = 1 << 0,
    eAllowTimeToGoBackwards = 1 << 1
  };
  void EnsureTimerStarted(EnsureTimerStartedFlags aFlags = eNone);
  void StopTimer();

  uint32_t ObserverCount() const;
  uint32_t ImageRequestCount() const;
  static PLDHashOperator StartTableRequestCounter(const uint32_t& aKey,
                                                  ImageStartData* aEntry,
                                                  void* aUserArg);
  static PLDHashOperator StartTableRefresh(const uint32_t& aKey,
                                           ImageStartData* aEntry,
                                           void* aUserArg);
  ObserverArray& ArrayFor(mozFlushType aFlushType);
  // Trigger a refresh immediately, if haven't been disconnected or frozen.
  void DoRefresh();

  double GetRefreshTimerInterval() const;
  double GetRegularTimerInterval(bool *outIsDefault = nullptr) const;
  static double GetThrottledTimerInterval();

  static mozilla::TimeDuration GetMinRecomputeVisibilityInterval();

  bool HaveFrameRequestCallbacks() const {
    return mFrameRequestCallbackDocs.Length() != 0;
  }

  void FinishedWaitingForTransaction();

  mozilla::RefreshDriverTimer* ChooseTimer() const;
  mozilla::RefreshDriverTimer* mActiveTimer;

  ProfilerBacktrace* mReflowCause;
  ProfilerBacktrace* mStyleCause;

  nsPresContext *mPresContext; // weak; pres context passed in constructor
                               // and unset in Disconnect

  nsRefPtr<nsRefreshDriver> mRootRefresh;

  // The most recently allocated transaction id.
  uint64_t mPendingTransaction;
  // The most recently completed transaction id.
  uint64_t mCompletedTransaction;

  uint32_t mFreezeCount;

  // How long we wait between ticks for throttled (which generally means
  // non-visible) documents registered with a non-throttled refresh driver.
  const mozilla::TimeDuration mThrottledFrameRequestInterval;

  // How long we wait, at a minimum, before recomputing image visibility
  // information. This is a minimum because, regardless of this interval, we
  // only recompute visibility when we've seen a layout or style flush since the
  // last time we did it.
  const mozilla::TimeDuration mMinRecomputeVisibilityInterval;

  bool mThrottled;
  bool mNeedToRecomputeVisibility;
  bool mTestControllingRefreshes;
  bool mViewManagerFlushIsPending;
  bool mRequestedHighPrecision;
  bool mInRefresh;

  // True if the refresh driver is suspended waiting for transaction
  // id's to be returned and shouldn't do any work during Tick().
  bool mWaitingForTransaction;
  // True if Tick() was skipped because of mWaitingForTransaction and
  // we should schedule a new Tick immediately when resumed instead
  // of waiting until the next interval.
  bool mSkippedPaints;

  int64_t mMostRecentRefreshEpochTime;
  mozilla::TimeStamp mMostRecentRefresh;
  mozilla::TimeStamp mMostRecentTick;
  mozilla::TimeStamp mTickStart;
  mozilla::TimeStamp mNextThrottledFrameRequestTick;
  mozilla::TimeStamp mNextRecomputeVisibilityTick;

  // separate arrays for each flush type we support
  ObserverArray mObservers[3];
  RequestTable mRequests;
  ImageStartTable mStartTable;

  struct PendingEvent {
    nsCOMPtr<nsINode> mTarget;
    nsCOMPtr<nsIDOMEvent> mEvent;
  };

  nsAutoTArray<nsIPresShell*, 16> mStyleFlushObservers;
  nsAutoTArray<nsIPresShell*, 16> mLayoutFlushObservers;
  nsAutoTArray<nsIPresShell*, 16> mPresShellsToInvalidateIfHidden;
  // nsTArray on purpose, because we want to be able to swap.
  nsTArray<nsIDocument*> mFrameRequestCallbackDocs;
  nsTArray<nsIDocument*> mThrottledFrameRequestCallbackDocs;
  nsTObserverArray<nsAPostRefreshObserver*> mPostRefreshObservers;
  nsTArray<PendingEvent> mPendingEvents;

  // Helper struct for processing image requests
  struct ImageRequestParameters {
    mozilla::TimeStamp mCurrent;
    mozilla::TimeStamp mPrevious;
    RequestTable* mRequests;
    mozilla::TimeStamp mDesired;
  };

  static void BeginRefreshingImages(RequestTable& aEntries,
                                    ImageRequestParameters* aParms);

  friend class mozilla::RefreshDriverTimer;

  // turn on or turn off high precision based on various factors
  void ConfigureHighPrecision();
  void SetHighPrecisionTimersEnabled(bool aEnable);
};

#endif /* !defined(nsRefreshDriver_h_) */<|MERGE_RESOLUTION|>--- conflicted
+++ resolved
@@ -321,13 +321,9 @@
   };
   typedef nsClassHashtable<nsUint32HashKey, ImageStartData> ImageStartTable;
 
-<<<<<<< HEAD
   void DispatchPendingEvents();
-  void RunFrameRequestCallbacks(int64_t aNowEpoch, mozilla::TimeStamp aNowTime);
-=======
   void DispatchAnimationEvents();
   void RunFrameRequestCallbacks(mozilla::TimeStamp aNowTime);
->>>>>>> 03073454
 
   void Tick(int64_t aNowEpoch, mozilla::TimeStamp aNowTime);
 
