/* -*- Mode: C++; tab-width: 8; indent-tabs-mode: nil; c-basic-offset: 4 -*-
 * vim: set ts=8 sts=4 et sw=4 tw=99:
 * This Source Code Form is subject to the terms of the Mozilla Public
 * License, v. 2.0. If a copy of the MPL was not distributed with this
 * file, You can obtain one at http://mozilla.org/MPL/2.0/. */

#ifndef vm_Symbol_h
#define vm_Symbol_h

#include "mozilla/Attributes.h"

#include <stdio.h>

#include "jsalloc.h"
#include "jsapi.h"

#include "gc/Barrier.h"
#include "gc/Marking.h"

#include "js/RootingAPI.h"
#include "js/TypeDecls.h"

namespace JS {

class Symbol : public js::gc::TenuredCell
{
  private:
    SymbolCode code_;
    JSAtom* description_;

    // The minimum allocation size is sizeof(JSString): 16 bytes on 32-bit
    // architectures and 24 bytes on 64-bit.  8 bytes of padding makes Symbol
    // the minimum size on both.
    uint64_t unused2_;

    Symbol(SymbolCode code, JSAtom *desc)
        : code_(code), description_(desc)
    {
        // Silence warnings about unused2 being... unused.
        (void)unused2_;
    }

<<<<<<< HEAD
    Symbol(const Symbol&) MOZ_DELETE;
    void operator=(const Symbol&) MOZ_DELETE;
=======
    Symbol(const Symbol &) = delete;
    void operator=(const Symbol &) = delete;
>>>>>>> f66a5071

    static Symbol*
    newInternal(js::ExclusiveContext* cx, SymbolCode code, JSAtom* description);

  public:
    static Symbol *new_(js::ExclusiveContext *cx, SymbolCode code, JSString *description);
    static Symbol *for_(js::ExclusiveContext *cx, js::HandleString description);

    JSAtom *description() const { return description_; }
    SymbolCode code() const { return code_; }

    bool isWellKnownSymbol() const { return uint32_t(code_) < WellKnownSymbolLimit; }

    static inline js::ThingRootKind rootKind() { return js::THING_ROOT_SYMBOL; }
    inline void markChildren(JSTracer *trc) {
        if (description_)
            js::gc::MarkStringUnbarriered(trc, &description_, "description");
    }
    inline void finalize(js::FreeOp *) {}

#ifdef DEBUG
    void dump(FILE* fp = stderr);
#endif
};

} /* namespace JS */

namespace js {

/* Hash policy used by the SymbolRegistry. */
struct HashSymbolsByDescription
{
    typedef JS::Symbol* Key;
    typedef JSAtom* Lookup;

    static HashNumber hash(Lookup l) {
        return HashNumber(reinterpret_cast<uintptr_t>(l));
    }
    static bool match(Key sym, Lookup l) {
        return sym->description() == l;
    }
};

/*
 * Hash table that implements the symbol registry.
 *
 * This must be a typedef for the benefit of GCC 4.4.6 (used to build B2G for Ice
 * Cream Sandwich).
 */
typedef HashSet<ReadBarrieredSymbol, HashSymbolsByDescription, SystemAllocPolicy> SymbolHashSet;

/*
 * The runtime-wide symbol registry, used to implement Symbol.for().
 *
 * ES6 draft rev 25 (2014 May 22) calls this the GlobalSymbolRegistry List. In
 * our implementation, it is not global. There is one per JSRuntime. The
 * symbols in the symbol registry, like all symbols, are allocated in the atoms
 * compartment and can be directly referenced from any compartment. They are
 * never shared across runtimes.
 *
 * The memory management strategy here is modeled after js::AtomSet. It's like
 * a WeakSet. The registry itself does not keep any symbols alive; when a
 * symbol in the registry is collected, the registry entry is removed. No GC
 * nondeterminism is exposed to scripts, because there is no API for
 * enumerating the symbol registry, querying its size, etc.
 */
class SymbolRegistry : public SymbolHashSet
{
  public:
    SymbolRegistry() : SymbolHashSet() {}
    void sweep();
};

} /* namespace js */

namespace js {

// ES6 rev 27 (2014 Aug 24) 19.4.3.3
bool
SymbolDescriptiveString(JSContext* cx, JS::Symbol* sym, JS::MutableHandleValue result);

bool
IsSymbolOrSymbolWrapper(JS::Value v);

JS::Symbol*
ToSymbolPrimitive(JS::Value v);

} /* namespace js */

#endif /* vm_Symbol_h */<|MERGE_RESOLUTION|>--- conflicted
+++ resolved
@@ -40,13 +40,8 @@
         (void)unused2_;
     }
 
-<<<<<<< HEAD
-    Symbol(const Symbol&) MOZ_DELETE;
-    void operator=(const Symbol&) MOZ_DELETE;
-=======
-    Symbol(const Symbol &) = delete;
-    void operator=(const Symbol &) = delete;
->>>>>>> f66a5071
+    Symbol(const Symbol &) MOZ_DELETE;
+    void operator=(const Symbol &) MOZ_DELETE;
 
     static Symbol*
     newInternal(js::ExclusiveContext* cx, SymbolCode code, JSAtom* description);
