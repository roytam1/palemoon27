/* -*- Mode: C; tab-width: 8; indent-tabs-mode: nil; c-basic-offset: 4 -*- */
/*
 * This file is PRIVATE to SSL and should be the first thing included by
 * any SSL implementation file.
 *
 * This Source Code Form is subject to the terms of the Mozilla Public
 * License, v. 2.0. If a copy of the MPL was not distributed with this
 * file, You can obtain one at http://mozilla.org/MPL/2.0/. */

#ifndef __sslimpl_h_
#define __sslimpl_h_

#ifdef DEBUG
#undef NDEBUG
#else
#undef NDEBUG
#define NDEBUG
#endif
#include "secport.h"
#include "secerr.h"
#include "sslerr.h"
#include "sslexp.h"
#include "ssl3prot.h"
#include "hasht.h"
#include "nssilock.h"
#include "pkcs11t.h"
#if defined(XP_UNIX) || defined(XP_BEOS)
#include "unistd.h"
#endif
#include "nssrwlk.h"
#include "prthread.h"
#include "prclist.h"
#include "private/pprthred.h"

#include "sslt.h" /* for some formerly private types, now public */

typedef struct sslSocketStr sslSocket;
typedef struct sslNamedGroupDefStr sslNamedGroupDef;
typedef struct sslEsniKeysStr sslEsniKeys;
typedef struct sslDelegatedCredentialStr sslDelegatedCredential;
typedef struct sslEphemeralKeyPairStr sslEphemeralKeyPair;
typedef struct TLS13KeyShareEntryStr TLS13KeyShareEntry;

#include "sslencode.h"
#include "sslexp.h"
#include "ssl3ext.h"
#include "sslspec.h"

#if defined(DEBUG) || defined(TRACE)
#ifdef __cplusplus
#define Debug 1
#else
extern int Debug;
#endif
#else
#undef Debug
#endif

#if defined(DEBUG) && !defined(TRACE) && !defined(NISCC_TEST)
#define TRACE
#endif

#ifdef TRACE
#define SSL_TRC(a, b)     \
    if (ssl_trace >= (a)) \
    ssl_Trace b
#define PRINT_BUF(a, b)   \
    if (ssl_trace >= (a)) \
    ssl_PrintBuf b
#define PRINT_KEY(a, b)   \
    if (ssl_trace >= (a)) \
    ssl_PrintKey b
#else
#define SSL_TRC(a, b)
#define PRINT_BUF(a, b)
#define PRINT_KEY(a, b)
#endif

#ifdef DEBUG
#define SSL_DBG(b) \
    if (ssl_debug) \
    ssl_Trace b
#else
#define SSL_DBG(b)
#endif

#define LSB(x) ((unsigned char)((x)&0xff))
#define MSB(x) ((unsigned char)(((unsigned)(x)) >> 8))

#define CONST_CAST(T, X) ((T *)(X))

/************************************************************************/

typedef enum { SSLAppOpRead = 0,
               SSLAppOpWrite,
               SSLAppOpRDWR,
               SSLAppOpPost,
               SSLAppOpHeader
} SSLAppOperation;

#define SSL3_SESSIONID_BYTES 32

#define SSL_MIN_CHALLENGE_BYTES 16
#define SSL_MAX_CHALLENGE_BYTES 32

#define SSL3_MASTER_SECRET_LENGTH 48

/* number of wrap mechanisms potentially used to wrap master secrets. */
#define SSL_NUM_WRAP_MECHS 15
#define SSL_NUM_WRAP_KEYS 6

/* This makes the cert cache entry exactly 4k. */
#define SSL_MAX_CACHED_CERT_LEN 4060

#ifndef BPB
#define BPB 8 /* Bits Per Byte */
#endif

/* The default value from RFC 4347 is 1s, which is too slow. */
#define DTLS_RETRANSMIT_INITIAL_MS 50
/* The maximum time to wait between retransmissions. */
#define DTLS_RETRANSMIT_MAX_MS 10000
/* Time to wait in FINISHED state for retransmissions. */
#define DTLS_RETRANSMIT_FINISHED_MS 30000

/* default number of entries in namedGroupPreferences */
#define SSL_NAMED_GROUP_COUNT 31

/* The maximum DH and RSA bit-length supported. */
#define SSL_MAX_DH_KEY_BITS 8192
#define SSL_MAX_RSA_KEY_BITS 8192

/* Types and names of elliptic curves used in TLS */
typedef enum {
    ec_type_explicitPrime = 1,      /* not supported */
    ec_type_explicitChar2Curve = 2, /* not supported */
    ec_type_named = 3
} ECType;

typedef enum {
    ticket_allow_early_data = 1,
    ticket_allow_psk_ke = 2,
    ticket_allow_psk_dhe_ke = 4,
    ticket_allow_psk_auth = 8,
    ticket_allow_psk_sign_auth = 16
} TLS13SessionTicketFlags;

struct sslNamedGroupDefStr {
    /* The name is the value that is encoded on the wire in TLS. */
    SSLNamedGroup name;
    /* The number of bits in the group. */
    unsigned int bits;
    /* The key exchange algorithm this group provides. */
    SSLKEAType keaType;
    /* The OID that identifies the group to PKCS11.  This also determines
     * whether the group is enabled in policy. */
    SECOidTag oidTag;
    /* Assume that the group is always supported. */
    PRBool assumeSupported;
};

typedef struct sslConnectInfoStr sslConnectInfo;
typedef struct sslGatherStr sslGather;
typedef struct sslSecurityInfoStr sslSecurityInfo;
typedef struct sslSessionIDStr sslSessionID;
typedef struct sslSocketOpsStr sslSocketOps;

typedef struct ssl3StateStr ssl3State;
typedef struct ssl3CertNodeStr ssl3CertNode;
typedef struct sslKeyPairStr sslKeyPair;
typedef struct ssl3DHParamsStr ssl3DHParams;

struct ssl3CertNodeStr {
    struct ssl3CertNodeStr *next;
    CERTCertificate *cert;
};

typedef SECStatus (*sslHandshakeFunc)(sslSocket *ss);

void ssl_CacheSessionID(sslSocket *ss);
void ssl_UncacheSessionID(sslSocket *ss);
void ssl_ServerCacheSessionID(sslSessionID *sid, PRTime creationTime);
void ssl_ServerUncacheSessionID(sslSessionID *sid);

typedef sslSessionID *(*sslSessionIDLookupFunc)(PRTime ssl_now,
                                                const PRIPv6Addr *addr,
                                                unsigned char *sid,
                                                unsigned int sidLen,
                                                CERTCertDBHandle *dbHandle);

/* Socket ops */
struct sslSocketOpsStr {
    int (*connect)(sslSocket *, const PRNetAddr *);
    PRFileDesc *(*accept)(sslSocket *, PRNetAddr *);
    int (*bind)(sslSocket *, const PRNetAddr *);
    int (*listen)(sslSocket *, int);
    int (*shutdown)(sslSocket *, int);
    int (*close)(sslSocket *);

    int (*recv)(sslSocket *, unsigned char *, int, int);

    /* points to the higher-layer send func, e.g. ssl_SecureSend. */
    int (*send)(sslSocket *, const unsigned char *, int, int);
    int (*read)(sslSocket *, unsigned char *, int);
    int (*write)(sslSocket *, const unsigned char *, int);

    int (*getpeername)(sslSocket *, PRNetAddr *);
    int (*getsockname)(sslSocket *, PRNetAddr *);
};

/* Flags interpreted by ssl send functions. */
#define ssl_SEND_FLAG_FORCE_INTO_BUFFER 0x40000000
#define ssl_SEND_FLAG_NO_BUFFER 0x20000000
#define ssl_SEND_FLAG_NO_RETRANSMIT 0x08000000 /* DTLS only */
#define ssl_SEND_FLAG_MASK 0x7f000000

/*
** SSL3 cipher suite policy and preference struct.
*/
typedef struct {
#if !defined(_WIN32)
    unsigned int cipher_suite : 16;
    unsigned int policy : 8;
    unsigned int enabled : 1;
    unsigned int isPresent : 1;
#else
    ssl3CipherSuite cipher_suite;
    PRUint8 policy;
    unsigned char enabled : 1;
    unsigned char isPresent : 1;
#endif
} ssl3CipherSuiteCfg;

#define ssl_V3_SUITES_IMPLEMENTED 75

#define MAX_DTLS_SRTP_CIPHER_SUITES 4

/* MAX_SIGNATURE_SCHEMES allows for all the values we support. */
#define MAX_SIGNATURE_SCHEMES 18

typedef struct sslOptionsStr {
    /* If SSL_SetNextProtoNego has been called, then this contains the
     * list of supported protocols. */
    SECItem nextProtoNego;
    PRUint16 recordSizeLimit;

    PRUint32 maxEarlyDataSize;
    unsigned int useSecurity : 1;
    unsigned int useSocks : 1;
    unsigned int requestCertificate : 1;
    unsigned int requireCertificate : 2;
    unsigned int handshakeAsClient : 1;
    unsigned int handshakeAsServer : 1;
    unsigned int noCache : 1;
    unsigned int fdx : 1;
    unsigned int detectRollBack : 1;
    unsigned int noLocks : 1;
    unsigned int enableSessionTickets : 1;
    unsigned int enableDeflate : 1; /* Deprecated. */
    unsigned int enableRenegotiation : 2;
    unsigned int requireSafeNegotiation : 1;
    unsigned int enableFalseStart : 1;
    unsigned int cbcRandomIV : 1;
    unsigned int enableOCSPStapling : 1;
    unsigned int enableALPN : 1;
    unsigned int reuseServerECDHEKey : 1;
    unsigned int enableFallbackSCSV : 1;
    unsigned int enableServerDhe : 1;
    unsigned int enableExtendedMS : 1;
    unsigned int enableSignedCertTimestamps : 1;
    unsigned int requireDHENamedGroups : 1;
    unsigned int enable0RttData : 1;
    unsigned int enableTls13CompatMode : 1;
    unsigned int enableDtlsShortHeader : 1;
    unsigned int enableHelloDowngradeCheck : 1;
    unsigned int enableV2CompatibleHello : 1;
    unsigned int enablePostHandshakeAuth : 1;
    unsigned int enableDelegatedCredentials : 1;
} sslOptions;

typedef enum { sslHandshakingUndetermined = 0,
               sslHandshakingAsClient,
               sslHandshakingAsServer
} sslHandshakingType;

#define SSL_LOCK_RANK_SPEC 255

/* These are the valid values for shutdownHow.
** These values are each 1 greater than the NSPR values, and the code
** depends on that relation to efficiently convert PR_SHUTDOWN values
** into ssl_SHUTDOWN values.  These values use one bit for read, and
** another bit for write, and can be used as bitmasks.
*/
#define ssl_SHUTDOWN_NONE 0 /* NOT shutdown at all */
#define ssl_SHUTDOWN_RCV 1  /* PR_SHUTDOWN_RCV  +1 */
#define ssl_SHUTDOWN_SEND 2 /* PR_SHUTDOWN_SEND +1 */
#define ssl_SHUTDOWN_BOTH 3 /* PR_SHUTDOWN_BOTH +1 */

/*
** A gather object. Used to read some data until a count has been
** satisfied. Primarily for support of async sockets.
** Everything in here is protected by the recvBufLock.
*/
struct sslGatherStr {
    int state; /* see GS_ values below. */

    /* "buf" holds received plaintext SSL records, after decrypt and MAC check.
     * recv'd ciphertext records are put in inbuf (see below), then decrypted
     * into buf.
     */
    sslBuffer buf; /*recvBufLock*/

    /* number of bytes previously read into hdr or inbuf.
    ** (offset - writeOffset) is the number of ciphertext bytes read in but
    **     not yet deciphered.
    */
    unsigned int offset;

    /* number of bytes to read in next call to ssl_DefRecv (recv) */
    unsigned int remainder;

    /* DoRecv uses the next two values to extract application data.
    ** The difference between writeOffset and readOffset is the amount of
    ** data available to the application.   Note that the actual offset of
    ** the data in "buf" is recordOffset (above), not readOffset.
    ** In the current implementation, this is made available before the
    ** MAC is checked!!
    */
    unsigned int readOffset; /* Spot where DATA reader (e.g. application
                               ** or handshake code) will read next.
                               ** Always zero for SSl3 application data.
                               */
    /* offset in buf/inbuf/hdr into which new data will be read from socket. */
    unsigned int writeOffset;

    /* Buffer for ssl3 to read (encrypted) data from the socket */
    sslBuffer inbuf; /*recvBufLock*/

    /* The ssl[23]_GatherData functions read data into this buffer, rather
    ** than into buf or inbuf, while in the GS_HEADER state.
    ** The portion of the SSL record header put here always comes off the wire
    ** as plaintext, never ciphertext.
    ** For SSL3/TLS, the plaintext portion is 5 bytes long. For DTLS it
    ** varies based on version and header type.
    */
    unsigned char hdr[13];
    unsigned int hdrLen;

    /* Buffer for DTLS data read off the wire as a single datagram */
    sslBuffer dtlsPacket;

    /* the start of the buffered DTLS record in dtlsPacket */
    unsigned int dtlsPacketOffset;

    /* tracks whether we've seen a v3-type record before and must reject
     * any further v2-type records. */
    PRBool rejectV2Records;
};

/* sslGather.state */
#define GS_INIT 0
#define GS_HEADER 1
#define GS_DATA 2

#define WRAPPED_MASTER_SECRET_SIZE 48

typedef struct {
    PRUint8 wrapped_master_secret[WRAPPED_MASTER_SECRET_SIZE];
    PRUint8 wrapped_master_secret_len;
    PRUint8 resumable;
    PRUint8 extendedMasterSecretUsed;
} ssl3SidKeys; /* 52 bytes */

typedef enum { never_cached,
               in_client_cache,
               in_server_cache,
               invalid_cache, /* no longer in any cache. */
               in_external_cache
} Cached;

#include "sslcert.h"

struct sslSessionIDStr {
    /* The global cache lock must be held when accessing these members when the
     * sid is in any cache.
     */
    sslSessionID *next; /* chain used for client sockets, only */
    Cached cached;
    int references;
    PRTime lastAccessTime;

    /* The rest of the members, except for the members of u.ssl3.locked, may
     * be modified only when the sid is not in any cache.
     */

    CERTCertificate *peerCert;
    SECItemArray peerCertStatus;        /* client only */
    const char *peerID;                 /* client only */
    const char *urlSvrName;             /* client only */
    const sslNamedGroupDef *namedCurve; /* (server) for certificate lookup */
    CERTCertificate *localCert;

    PRIPv6Addr addr;
    PRUint16 port;

    SSL3ProtocolVersion version;

    PRTime creationTime;
    PRTime expirationTime;

    SSLAuthType authType;
    PRUint32 authKeyBits;
    SSLKEAType keaType;
    PRUint32 keaKeyBits;
    SSLNamedGroup keaGroup;
    SSLSignatureScheme sigScheme;

    union {
        struct {
            /* values that are copied into the server's on-disk SID cache. */
            PRUint8 sessionIDLength;
            PRUint8 sessionID[SSL3_SESSIONID_BYTES];

            ssl3CipherSuite cipherSuite;
            PRUint8 policy;
            ssl3SidKeys keys;
            /* mechanism used to wrap master secret */
            CK_MECHANISM_TYPE masterWrapMech;

            /* The following values pertain to the slot that wrapped the
            ** master secret. (used only in client)
            */
            SECMODModuleID masterModuleID;
            /* what module wrapped the master secret */
            CK_SLOT_ID masterSlotID;
            PRUint16 masterWrapIndex;
            /* what's the key index for the wrapping key */
            PRUint16 masterWrapSeries;
            /* keep track of the slot series, so we don't
             * accidently try to use new keys after the
             * card gets removed and replaced.*/

            /* The following values pertain to the slot that did the signature
            ** for client auth.   (used only in client)
            */
            SECMODModuleID clAuthModuleID;
            CK_SLOT_ID clAuthSlotID;
            PRUint16 clAuthSeries;

            char masterValid;
            char clAuthValid;

            SECItem srvName;

            /* Signed certificate timestamps received in a TLS extension.
            ** (used only in client).
            */
            SECItem signedCertTimestamps;

            /* The ALPN value negotiated in the original connection.
             * Used for TLS 1.3. */
            SECItem alpnSelection;

            /* This lock is lazily initialized by CacheSID when a sid is first
             * cached. Before then, there is no need to lock anything because
             * the sid isn't being shared by anything.
             */
            PRRWLock *lock;

            /* The lock must be held while reading or writing these members
             * because they change while the sid is cached.
             */
            struct {
                /* The session ticket, if we have one, is sent as an extension
                 * in the ClientHello message. This field is used only by
                 * clients. It is protected by lock when lock is non-null
                 * (after the sid has been added to the client session cache).
                 */
                NewSessionTicket sessionTicket;
            } locked;
        } ssl3;
    } u;
};

struct ssl3CipherSuiteDefStr {
    ssl3CipherSuite cipher_suite;
    SSL3BulkCipher bulk_cipher_alg;
    SSL3MACAlgorithm mac_alg;
    SSL3KeyExchangeAlgorithm key_exchange_alg;
    SSLHashType prf_hash;
};

/*
** There are tables of these, all const.
*/
typedef struct {
    /* An identifier for this struct. */
    SSL3KeyExchangeAlgorithm kea;
    /* The type of key exchange used by the cipher suite. */
    SSLKEAType exchKeyType;
    /* If the cipher suite uses a signature, the type of key used in the
     * signature. */
    KeyType signKeyType;
    /* In most cases, cipher suites depend on their signature type for
     * authentication, ECDH certificates being the exception. */
    SSLAuthType authKeyType;
    /* True if the key exchange for the suite is ephemeral.  Or to be more
     * precise: true if the ServerKeyExchange message is always required. */
    PRBool ephemeral;
    /* An OID describing the key exchange */
    SECOidTag oid;
} ssl3KEADef;

typedef enum {
    ssl_0rtt_none,     /* 0-RTT not present */
    ssl_0rtt_sent,     /* 0-RTT sent (no decision yet) */
    ssl_0rtt_accepted, /* 0-RTT sent and accepted */
    ssl_0rtt_ignored,  /* 0-RTT sent but rejected/ignored */
    ssl_0rtt_done      /* 0-RTT accepted, but finished */
} sslZeroRttState;

typedef enum {
    ssl_0rtt_ignore_none,  /* not ignoring */
    ssl_0rtt_ignore_trial, /* ignoring with trial decryption */
    ssl_0rtt_ignore_hrr    /* ignoring until ClientHello (due to HRR) */
} sslZeroRttIgnore;

typedef enum {
    idle_handshake,
    wait_client_hello,
    wait_end_of_early_data,
    wait_client_cert,
    wait_client_key,
    wait_cert_verify,
    wait_change_cipher,
    wait_finished,
    wait_server_hello,
    wait_certificate_status,
    wait_server_cert,
    wait_server_key,
    wait_cert_request,
    wait_hello_done,
    wait_new_session_ticket,
    wait_encrypted_extensions,
    wait_invalid /* Invalid value. There is no handshake message "invalid". */
} SSL3WaitState;

typedef enum {
    client_hello_initial,      /* The first attempt. */
    client_hello_retry,        /* If we receive HelloRetryRequest. */
    client_hello_retransmit,   /* In DTLS, if we receive HelloVerifyRequest. */
    client_hello_renegotiation /* A renegotiation attempt. */
} sslClientHelloType;

typedef struct SessionTicketDataStr SessionTicketData;

typedef SECStatus (*sslRestartTarget)(sslSocket *);

/*
** A DTLS queued message (potentially to be retransmitted)
*/
typedef struct DTLSQueuedMessageStr {
    PRCList link;           /* The linked list link */
    ssl3CipherSpec *cwSpec; /* The cipher spec to use, null for none */
    SSLContentType type;    /* The message type */
    unsigned char *data;    /* The data */
    PRUint16 len;           /* The data length */
} DTLSQueuedMessage;

struct TLS13KeyShareEntryStr {
    PRCList link;                  /* The linked list link */
    const sslNamedGroupDef *group; /* The group for the entry */
    SECItem key_exchange;          /* The share itself */
};

typedef struct TLS13EarlyDataStr {
    PRCList link;          /* The linked list link */
    unsigned int consumed; /* How much has been read. */
    SECItem data;          /* The data */
} TLS13EarlyData;

typedef enum {
    handshake_hash_unknown = 0,
    handshake_hash_combo = 1,  /* The MD5/SHA-1 combination */
    handshake_hash_single = 2, /* A single hash */
    handshake_hash_record
} SSL3HandshakeHashType;

// A DTLS Timer.
typedef void (*DTLSTimerCb)(sslSocket *);

typedef struct {
    const char *label;
    DTLSTimerCb cb;
    PRIntervalTime started;
    PRUint32 timeout;
} dtlsTimer;

/*
** This is the "hs" member of the "ssl3" struct.
** This entire struct is protected by ssl3HandshakeLock
*/
typedef struct SSL3HandshakeStateStr {
    SSL3Random server_random;
    SSL3Random client_random;
    SSL3WaitState ws; /* May also contain SSL3WaitState | 0x80 for TLS 1.3 */

    /* This group of members is used for handshake running hashes. */
    SSL3HandshakeHashType hashType;
    sslBuffer messages; /* Accumulated handshake messages */
    /* PKCS #11 mode:
     * SSL 3.0 - TLS 1.1 use both |md5| and |sha|. |md5| is used for MD5 and
     * |sha| for SHA-1.
     * TLS 1.2 and later use only |sha|, for SHA-256. */
    PK11Context *md5;
    PK11Context *sha;
    SSLSignatureScheme signatureScheme;
    const ssl3KEADef *kea_def;
    ssl3CipherSuite cipher_suite;
    const ssl3CipherSuiteDef *suite_def;
    sslBuffer msg_body; /* protected by recvBufLock */
                        /* partial handshake message from record layer */
    unsigned int header_bytes;
    /* number of bytes consumed from handshake */
    /* message for message type and header length */
    SSLHandshakeType msg_type;
    unsigned long msg_len;
    PRBool isResuming;  /* we are resuming (not used in TLS 1.3) */
    PRBool sendingSCSV; /* instead of empty RI */

    /* The session ticket received in a NewSessionTicket message is temporarily
     * stored in newSessionTicket until the handshake is finished; then it is
     * moved to the sid.
     */
    PRBool receivedNewSessionTicket;
    NewSessionTicket newSessionTicket;

    PRUint16 finishedBytes; /* size of single finished below */
    union {
        TLSFinished tFinished[2]; /* client, then server */
        SSL3Finished sFinished[2];
        PRUint8 data[72];
    } finishedMsgs;

    PRBool authCertificatePending;
    /* Which function should SSL_RestartHandshake* call if we're blocked?
     * One of NULL, ssl3_SendClientSecondRound, ssl3_FinishHandshake,
     * or ssl3_AlwaysFail */
    sslRestartTarget restartTarget;
    /* Shared state between ssl3_HandleFinished and ssl3_FinishHandshake */
    PRBool cacheSID;

    PRBool canFalseStart; /* Can/did we False Start */
    /* Which preliminaryinfo values have been set. */
    PRUint32 preliminaryInfo;

    /* Parsed extensions */
    PRCList remoteExtensions; /* Parsed incoming extensions */

    /* This group of values is used for DTLS */
    PRUint16 sendMessageSeq;   /* The sending message sequence
                                    * number */
    PRCList lastMessageFlight; /* The last message flight we
                                    * sent */
    PRUint16 maxMessageSent;   /* The largest message we sent */
    PRUint16 recvMessageSeq;   /* The receiving message sequence
                                    * number */
    sslBuffer recvdFragments;  /* The fragments we have received in
                                    * a bitmask */
    PRInt32 recvdHighWater;    /* The high water mark for fragments
                                    * received. -1 means no reassembly
                                    * in progress. */
    SECItem cookie;            /* The Hello(Retry|Verify)Request cookie. */
    dtlsTimer timers[3];       /* Holder for timers. */
    dtlsTimer *rtTimer;        /* Retransmit timer. */
    dtlsTimer *ackTimer;       /* Ack timer (DTLS 1.3 only). */
    dtlsTimer *hdTimer;        /* Read cipher holddown timer (DLTS 1.3 only) */
    PRUint32 rtRetries;        /* The retry counter */
    SECItem srvVirtName;       /* for server: name that was negotiated
                                    * with a client. For client - is
                                    * always set to NULL.*/

    /* This group of values is used for TLS 1.3 and above */
    PK11SymKey *currentSecret;            /* The secret down the "left hand side"
                                           * of the TLS 1.3 key schedule. */
    PK11SymKey *resumptionMasterSecret;   /* The resumption PSK. */
    PK11SymKey *dheSecret;                /* The (EC)DHE shared secret. */
    PK11SymKey *pskBinderKey;             /* Used to compute the PSK binder. */
    PK11SymKey *clientEarlyTrafficSecret; /* The secret we use for 0-RTT. */
    PK11SymKey *clientHsTrafficSecret;    /* The source keys for handshake */
    PK11SymKey *serverHsTrafficSecret;    /* traffic keys. */
    PK11SymKey *clientTrafficSecret;      /* The source keys for application */
    PK11SymKey *serverTrafficSecret;      /* traffic keys */
    PK11SymKey *earlyExporterSecret;      /* for 0-RTT exporters */
    PK11SymKey *exporterSecret;           /* for exporters */
    PRCList cipherSpecs;                  /* The cipher specs in the sequence they
                                           * will be applied. */
    sslZeroRttState zeroRttState;         /* Are we doing a 0-RTT handshake? */
    sslZeroRttIgnore zeroRttIgnore;       /* Are we ignoring 0-RTT? */
    ssl3CipherSuite zeroRttSuite;         /* The cipher suite we used for 0-RTT. */
    PRCList bufferedEarlyData;            /* Buffered TLS 1.3 early data
                                           * on server.*/
    PRBool helloRetry;                    /* True if HelloRetryRequest has been sent
                                           * or received. */
    PRBool receivedCcs;                   /* A server received ChangeCipherSpec
                                           * before the handshake started. */
    PRBool rejectCcs;                     /* Excessive ChangeCipherSpecs are rejected. */
    PRBool clientCertRequested;           /* True if CertificateRequest received. */
    ssl3KEADef kea_def_mutable;           /* Used to hold the writable kea_def
                                           * we use for TLS 1.3 */
    PRTime serverHelloTime;               /* Time the ServerHello flight was sent. */
    PRUint16 ticketNonce;                 /* A counter we use for tickets. */
    SECItem fakeSid;                      /* ... (server) the SID the client used. */
    PRBool endOfFlight;                   /* Processed a full flight (DTLS 1.3). */

    /* The following lists contain DTLSHandshakeRecordEntry */
    PRCList dtlsSentHandshake; /* Used to map records to handshake fragments. */
    PRCList dtlsRcvdHandshake; /* Handshake records we have received
                                * used to generate ACKs. */
} SSL3HandshakeState;

#define SSL_ASSERT_HASHES_EMPTY(ss)                                  \
    do {                                                             \
        PORT_Assert(ss->ssl3.hs.hashType == handshake_hash_unknown); \
        PORT_Assert(ss->ssl3.hs.messages.len == 0);                  \
    } while (0)

/*
** This is the "ssl3" struct, as in "ss->ssl3".
** note:
** usually,   crSpec == cwSpec and prSpec == pwSpec.
** Sometimes, crSpec == pwSpec and prSpec == cwSpec.
** But there are never more than 2 actual specs.
** No spec must ever be modified if either "current" pointer points to it.
*/
struct ssl3StateStr {

    /*
    ** The following Specs and Spec pointers must be protected using the
    ** Spec Lock.
    */
    ssl3CipherSpec *crSpec; /* current read spec. */
    ssl3CipherSpec *prSpec; /* pending read spec. */
    ssl3CipherSpec *cwSpec; /* current write spec. */
    ssl3CipherSpec *pwSpec; /* pending write spec. */

    /* This is true after the peer requests a key update; false after a key
     * update is initiated locally. */
    PRBool peerRequestedKeyUpdate;

    /* This is true after the server requests client certificate;
     * false after the client certificate is received.  Used by the
     * server. */
    PRBool clientCertRequested;

    CERTCertificate *clientCertificate;   /* used by client */
    SECKEYPrivateKey *clientPrivateKey;   /* used by client */
    CERTCertificateList *clientCertChain; /* used by client */
    PRBool sendEmptyCert;                 /* used by client */

    PRUint8 policy;
    /* This says what cipher suites we can do, and should
     * be either SSL_ALLOWED or SSL_RESTRICTED
     */
    PLArenaPool *peerCertArena;
    /* These are used to keep track of the peer CA */
    void *peerCertChain;
    /* chain while we are trying to validate it.   */
    CERTDistNames *ca_list;
    /* used by server.  trusted CAs for this socket. */
    SSL3HandshakeState hs;

    PRUint16 mtu; /* Our estimate of the MTU */

    /* DTLS-SRTP cipher suite preferences (if any) */
    PRUint16 dtlsSRTPCiphers[MAX_DTLS_SRTP_CIPHER_SUITES];
    PRUint16 dtlsSRTPCipherCount;
    PRBool fatalAlertSent;
    PRBool dheWeakGroupEnabled; /* used by server */
    const sslNamedGroupDef *dhePreferredGroup;

    /* TLS 1.2 introduces separate signature algorithm negotiation.
     * TLS 1.3 combined signature and hash into a single enum.
     * This is our preference order. */
    SSLSignatureScheme signatureSchemes[MAX_SIGNATURE_SCHEMES];
    unsigned int signatureSchemeCount;

    /* The version to check if we fell back from our highest version
     * of TLS. Default is 0 in which case we check against the maximum
     * configured version for this socket. Used only on the client. */
    SSL3ProtocolVersion downgradeCheckVersion;
};

/* Ethernet MTU but without subtracting the headers,
 * so slightly larger than expected */
#define DTLS_MAX_MTU 1500U
#define IS_DTLS(ss) (ss->protocolVariant == ssl_variant_datagram)

typedef struct {
    /* |seqNum| eventually contains the reconstructed sequence number. */
    sslSequenceNumber seqNum;
    /* The header of the cipherText. */
    const PRUint8 *hdr;
    unsigned int hdrLen;

    /* |buf| is the payload of the ciphertext. */
    sslBuffer *buf;
} SSL3Ciphertext;

struct sslKeyPairStr {
    SECKEYPrivateKey *privKey;
    SECKEYPublicKey *pubKey;
    PRInt32 refCount; /* use PR_Atomic calls for this. */
};

struct sslEphemeralKeyPairStr {
    PRCList link;
    const sslNamedGroupDef *group;
    sslKeyPair *keys;
};

struct ssl3DHParamsStr {
    SSLNamedGroup name;
    SECItem prime; /* p */
    SECItem base;  /* g */
};

typedef struct SSLWrappedSymWrappingKeyStr {
    PRUint8 wrappedSymmetricWrappingkey[SSL_MAX_RSA_KEY_BITS / 8];
    CK_MECHANISM_TYPE symWrapMechanism;
    /* unwrapped symmetric wrapping key uses this mechanism */
    CK_MECHANISM_TYPE asymWrapMechanism;
    /* mechanism used to wrap the SymmetricWrappingKey using
     * server's public and/or private keys. */
    PRInt16 wrapMechIndex;
    PRUint16 wrapKeyIndex;
    PRUint16 wrappedSymKeyLen;
} SSLWrappedSymWrappingKey;

typedef struct SessionTicketStr {
    PRBool valid;
    SSL3ProtocolVersion ssl_version;
    ssl3CipherSuite cipher_suite;
    SSLAuthType authType;
    PRUint32 authKeyBits;
    SSLKEAType keaType;
    PRUint32 keaKeyBits;
    SSLNamedGroup originalKeaGroup;
    SSLSignatureScheme signatureScheme;
    const sslNamedGroupDef *namedCurve; /* For certificate lookup. */

    /*
     * msWrapMech contains a meaningful value only if ms_is_wrapped is true.
     */
    PRUint8 ms_is_wrapped;
    CK_MECHANISM_TYPE msWrapMech;
    PRUint16 ms_length;
    PRUint8 master_secret[48];
    PRBool extendedMasterSecretUsed;
    ClientAuthenticationType client_auth_type;
    SECItem peer_cert;
    PRTime timestamp;
    PRUint32 flags;
    SECItem srvName; /* negotiated server name */
    SECItem alpnSelection;
    PRUint32 maxEarlyData;
    PRUint32 ticketAgeBaseline;
    SECItem applicationToken;
} SessionTicket;

/*
 * SSL2 buffers used in SSL3.
 *     writeBuf in the SecurityInfo maintained by sslsecur.c is used
 *              to hold the data just about to be passed to the kernel
 *     sendBuf in the ConnectInfo maintained by sslcon.c is used
 *              to hold handshake messages as they are accumulated
 */

/*
** This is "ci", as in "ss->sec.ci".
**
** Protection:  All the variables in here are protected by
** firstHandshakeLock AND ssl3HandshakeLock
*/
struct sslConnectInfoStr {
    /* outgoing handshakes appended to this. */
    sslBuffer sendBuf; /*xmitBufLock*/

    PRIPv6Addr peer;
    unsigned short port;

    sslSessionID *sid;
};

/* Note: The entire content of this struct and whatever it points to gets
 * blown away by SSL_ResetHandshake().  This is "sec" as in "ss->sec".
 *
 * Unless otherwise specified below, the contents of this struct are
 * protected by firstHandshakeLock AND ssl3HandshakeLock.
 */
struct sslSecurityInfoStr {

#define SSL_ROLE(ss) (ss->sec.isServer ? "server" : "client")

    PRBool isServer;
    sslBuffer writeBuf; /*xmitBufLock*/

    CERTCertificate *localCert;
    CERTCertificate *peerCert;
    SECKEYPublicKey *peerKey;

    SSLAuthType authType;
    PRUint32 authKeyBits;
    SSLSignatureScheme signatureScheme;
    SSLKEAType keaType;
    PRUint32 keaKeyBits;
    const sslNamedGroupDef *keaGroup;
    const sslNamedGroupDef *originalKeaGroup;
    /* The selected certificate (for servers only). */
    const sslServerCert *serverCert;

    /* These are used during a connection handshake */
    sslConnectInfo ci;
};

/*
** SSL Socket struct
**
** Protection:  XXX
*/
struct sslSocketStr {
    PRFileDesc *fd;

    /* Pointer to operations vector for this socket */
    const sslSocketOps *ops;

    /* SSL socket options */
    sslOptions opt;
    /* Enabled version range */
    SSLVersionRange vrange;

    /* A function that returns the current time. */
    SSLTimeFunc now;
    void *nowArg;

    /* State flags */
    unsigned long clientAuthRequested;
    unsigned long delayDisabled;     /* Nagle delay disabled */
    unsigned long firstHsDone;       /* first handshake is complete. */
    unsigned long enoughFirstHsDone; /* enough of the first handshake is
                                      * done for callbacks to be able to
                                      * retrieve channel security
                                      * parameters from the SSL socket. */
    unsigned long handshakeBegun;
    unsigned long lastWriteBlocked;
    unsigned long recvdCloseNotify; /* received SSL EOF. */
    unsigned long TCPconnected;
    unsigned long appDataBuffered;
    unsigned long peerRequestedProtection; /* from old renegotiation */

    /* version of the protocol to use */
    SSL3ProtocolVersion version;
    SSL3ProtocolVersion clientHelloVersion; /* version sent in client hello. */

    sslSecurityInfo sec; /* not a pointer any more */

    /* protected by firstHandshakeLock AND ssl3HandshakeLock. */
    const char *url;

    sslHandshakeFunc handshake; /*firstHandshakeLock*/

    /* the following variable is only used with socks or other proxies. */
    char *peerID; /* String uniquely identifies target server. */

    /* ECDHE and DHE keys: In TLS 1.3, we might have to maintain multiple of
     * these on the client side.  The server inserts a single value into this
     * list for all versions. */
    PRCList /*<sslEphemeralKeyPair>*/ ephemeralKeyPairs;

    /* Callbacks */
    SSLAuthCertificate authCertificate;
    void *authCertificateArg;
    SSLGetClientAuthData getClientAuthData;
    void *getClientAuthDataArg;
    SSLSNISocketConfig sniSocketConfig;
    void *sniSocketConfigArg;
    SSLAlertCallback alertReceivedCallback;
    void *alertReceivedCallbackArg;
    SSLAlertCallback alertSentCallback;
    void *alertSentCallbackArg;
    SSLBadCertHandler handleBadCert;
    void *badCertArg;
    SSLHandshakeCallback handshakeCallback;
    void *handshakeCallbackData;
    SSLCanFalseStartCallback canFalseStartCallback;
    void *canFalseStartCallbackData;
    void *pkcs11PinArg;
    SSLNextProtoCallback nextProtoCallback;
    void *nextProtoArg;
    SSLHelloRetryRequestCallback hrrCallback;
    void *hrrCallbackArg;
    PRCList extensionHooks;
    SSLResumptionTokenCallback resumptionTokenCallback;
    void *resumptionTokenContext;
    SSLSecretCallback secretCallback;
    void *secretCallbackArg;
    SSLRecordWriteCallback recordWriteCallback;
    void *recordWriteCallbackArg;

    PRIntervalTime rTimeout; /* timeout for NSPR I/O */
    PRIntervalTime wTimeout; /* timeout for NSPR I/O */
    PRIntervalTime cTimeout; /* timeout for NSPR I/O */

    PZLock *recvLock; /* lock against multiple reader threads. */
    PZLock *sendLock; /* lock against multiple sender threads. */

    PZMonitor *recvBufLock; /* locks low level recv buffers. */
    PZMonitor *xmitBufLock; /* locks low level xmit buffers. */

    /* Only one thread may operate on the socket until the initial handshake
    ** is complete.  This Monitor ensures that.  Since SSL2 handshake is
    ** only done once, this is also effectively the SSL2 handshake lock.
    */
    PZMonitor *firstHandshakeLock;

    /* This monitor protects the ssl3 handshake state machine data.
    ** Only one thread (reader or writer) may be in the ssl3 handshake state
    ** machine at any time.  */
    PZMonitor *ssl3HandshakeLock;

    /* reader/writer lock, protects the secret data needed to encrypt and MAC
    ** outgoing records, and to decrypt and MAC check incoming ciphertext
    ** records.  */
    NSSRWLock *specLock;

    /* handle to perm cert db (and implicitly to the temp cert db) used
    ** with this socket.
    */
    CERTCertDBHandle *dbHandle;

    PRThread *writerThread; /* thread holds SSL_LOCK_WRITER lock */

    PRUint16 shutdownHow; /* See ssl_SHUTDOWN defines below. */

    sslHandshakingType handshaking;

    /* Gather object used for gathering data */
    sslGather gs; /*recvBufLock*/

    sslBuffer saveBuf;    /*xmitBufLock*/
    sslBuffer pendingBuf; /*xmitBufLock*/

    /* Configuration state for server sockets */
    /* One server cert and key for each authentication type. */
    PRCList /* <sslServerCert> */ serverCerts;

    ssl3CipherSuiteCfg cipherSuites[ssl_V3_SUITES_IMPLEMENTED];

    /* A list of groups that are sorted according to user preferences pointing
     * to entries of ssl_named_groups. By default this list contains pointers
     * to all elements in ssl_named_groups in the default order.
     * This list also determines which groups are enabled. This
     * starts with all being enabled and can be modified either by negotiation
     * (in which case groups not supported by a peer are masked off), or by
     * calling SSL_DHEGroupPrefSet().
     * Note that renegotiation will ignore groups that were disabled in the
     * first handshake.
     */
    const sslNamedGroupDef *namedGroupPreferences[SSL_NAMED_GROUP_COUNT];
    /* The number of additional shares to generate for the TLS 1.3 ClientHello */
    unsigned int additionalShares;

    /* SSL3 state info.  Formerly was a pointer */
    ssl3State ssl3;

    /*
     * TLS extension related data.
     */
    /* True when the current session is a stateless resume. */
    PRBool statelessResume;
    TLSExtensionData xtnData;

    /* Whether we are doing stream or datagram mode */
    SSLProtocolVariant protocolVariant;

    /* The information from the ESNI keys record
     * (also the private key for the server). */
    sslEsniKeys *esniKeys;

    /* Anti-replay for TLS 1.3 0-RTT. */
    SSLAntiReplayContext *antiReplay;

    /* peer data passed in during getClientAuthData */
    const SSLSignatureScheme *peerSignatureSchemes;
    unsigned int peerSignatureSchemeCount;
};

struct sslSelfEncryptKeysStr {
    PRCallOnceType setup;
    PRUint8 keyName[SELF_ENCRYPT_KEY_NAME_LEN];
    PK11SymKey *encKey;
    PK11SymKey *macKey;
};
typedef struct sslSelfEncryptKeysStr sslSelfEncryptKeys;

extern char ssl_debug;
extern char ssl_trace;
extern FILE *ssl_trace_iob;
extern FILE *ssl_keylog_iob;
extern PZLock *ssl_keylog_lock;
static const PRUint32 ssl_ticket_lifetime = 2 * 24 * 60 * 60; // 2 days.

extern const char *const ssl3_cipherName[];

extern sslSessionIDLookupFunc ssl_sid_lookup;

extern const sslNamedGroupDef ssl_named_groups[];

/************************************************************************/

SEC_BEGIN_PROTOS

/* Internal initialization and installation of the SSL error tables */
extern SECStatus ssl_Init(void);
extern SECStatus ssl_InitializePRErrorTable(void);

/* Implementation of ops for default (non socks, non secure) case */
extern int ssl_DefConnect(sslSocket *ss, const PRNetAddr *addr);
extern PRFileDesc *ssl_DefAccept(sslSocket *ss, PRNetAddr *addr);
extern int ssl_DefBind(sslSocket *ss, const PRNetAddr *addr);
extern int ssl_DefListen(sslSocket *ss, int backlog);
extern int ssl_DefShutdown(sslSocket *ss, int how);
extern int ssl_DefClose(sslSocket *ss);
extern int ssl_DefRecv(sslSocket *ss, unsigned char *buf, int len, int flags);
extern int ssl_DefSend(sslSocket *ss, const unsigned char *buf,
                       int len, int flags);
extern int ssl_DefRead(sslSocket *ss, unsigned char *buf, int len);
extern int ssl_DefWrite(sslSocket *ss, const unsigned char *buf, int len);
extern int ssl_DefGetpeername(sslSocket *ss, PRNetAddr *name);
extern int ssl_DefGetsockname(sslSocket *ss, PRNetAddr *name);
extern int ssl_DefGetsockopt(sslSocket *ss, PRSockOption optname,
                             void *optval, PRInt32 *optlen);
extern int ssl_DefSetsockopt(sslSocket *ss, PRSockOption optname,
                             const void *optval, PRInt32 optlen);

/* Implementation of ops for socks only case */
extern int ssl_SocksConnect(sslSocket *ss, const PRNetAddr *addr);
extern PRFileDesc *ssl_SocksAccept(sslSocket *ss, PRNetAddr *addr);
extern int ssl_SocksBind(sslSocket *ss, const PRNetAddr *addr);
extern int ssl_SocksListen(sslSocket *ss, int backlog);
extern int ssl_SocksGetsockname(sslSocket *ss, PRNetAddr *name);
extern int ssl_SocksRecv(sslSocket *ss, unsigned char *buf, int len, int flags);
extern int ssl_SocksSend(sslSocket *ss, const unsigned char *buf,
                         int len, int flags);
extern int ssl_SocksRead(sslSocket *ss, unsigned char *buf, int len);
extern int ssl_SocksWrite(sslSocket *ss, const unsigned char *buf, int len);

/* Implementation of ops for secure only case */
extern int ssl_SecureConnect(sslSocket *ss, const PRNetAddr *addr);
extern PRFileDesc *ssl_SecureAccept(sslSocket *ss, PRNetAddr *addr);
extern int ssl_SecureRecv(sslSocket *ss, unsigned char *buf,
                          int len, int flags);
extern int ssl_SecureSend(sslSocket *ss, const unsigned char *buf,
                          int len, int flags);
extern int ssl_SecureRead(sslSocket *ss, unsigned char *buf, int len);
extern int ssl_SecureWrite(sslSocket *ss, const unsigned char *buf, int len);
extern int ssl_SecureShutdown(sslSocket *ss, int how);
extern int ssl_SecureClose(sslSocket *ss);

/* Implementation of ops for secure socks case */
extern int ssl_SecureSocksConnect(sslSocket *ss, const PRNetAddr *addr);
extern PRFileDesc *ssl_SecureSocksAccept(sslSocket *ss, PRNetAddr *addr);
extern PRFileDesc *ssl_FindTop(sslSocket *ss);

/* Gather funcs. */
extern sslGather *ssl_NewGather(void);
extern SECStatus ssl3_InitGather(sslGather *gs);
extern void ssl3_DestroyGather(sslGather *gs);
extern SECStatus ssl_GatherRecord1stHandshake(sslSocket *ss);

extern SECStatus ssl_CreateSecurityInfo(sslSocket *ss);
extern SECStatus ssl_CopySecurityInfo(sslSocket *ss, sslSocket *os);
extern void ssl_ResetSecurityInfo(sslSecurityInfo *sec, PRBool doMemset);
extern void ssl_DestroySecurityInfo(sslSecurityInfo *sec);

extern void ssl_PrintBuf(const sslSocket *ss, const char *msg, const void *cp,
                         int len);
extern void ssl_PrintKey(const sslSocket *ss, const char *msg, PK11SymKey *key);

extern int ssl_SendSavedWriteData(sslSocket *ss);
extern SECStatus ssl_SaveWriteData(sslSocket *ss,
                                   const void *p, unsigned int l);
extern SECStatus ssl_BeginClientHandshake(sslSocket *ss);
extern SECStatus ssl_BeginServerHandshake(sslSocket *ss);
extern SECStatus ssl_Do1stHandshake(sslSocket *ss);

extern SECStatus ssl3_InitPendingCipherSpecs(sslSocket *ss, PK11SymKey *secret,
                                             PRBool derive);
extern void ssl_DestroyKeyMaterial(ssl3KeyMaterial *keyMaterial);
extern sslSessionID *ssl3_NewSessionID(sslSocket *ss, PRBool is_server);
extern sslSessionID *ssl_LookupSID(PRTime now, const PRIPv6Addr *addr,
                                   PRUint16 port, const char *peerID,
                                   const char *urlSvrName);
extern void ssl_FreeSID(sslSessionID *sid);
extern void ssl_DestroySID(sslSessionID *sid, PRBool freeIt);
extern sslSessionID *ssl_ReferenceSID(sslSessionID *sid);

extern int ssl3_SendApplicationData(sslSocket *ss, const PRUint8 *in,
                                    int len, int flags);

extern PRBool ssl_FdIsBlocking(PRFileDesc *fd);

extern PRBool ssl_SocketIsBlocking(sslSocket *ss);

extern void ssl3_SetAlwaysBlock(sslSocket *ss);

extern SECStatus ssl_EnableNagleDelay(sslSocket *ss, PRBool enabled);

extern void ssl_FinishHandshake(sslSocket *ss);

extern SECStatus ssl_CipherPolicySet(PRInt32 which, PRInt32 policy);

extern SECStatus ssl_CipherPrefSetDefault(PRInt32 which, PRBool enabled);

extern SECStatus ssl3_ConstrainRangeByPolicy(void);

extern SECStatus ssl3_InitState(sslSocket *ss);
extern SECStatus Null_Cipher(void *ctx, unsigned char *output, unsigned int *outputLen,
                             unsigned int maxOutputLen, const unsigned char *input,
                             unsigned int inputLen);
extern void ssl3_RestartHandshakeHashes(sslSocket *ss);
extern SECStatus ssl3_UpdateHandshakeHashes(sslSocket *ss,
                                            const unsigned char *b,
                                            unsigned int l);
SECStatus
ssl_HashHandshakeMessageInt(sslSocket *ss, SSLHandshakeType type,
                            PRUint32 dtlsSeq,
                            const PRUint8 *b, PRUint32 length);
SECStatus ssl_HashHandshakeMessage(sslSocket *ss, SSLHandshakeType type,
                                   const PRUint8 *b, PRUint32 length);

/* Returns PR_TRUE if we are still waiting for the server to complete its
 * response to our client second round. Once we've received the Finished from
 * the server then there is no need to check false start.
 */
extern PRBool ssl3_WaitingForServerSecondRound(sslSocket *ss);

extern PRInt32 ssl3_SendRecord(sslSocket *ss, ssl3CipherSpec *cwSpec,
                               SSLContentType type,
                               const PRUint8 *pIn, PRInt32 nIn,
                               PRInt32 flags);

/* Clear any PRCList, optionally calling f on the value. */
void ssl_ClearPRCList(PRCList *list, void (*f)(void *));

/*
 * Make sure there is room in the write buffer for padding and
 * cryptographic expansions.
 */
#define SSL3_BUFFER_FUDGE 100

#define SSL_LOCK_READER(ss) \
    if (ss->recvLock)       \
    PZ_Lock(ss->recvLock)
#define SSL_UNLOCK_READER(ss) \
    if (ss->recvLock)         \
    PZ_Unlock(ss->recvLock)
#define SSL_LOCK_WRITER(ss) \
    if (ss->sendLock)       \
    PZ_Lock(ss->sendLock)
#define SSL_UNLOCK_WRITER(ss) \
    if (ss->sendLock)         \
    PZ_Unlock(ss->sendLock)

/* firstHandshakeLock -> recvBufLock */
#define ssl_Get1stHandshakeLock(ss)                               \
    {                                                             \
        if (!ss->opt.noLocks) {                                   \
            PORT_Assert(PZ_InMonitor((ss)->firstHandshakeLock) || \
                        !ssl_HaveRecvBufLock(ss));                \
            PZ_EnterMonitor((ss)->firstHandshakeLock);            \
        }                                                         \
    }
#define ssl_Release1stHandshakeLock(ss)               \
    {                                                 \
        if (!ss->opt.noLocks)                         \
            PZ_ExitMonitor((ss)->firstHandshakeLock); \
    }
#define ssl_Have1stHandshakeLock(ss) \
    (PZ_InMonitor((ss)->firstHandshakeLock))

/* ssl3HandshakeLock -> xmitBufLock */
#define ssl_GetSSL3HandshakeLock(ss)                  \
    {                                                 \
        if (!ss->opt.noLocks) {                       \
            PORT_Assert(!ssl_HaveXmitBufLock(ss));    \
            PZ_EnterMonitor((ss)->ssl3HandshakeLock); \
        }                                             \
    }
#define ssl_ReleaseSSL3HandshakeLock(ss)             \
    {                                                \
        if (!ss->opt.noLocks)                        \
            PZ_ExitMonitor((ss)->ssl3HandshakeLock); \
    }
#define ssl_HaveSSL3HandshakeLock(ss) \
    (PZ_InMonitor((ss)->ssl3HandshakeLock))

#define ssl_GetSpecReadLock(ss)                 \
    {                                           \
        if (!ss->opt.noLocks)                   \
            NSSRWLock_LockRead((ss)->specLock); \
    }
#define ssl_ReleaseSpecReadLock(ss)               \
    {                                             \
        if (!ss->opt.noLocks)                     \
            NSSRWLock_UnlockRead((ss)->specLock); \
    }
/* NSSRWLock_HaveReadLock is not exported so there's no
 * ssl_HaveSpecReadLock macro. */

#define ssl_GetSpecWriteLock(ss)                 \
    {                                            \
        if (!ss->opt.noLocks)                    \
            NSSRWLock_LockWrite((ss)->specLock); \
    }
#define ssl_ReleaseSpecWriteLock(ss)               \
    {                                              \
        if (!ss->opt.noLocks)                      \
            NSSRWLock_UnlockWrite((ss)->specLock); \
    }
#define ssl_HaveSpecWriteLock(ss) \
    (NSSRWLock_HaveWriteLock((ss)->specLock))

/* recvBufLock -> ssl3HandshakeLock -> xmitBufLock */
#define ssl_GetRecvBufLock(ss)                           \
    {                                                    \
        if (!ss->opt.noLocks) {                          \
            PORT_Assert(!ssl_HaveSSL3HandshakeLock(ss)); \
            PORT_Assert(!ssl_HaveXmitBufLock(ss));       \
            PZ_EnterMonitor((ss)->recvBufLock);          \
        }                                                \
    }
#define ssl_ReleaseRecvBufLock(ss)             \
    {                                          \
        if (!ss->opt.noLocks)                  \
            PZ_ExitMonitor((ss)->recvBufLock); \
    }
#define ssl_HaveRecvBufLock(ss) \
    (PZ_InMonitor((ss)->recvBufLock))

/* xmitBufLock -> specLock */
#define ssl_GetXmitBufLock(ss)                  \
    {                                           \
        if (!ss->opt.noLocks)                   \
            PZ_EnterMonitor((ss)->xmitBufLock); \
    }
#define ssl_ReleaseXmitBufLock(ss)             \
    {                                          \
        if (!ss->opt.noLocks)                  \
            PZ_ExitMonitor((ss)->xmitBufLock); \
    }
#define ssl_HaveXmitBufLock(ss) \
    (PZ_InMonitor((ss)->xmitBufLock))

/* Placeholder value used in version ranges when SSL 3.0 and all
 * versions of TLS are disabled.
 */
#define SSL_LIBRARY_VERSION_NONE 0

/* SSL_LIBRARY_VERSION_MIN_SUPPORTED is the minimum version that this version
 * of libssl supports. Applications should use SSL_VersionRangeGetSupported at
 * runtime to determine which versions are supported by the version of libssl
 * in use.
 */
#define SSL_LIBRARY_VERSION_MIN_SUPPORTED_DATAGRAM SSL_LIBRARY_VERSION_TLS_1_1
#define SSL_LIBRARY_VERSION_MIN_SUPPORTED_STREAM SSL_LIBRARY_VERSION_3_0

/* SSL_LIBRARY_VERSION_MAX_SUPPORTED is the maximum version that this version
 * of libssl supports. Applications should use SSL_VersionRangeGetSupported at
 * runtime to determine which versions are supported by the version of libssl
 * in use.
 */
#ifndef NSS_DISABLE_TLS_1_3
#define SSL_LIBRARY_VERSION_MAX_SUPPORTED SSL_LIBRARY_VERSION_TLS_1_3
#else
#define SSL_LIBRARY_VERSION_MAX_SUPPORTED SSL_LIBRARY_VERSION_TLS_1_2
#endif

#define SSL_ALL_VERSIONS_DISABLED(vrange) \
    ((vrange)->min == SSL_LIBRARY_VERSION_NONE)

extern PRBool ssl3_VersionIsSupported(SSLProtocolVariant protocolVariant,
                                      SSL3ProtocolVersion version);

/* These functions are called from secnav, even though they're "private". */

extern int SSL_RestartHandshakeAfterCertReq(struct sslSocketStr *ss,
                                            CERTCertificate *cert,
                                            SECKEYPrivateKey *key,
                                            CERTCertificateList *certChain);
extern sslSocket *ssl_FindSocket(PRFileDesc *fd);
extern void ssl_FreeSocket(struct sslSocketStr *ssl);
extern SECStatus SSL3_SendAlert(sslSocket *ss, SSL3AlertLevel level,
                                SSL3AlertDescription desc);
extern SECStatus ssl3_DecodeError(sslSocket *ss);

extern SECStatus ssl3_AuthCertificateComplete(sslSocket *ss, PRErrorCode error);

/*
 * for dealing with SSL 3.0 clients sending SSL 2.0 format hellos
 */
extern SECStatus ssl3_HandleV2ClientHello(
    sslSocket *ss, unsigned char *buffer, unsigned int length, PRUint8 padding);

SECStatus ssl3_SendClientHello(sslSocket *ss, sslClientHelloType type);

/*
 * input into the SSL3 machinery from the actualy network reading code
 */
SECStatus ssl3_HandleRecord(sslSocket *ss, SSL3Ciphertext *cipher);
SECStatus ssl3_HandleNonApplicationData(sslSocket *ss, SSLContentType rType,
                                        DTLSEpoch epoch,
                                        sslSequenceNumber seqNum,
                                        sslBuffer *databuf);
SECStatus ssl_RemoveTLSCBCPadding(sslBuffer *plaintext, unsigned int macSize);

int ssl3_GatherAppDataRecord(sslSocket *ss, int flags);
int ssl3_GatherCompleteHandshake(sslSocket *ss, int flags);

/* Create a new ref counted key pair object from two keys. */
extern sslKeyPair *ssl_NewKeyPair(SECKEYPrivateKey *privKey,
                                  SECKEYPublicKey *pubKey);

/* get a new reference (bump ref count) to an ssl3KeyPair. */
extern sslKeyPair *ssl_GetKeyPairRef(sslKeyPair *keyPair);

/* Decrement keypair's ref count and free if zero. */
extern void ssl_FreeKeyPair(sslKeyPair *keyPair);

extern sslEphemeralKeyPair *ssl_NewEphemeralKeyPair(
    const sslNamedGroupDef *group,
    SECKEYPrivateKey *privKey, SECKEYPublicKey *pubKey);
extern sslEphemeralKeyPair *ssl_CopyEphemeralKeyPair(
    sslEphemeralKeyPair *keyPair);
extern void ssl_FreeEphemeralKeyPair(sslEphemeralKeyPair *keyPair);
extern sslEphemeralKeyPair *ssl_LookupEphemeralKeyPair(
    sslSocket *ss, const sslNamedGroupDef *groupDef);
extern PRBool ssl_HaveEphemeralKeyPair(const sslSocket *ss,
                                       const sslNamedGroupDef *groupDef);
extern void ssl_FreeEphemeralKeyPairs(sslSocket *ss);

extern SECStatus ssl_AppendPaddedDHKeyShare(sslBuffer *buf,
                                            const SECKEYPublicKey *pubKey,
                                            PRBool appendLength);
extern PRBool ssl_CanUseSignatureScheme(SSLSignatureScheme scheme,
                                        const SSLSignatureScheme *peerSchemes,
                                        unsigned int peerSchemeCount,
                                        PRBool requireSha1,
                                        PRBool slotDoesPss);
extern const ssl3DHParams *ssl_GetDHEParams(const sslNamedGroupDef *groupDef);
extern SECStatus ssl_SelectDHEGroup(sslSocket *ss,
                                    const sslNamedGroupDef **groupDef);
extern SECStatus ssl_CreateDHEKeyPair(const sslNamedGroupDef *groupDef,
                                      const ssl3DHParams *params,
                                      sslEphemeralKeyPair **keyPair);
extern PRBool ssl_IsValidDHEShare(const SECItem *dh_p, const SECItem *dh_Ys);
extern SECStatus ssl_ValidateDHENamedGroup(sslSocket *ss,
                                           const SECItem *dh_p,
                                           const SECItem *dh_g,
                                           const sslNamedGroupDef **groupDef,
                                           const ssl3DHParams **dhParams);

extern PRBool ssl_IsECCEnabled(const sslSocket *ss);
extern PRBool ssl_IsDHEEnabled(const sslSocket *ss);

/* Macro for finding a curve equivalent in strength to RSA key's */
#define SSL_RSASTRENGTH_TO_ECSTRENGTH(s)                            \
    ((s <= 1024) ? 160                                              \
                 : ((s <= 2048) ? 224                               \
                                : ((s <= 3072) ? 256                \
                                               : ((s <= 7168) ? 384 \
                                                              : 521))))

extern const sslNamedGroupDef *ssl_LookupNamedGroup(SSLNamedGroup group);
extern PRBool ssl_NamedGroupEnabled(const sslSocket *ss, const sslNamedGroupDef *group);
extern SECStatus ssl_NamedGroup2ECParams(PLArenaPool *arena,
                                         const sslNamedGroupDef *curve,
                                         SECKEYECParams *params);
extern const sslNamedGroupDef *ssl_ECPubKey2NamedGroup(
    const SECKEYPublicKey *pubKey);

extern const sslNamedGroupDef *ssl_GetECGroupForServerSocket(sslSocket *ss);
extern void ssl_FilterSupportedGroups(sslSocket *ss);

extern SECStatus ssl3_CipherPrefSetDefault(ssl3CipherSuite which, PRBool on);
extern SECStatus ssl3_CipherPrefGetDefault(ssl3CipherSuite which, PRBool *on);

extern SECStatus ssl3_CipherPrefSet(sslSocket *ss, ssl3CipherSuite which, PRBool on);
extern SECStatus ssl3_CipherPrefGet(const sslSocket *ss, ssl3CipherSuite which, PRBool *on);

extern SECStatus ssl3_SetPolicy(ssl3CipherSuite which, PRInt32 policy);
extern SECStatus ssl3_GetPolicy(ssl3CipherSuite which, PRInt32 *policy);

extern void ssl3_InitSocketPolicy(sslSocket *ss);

extern SECStatus ssl3_RedoHandshake(sslSocket *ss, PRBool flushCache);
extern SECStatus ssl3_HandleHandshakeMessage(sslSocket *ss, PRUint8 *b,
                                             PRUint32 length,
                                             PRBool endOfRecord);

extern void ssl3_DestroySSL3Info(sslSocket *ss);

extern SECStatus ssl_ClientReadVersion(sslSocket *ss, PRUint8 **b,
                                       PRUint32 *length,
                                       SSL3ProtocolVersion *version);
extern SECStatus ssl3_NegotiateVersion(sslSocket *ss,
                                       SSL3ProtocolVersion peerVersion,
                                       PRBool allowLargerPeerVersion);
extern SECStatus ssl_ClientSetCipherSuite(sslSocket *ss,
                                          SSL3ProtocolVersion version,
                                          ssl3CipherSuite suite,
                                          PRBool initHashes);

extern SECStatus ssl_GetPeerInfo(sslSocket *ss);

/* ECDH functions */
extern SECStatus ssl3_SendECDHClientKeyExchange(sslSocket *ss,
                                                SECKEYPublicKey *svrPubKey);
extern SECStatus ssl3_HandleECDHServerKeyExchange(sslSocket *ss,
                                                  PRUint8 *b, PRUint32 length);
extern SECStatus ssl3_HandleECDHClientKeyExchange(sslSocket *ss,
                                                  PRUint8 *b, PRUint32 length,
                                                  sslKeyPair *serverKeys);
extern SECStatus ssl3_SendECDHServerKeyExchange(sslSocket *ss);
extern SECStatus ssl_ImportECDHKeyShare(
    SECKEYPublicKey *peerKey,
    PRUint8 *b, PRUint32 length, const sslNamedGroupDef *curve);

extern SECStatus ssl3_ComputeCommonKeyHash(SSLHashType hashAlg,
                                           PRUint8 *hashBuf,
                                           unsigned int bufLen,
                                           SSL3Hashes *hashes);
extern SECStatus ssl3_AppendSignatureAndHashAlgorithm(
    sslSocket *ss, const SSLSignatureAndHashAlg *sigAndHash);
extern SECStatus ssl3_ConsumeHandshake(sslSocket *ss, void *v, PRUint32 bytes,
                                       PRUint8 **b, PRUint32 *length);
extern SECStatus ssl3_ConsumeHandshakeNumber(sslSocket *ss, PRUint32 *num,
                                             PRUint32 bytes, PRUint8 **b,
                                             PRUint32 *length);
extern SECStatus ssl3_ConsumeHandshakeNumber64(sslSocket *ss, PRUint64 *num,
                                               PRUint32 bytes, PRUint8 **b,
                                               PRUint32 *length);
extern SECStatus ssl3_ConsumeHandshakeVariable(sslSocket *ss, SECItem *i,
                                               PRUint32 bytes, PRUint8 **b,
                                               PRUint32 *length);
extern SECStatus ssl_SignatureSchemeFromSpki(const CERTSubjectPublicKeyInfo *spki,
                                             PRBool isTls13,
                                             SSLSignatureScheme *scheme);
extern PRBool ssl_SignatureSchemeEnabled(const sslSocket *ss,
                                         SSLSignatureScheme scheme);
extern PRBool ssl_IsSupportedSignatureScheme(SSLSignatureScheme scheme);
extern SECStatus ssl_CheckSignatureSchemeConsistency(
    sslSocket *ss, SSLSignatureScheme scheme, CERTSubjectPublicKeyInfo *spki);
extern SECStatus ssl_ParseSignatureSchemes(const sslSocket *ss, PLArenaPool *arena,
                                           SSLSignatureScheme **schemesOut,
                                           unsigned int *numSchemesOut,
                                           unsigned char **b,
                                           unsigned int *len);
extern SECStatus ssl_ConsumeSignatureScheme(
    sslSocket *ss, PRUint8 **b, PRUint32 *length, SSLSignatureScheme *out);
extern SECStatus ssl3_SignHashesWithPrivKey(SSL3Hashes *hash,
                                            SECKEYPrivateKey *key,
                                            SSLSignatureScheme scheme,
                                            PRBool isTls,
                                            SECItem *buf);
extern SECStatus ssl3_SignHashes(sslSocket *ss, SSL3Hashes *hash,
                                 SECKEYPrivateKey *key, SECItem *buf);
extern SECStatus ssl_VerifySignedHashesWithPubKey(sslSocket *ss,
                                                  SECKEYPublicKey *spki,
                                                  SSLSignatureScheme scheme,
                                                  SSL3Hashes *hash,
                                                  SECItem *buf);
extern SECStatus ssl3_VerifySignedHashes(sslSocket *ss, SSLSignatureScheme scheme,
                                         SSL3Hashes *hash, SECItem *buf);
extern SECStatus ssl3_CacheWrappedSecret(sslSocket *ss, sslSessionID *sid,
                                         PK11SymKey *secret);
extern void ssl3_FreeSniNameArray(TLSExtensionData *xtnData);

/* Hello Extension related routines. */
extern void ssl3_SetSIDSessionTicket(sslSessionID *sid,
                                     /*in/out*/ NewSessionTicket *session_ticket);
SECStatus ssl3_EncodeSessionTicket(sslSocket *ss,
                                   const NewSessionTicket *ticket,
                                   const PRUint8 *appToken,
                                   unsigned int appTokenLen,
                                   PK11SymKey *secret, SECItem *ticket_data);
SECStatus SSLExp_SendSessionTicket(PRFileDesc *fd, const PRUint8 *token,
                                   unsigned int tokenLen);

SECStatus ssl_MaybeSetSelfEncryptKeyPair(const sslKeyPair *keyPair);
SECStatus ssl_GetSelfEncryptKeys(sslSocket *ss, unsigned char *keyName,
                                 PK11SymKey **encKey, PK11SymKey **macKey);
void ssl_ResetSelfEncryptKeys();

extern SECStatus ssl3_ValidateAppProtocol(const unsigned char *data,
                                          unsigned int length);

/* Construct a new NSPR socket for the app to use */
extern PRFileDesc *ssl_NewPRSocket(sslSocket *ss, PRFileDesc *fd);
extern void ssl_FreePRSocket(PRFileDesc *fd);

/* Internal config function so SSL3 can initialize the present state of
 * various ciphers */
extern unsigned int ssl3_config_match_init(sslSocket *);

/* Return PR_TRUE if suite is usable.  This if the suite is permitted by policy,
 * enabled, has a certificate (as needed), has a viable key agreement method, is
 * usable with the negotiated TLS version, and is otherwise usable. */
PRBool ssl3_config_match(const ssl3CipherSuiteCfg *suite, PRUint8 policy,
                         const SSLVersionRange *vrange, const sslSocket *ss);

/* calls for accessing wrapping keys across processes. */
extern SECStatus
ssl_GetWrappingKey(unsigned int symWrapMechIndex,
                   unsigned int wrapKeyIndex, SSLWrappedSymWrappingKey *wswk);

/* The caller passes in the new value it wants
 * to set.  This code tests the wrapped sym key entry in the file on disk.
 * If it is uninitialized, this function writes the caller's value into
 * the disk entry, and returns false.
 * Otherwise, it overwrites the caller's wswk with the value obtained from
 * the disk, and returns PR_TRUE.
 * This is all done while holding the locks/semaphores necessary to make
 * the operation atomic.
 */
extern SECStatus
ssl_SetWrappingKey(SSLWrappedSymWrappingKey *wswk);

/* get rid of the symmetric wrapping key references. */
extern SECStatus SSL3_ShutdownServerCache(void);

extern SECStatus ssl_InitSymWrapKeysLock(void);

extern SECStatus ssl_FreeSymWrapKeysLock(void);

extern SECStatus ssl_InitSessionCacheLocks(PRBool lazyInit);

extern SECStatus ssl_FreeSessionCacheLocks(void);

CK_MECHANISM_TYPE ssl3_Alg2Mech(SSLCipherAlgorithm calg);
SECStatus ssl3_NegotiateCipherSuiteInner(sslSocket *ss, const SECItem *suites,
                                         PRUint16 version, PRUint16 *suitep);
SECStatus ssl3_NegotiateCipherSuite(sslSocket *ss, const SECItem *suites,
                                    PRBool initHashes);
SECStatus ssl3_InitHandshakeHashes(sslSocket *ss);
SECStatus ssl3_ServerCallSNICallback(sslSocket *ss);
SECStatus ssl3_FlushHandshake(sslSocket *ss, PRInt32 flags);
SECStatus ssl3_CompleteHandleCertificate(sslSocket *ss,
                                         PRUint8 *b, PRUint32 length);
void ssl3_SendAlertForCertError(sslSocket *ss, PRErrorCode errCode);
SECStatus ssl3_HandleNoCertificate(sslSocket *ss);
SECStatus ssl3_SendEmptyCertificate(sslSocket *ss);
void ssl3_CleanupPeerCerts(sslSocket *ss);
SECStatus ssl3_SendCertificateStatus(sslSocket *ss);
SECStatus ssl_SetAuthKeyBits(sslSocket *ss, const SECKEYPublicKey *pubKey);
SECStatus ssl3_HandleServerSpki(sslSocket *ss);
SECStatus ssl3_AuthCertificate(sslSocket *ss);
SECStatus ssl_ReadCertificateStatus(sslSocket *ss, PRUint8 *b,
                                    PRUint32 length);
SECStatus ssl3_EncodeSigAlgs(const sslSocket *ss, PRUint16 minVersion,
                             sslBuffer *buf);
SECStatus ssl_GetCertificateRequestCAs(const sslSocket *ss,
                                       unsigned int *calenp,
                                       const SECItem **namesp,
                                       unsigned int *nnamesp);
SECStatus ssl3_ParseCertificateRequestCAs(sslSocket *ss, PRUint8 **b,
                                          PRUint32 *length, CERTDistNames *ca_list);
SECStatus ssl3_CompleteHandleCertificateRequest(
    sslSocket *ss, const SSLSignatureScheme *signatureSchemes,
    unsigned int signatureSchemeCount, CERTDistNames *ca_list);
SECStatus ssl_ConstructServerHello(sslSocket *ss, PRBool helloRetry,
                                   const sslBuffer *extensionBuf,
                                   sslBuffer *messageBuf);
SECStatus ssl3_SendServerHello(sslSocket *ss);
SECStatus ssl3_SendChangeCipherSpecsInt(sslSocket *ss);
SECStatus ssl3_ComputeHandshakeHashes(sslSocket *ss,
                                      ssl3CipherSpec *spec,
                                      SSL3Hashes *hashes,
                                      PRUint32 sender);
SECStatus ssl_CreateECDHEphemeralKeyPair(const sslSocket *ss,
                                         const sslNamedGroupDef *ecGroup,
                                         sslEphemeralKeyPair **keyPair);
SECStatus ssl_CreateStaticECDHEKey(sslSocket *ss,
                                   const sslNamedGroupDef *ecGroup);
SECStatus ssl3_FlushHandshake(sslSocket *ss, PRInt32 flags);
PK11SymKey *ssl3_GetWrappingKey(sslSocket *ss,
                                PK11SlotInfo *masterSecretSlot,
                                CK_MECHANISM_TYPE masterWrapMech,
                                void *pwArg);
SECStatus ssl3_FillInCachedSID(sslSocket *ss, sslSessionID *sid,
                               PK11SymKey *secret);
const ssl3CipherSuiteDef *ssl_LookupCipherSuiteDef(ssl3CipherSuite suite);
const ssl3CipherSuiteCfg *ssl_LookupCipherSuiteCfg(ssl3CipherSuite suite,
                                                   const ssl3CipherSuiteCfg *suites);
PRBool ssl3_CipherSuiteAllowedForVersionRange(ssl3CipherSuite cipherSuite,
                                              const SSLVersionRange *vrange);

SECStatus ssl3_SelectServerCert(sslSocket *ss);
SECStatus ssl_PrivateKeySupportsRsaPss(SECKEYPrivateKey *privKey,
                                       CERTCertificate *cert,
                                       void *pwArg,
                                       PRBool *supportsRsaPss);
SECStatus ssl_PickSignatureScheme(sslSocket *ss,
                                  CERTCertificate *cert,
                                  SECKEYPublicKey *pubKey,
                                  SECKEYPrivateKey *privKey,
                                  const SSLSignatureScheme *peerSchemes,
                                  unsigned int peerSchemeCount,
                                  PRBool requireSha1,
                                  SSLSignatureScheme *schemPtr);
SECStatus ssl_PickClientSignatureScheme(sslSocket *ss,
                                        CERTCertificate *clientCertificate,
                                        SECKEYPrivateKey *privKey,
                                        const SSLSignatureScheme *schemes,
                                        unsigned int numSchemes,
                                        SSLSignatureScheme *schemePtr);
SECOidTag ssl3_HashTypeToOID(SSLHashType hashType);
SSLHashType ssl_SignatureSchemeToHashType(SSLSignatureScheme scheme);
SSLAuthType ssl_SignatureSchemeToAuthType(SSLSignatureScheme scheme);

SECStatus ssl3_SetupCipherSuite(sslSocket *ss, PRBool initHashes);
SECStatus ssl_InsertRecordHeader(const sslSocket *ss, ssl3CipherSpec *cwSpec,
                                 SSLContentType contentType, sslBuffer *wrBuf,
                                 PRBool *needsLength);
PRBool ssl_SignatureSchemeValid(SSLSignatureScheme scheme, SECOidTag spkiOid,
                                PRBool isTls13);

/* Pull in DTLS functions */
#include "dtlscon.h"

/* Pull in TLS 1.3 functions */
#include "tls13con.h"
#include "dtls13con.h"

/********************** misc calls *********************/

#ifdef DEBUG
extern void ssl3_CheckCipherSuiteOrderConsistency();
#endif

extern int ssl_MapLowLevelError(int hiLevelError);

PRTime ssl_Time(const sslSocket *ss);
PRBool ssl_TicketTimeValid(const sslSocket *ss, const NewSessionTicket *ticket);

extern void SSL_AtomicIncrementLong(long *x);

SECStatus ssl3_ApplyNSSPolicy(void);

extern SECStatus
ssl3_TLSPRFWithMasterSecret(sslSocket *ss, ssl3CipherSpec *spec,
                            const char *label, unsigned int labelLen,
                            const unsigned char *val, unsigned int valLen,
                            unsigned char *out, unsigned int outLen);

extern void
ssl3_RecordKeyLog(sslSocket *ss, const char *label, PK11SymKey *secret);

PRBool ssl_AlpnTagAllowed(const sslSocket *ss, const SECItem *tag);

#ifdef TRACE
#define SSL_TRACE(msg) ssl_Trace msg
#else
#define SSL_TRACE(msg)
#endif

void ssl_Trace(const char *format, ...);

void ssl_CacheExternalToken(sslSocket *ss);
SECStatus ssl_DecodeResumptionToken(sslSessionID *sid, const PRUint8 *encodedTicket,
                                    PRUint32 encodedTicketLen);
PRBool ssl_IsResumptionTokenUsable(sslSocket *ss, sslSessionID *sid);

<<<<<<< HEAD
/* unwrap helper function to handle the case where the wrapKey doesn't wind
 *  * up in the correct token for the master secret */
PK11SymKey *ssl_unwrapSymKey(PK11SymKey *wrapKey,
                             CK_MECHANISM_TYPE wrapType, SECItem *param,
                             SECItem *wrappedKey,
                             CK_MECHANISM_TYPE target, CK_ATTRIBUTE_TYPE operation,
                             int keySize, CK_FLAGS keyFlags, void *pinArg);

/* Experimental APIs. Remove when stable. */
=======
/* Remove when stable. */
>>>>>>> a09a17de

SECStatus SSLExp_SetResumptionTokenCallback(PRFileDesc *fd,
                                            SSLResumptionTokenCallback cb,
                                            void *ctx);
SECStatus SSLExp_SetResumptionToken(PRFileDesc *fd, const PRUint8 *token,
                                    unsigned int len);

SECStatus SSLExp_GetResumptionTokenInfo(const PRUint8 *tokenData, unsigned int tokenLen,
                                        SSLResumptionTokenInfo *token, unsigned int version);

SECStatus SSLExp_DestroyResumptionTokenInfo(SSLResumptionTokenInfo *token);

SECStatus SSLExp_SecretCallback(PRFileDesc *fd, SSLSecretCallback cb,
                                void *arg);
SECStatus SSLExp_RecordLayerWriteCallback(PRFileDesc *fd,
                                          SSLRecordWriteCallback write,
                                          void *arg);
SECStatus SSLExp_RecordLayerData(PRFileDesc *fd, PRUint16 epoch,
                                 SSLContentType contentType,
                                 const PRUint8 *data, unsigned int len);
SECStatus SSLExp_GetCurrentEpoch(PRFileDesc *fd, PRUint16 *readEpoch,
                                 PRUint16 *writeEpoch);

#define SSLResumptionTokenVersion 2

SECStatus SSLExp_MakeAead(PRUint16 version, PRUint16 cipherSuite, PK11SymKey *secret,
                          const char *labelPrefix, unsigned int labelPrefixLen,
                          SSLAeadContext **ctx);
SECStatus SSLExp_DestroyAead(SSLAeadContext *ctx);
SECStatus SSLExp_AeadEncrypt(const SSLAeadContext *ctx, PRUint64 counter,
                             const PRUint8 *aad, unsigned int aadLen,
                             const PRUint8 *plaintext, unsigned int plaintextLen,
                             PRUint8 *out, unsigned int *outLen, unsigned int maxOut);
SECStatus SSLExp_AeadDecrypt(const SSLAeadContext *ctx, PRUint64 counter,
                             const PRUint8 *aad, unsigned int aadLen,
                             const PRUint8 *plaintext, unsigned int plaintextLen,
                             PRUint8 *out, unsigned int *outLen, unsigned int maxOut);

SECStatus SSLExp_HkdfExtract(PRUint16 version, PRUint16 cipherSuite,
                             PK11SymKey *salt, PK11SymKey *ikm, PK11SymKey **keyp);
SECStatus SSLExp_HkdfExpandLabel(PRUint16 version, PRUint16 cipherSuite, PK11SymKey *prk,
                                 const PRUint8 *hsHash, unsigned int hsHashLen,
                                 const char *label, unsigned int labelLen,
                                 PK11SymKey **key);
SECStatus
SSLExp_HkdfExpandLabelWithMech(PRUint16 version, PRUint16 cipherSuite, PK11SymKey *prk,
                               const PRUint8 *hsHash, unsigned int hsHashLen,
                               const char *label, unsigned int labelLen,
                               CK_MECHANISM_TYPE mech, unsigned int keySize,
                               PK11SymKey **keyp);

SECStatus SSLExp_SetTimeFunc(PRFileDesc *fd, SSLTimeFunc f, void *arg);

SEC_END_PROTOS

#if defined(XP_UNIX) || defined(XP_OS2) || defined(XP_BEOS)
#define SSL_GETPID getpid
#elif defined(WIN32)
extern int __cdecl _getpid(void);
#define SSL_GETPID _getpid
#else
#define SSL_GETPID() 0
#endif

#endif /* __sslimpl_h_ */<|MERGE_RESOLUTION|>--- conflicted
+++ resolved
@@ -37,7 +37,6 @@
 typedef struct sslSocketStr sslSocket;
 typedef struct sslNamedGroupDefStr sslNamedGroupDef;
 typedef struct sslEsniKeysStr sslEsniKeys;
-typedef struct sslDelegatedCredentialStr sslDelegatedCredential;
 typedef struct sslEphemeralKeyPairStr sslEphemeralKeyPair;
 typedef struct TLS13KeyShareEntryStr TLS13KeyShareEntry;
 
@@ -179,11 +178,10 @@
 
 void ssl_CacheSessionID(sslSocket *ss);
 void ssl_UncacheSessionID(sslSocket *ss);
-void ssl_ServerCacheSessionID(sslSessionID *sid, PRTime creationTime);
+void ssl_ServerCacheSessionID(sslSessionID *sid);
 void ssl_ServerUncacheSessionID(sslSessionID *sid);
 
-typedef sslSessionID *(*sslSessionIDLookupFunc)(PRTime ssl_now,
-                                                const PRIPv6Addr *addr,
+typedef sslSessionID *(*sslSessionIDLookupFunc)(const PRIPv6Addr *addr,
                                                 unsigned char *sid,
                                                 unsigned int sidLen,
                                                 CERTCertDBHandle *dbHandle);
@@ -231,7 +229,7 @@
 #endif
 } ssl3CipherSuiteCfg;
 
-#define ssl_V3_SUITES_IMPLEMENTED 75
+#define ssl_V3_SUITES_IMPLEMENTED 71
 
 #define MAX_DTLS_SRTP_CIPHER_SUITES 4
 
@@ -275,7 +273,6 @@
     unsigned int enableHelloDowngradeCheck : 1;
     unsigned int enableV2CompatibleHello : 1;
     unsigned int enablePostHandshakeAuth : 1;
-    unsigned int enableDelegatedCredentials : 1;
 } sslOptions;
 
 typedef enum { sslHandshakingUndetermined = 0,
@@ -574,9 +571,8 @@
 };
 
 typedef struct TLS13EarlyDataStr {
-    PRCList link;          /* The linked list link */
-    unsigned int consumed; /* How much has been read. */
-    SECItem data;          /* The data */
+    PRCList link; /* The linked list link */
+    SECItem data; /* The data */
 } TLS13EarlyData;
 
 typedef enum {
@@ -704,7 +700,6 @@
                                            * or received. */
     PRBool receivedCcs;                   /* A server received ChangeCipherSpec
                                            * before the handshake started. */
-    PRBool rejectCcs;                     /* Excessive ChangeCipherSpecs are rejected. */
     PRBool clientCertRequested;           /* True if CertificateRequest received. */
     ssl3KEADef kea_def_mutable;           /* Used to hold the writable kea_def
                                            * we use for TLS 1.3 */
@@ -938,10 +933,6 @@
     sslOptions opt;
     /* Enabled version range */
     SSLVersionRange vrange;
-
-    /* A function that returns the current time. */
-    SSLTimeFunc now;
-    void *nowArg;
 
     /* State flags */
     unsigned long clientAuthRequested;
@@ -1086,13 +1077,6 @@
     /* The information from the ESNI keys record
      * (also the private key for the server). */
     sslEsniKeys *esniKeys;
-
-    /* Anti-replay for TLS 1.3 0-RTT. */
-    SSLAntiReplayContext *antiReplay;
-
-    /* peer data passed in during getClientAuthData */
-    const SSLSignatureScheme *peerSignatureSchemes;
-    unsigned int peerSignatureSchemeCount;
 };
 
 struct sslSelfEncryptKeysStr {
@@ -1108,7 +1092,8 @@
 extern FILE *ssl_trace_iob;
 extern FILE *ssl_keylog_iob;
 extern PZLock *ssl_keylog_lock;
-static const PRUint32 ssl_ticket_lifetime = 2 * 24 * 60 * 60; // 2 days.
+extern PRUint32 ssl3_sid_timeout;
+extern PRUint32 ssl_ticket_lifetime;
 
 extern const char *const ssl3_cipherName[];
 
@@ -1198,9 +1183,8 @@
                                              PRBool derive);
 extern void ssl_DestroyKeyMaterial(ssl3KeyMaterial *keyMaterial);
 extern sslSessionID *ssl3_NewSessionID(sslSocket *ss, PRBool is_server);
-extern sslSessionID *ssl_LookupSID(PRTime now, const PRIPv6Addr *addr,
-                                   PRUint16 port, const char *peerID,
-                                   const char *urlSvrName);
+extern sslSessionID *ssl_LookupSID(const PRIPv6Addr *addr, PRUint16 port,
+                                   const char *peerID, const char *urlSvrName);
 extern void ssl_FreeSID(sslSessionID *sid);
 extern void ssl_DestroySID(sslSessionID *sid, PRBool freeIt);
 extern sslSessionID *ssl_ReferenceSID(sslSessionID *sid);
@@ -1452,11 +1436,6 @@
 extern SECStatus ssl_AppendPaddedDHKeyShare(sslBuffer *buf,
                                             const SECKEYPublicKey *pubKey,
                                             PRBool appendLength);
-extern PRBool ssl_CanUseSignatureScheme(SSLSignatureScheme scheme,
-                                        const SSLSignatureScheme *peerSchemes,
-                                        unsigned int peerSchemeCount,
-                                        PRBool requireSha1,
-                                        PRBool slotDoesPss);
 extern const ssl3DHParams *ssl_GetDHEParams(const sslNamedGroupDef *groupDef);
 extern SECStatus ssl_SelectDHEGroup(sslSocket *ss,
                                     const sslNamedGroupDef **groupDef);
@@ -1553,14 +1532,9 @@
 extern SECStatus ssl3_ConsumeHandshakeVariable(sslSocket *ss, SECItem *i,
                                                PRUint32 bytes, PRUint8 **b,
                                                PRUint32 *length);
-extern SECStatus ssl_SignatureSchemeFromSpki(const CERTSubjectPublicKeyInfo *spki,
-                                             PRBool isTls13,
-                                             SSLSignatureScheme *scheme);
-extern PRBool ssl_SignatureSchemeEnabled(const sslSocket *ss,
-                                         SSLSignatureScheme scheme);
 extern PRBool ssl_IsSupportedSignatureScheme(SSLSignatureScheme scheme);
 extern SECStatus ssl_CheckSignatureSchemeConsistency(
-    sslSocket *ss, SSLSignatureScheme scheme, CERTSubjectPublicKeyInfo *spki);
+    sslSocket *ss, SSLSignatureScheme scheme, CERTCertificate *cert);
 extern SECStatus ssl_ParseSignatureSchemes(const sslSocket *ss, PLArenaPool *arena,
                                            SSLSignatureScheme **schemesOut,
                                            unsigned int *numSchemesOut,
@@ -1568,18 +1542,8 @@
                                            unsigned int *len);
 extern SECStatus ssl_ConsumeSignatureScheme(
     sslSocket *ss, PRUint8 **b, PRUint32 *length, SSLSignatureScheme *out);
-extern SECStatus ssl3_SignHashesWithPrivKey(SSL3Hashes *hash,
-                                            SECKEYPrivateKey *key,
-                                            SSLSignatureScheme scheme,
-                                            PRBool isTls,
-                                            SECItem *buf);
 extern SECStatus ssl3_SignHashes(sslSocket *ss, SSL3Hashes *hash,
                                  SECKEYPrivateKey *key, SECItem *buf);
-extern SECStatus ssl_VerifySignedHashesWithPubKey(sslSocket *ss,
-                                                  SECKEYPublicKey *spki,
-                                                  SSLSignatureScheme scheme,
-                                                  SSL3Hashes *hash,
-                                                  SECItem *buf);
 extern SECStatus ssl3_VerifySignedHashes(sslSocket *ss, SSLSignatureScheme scheme,
                                          SSL3Hashes *hash, SECItem *buf);
 extern SECStatus ssl3_CacheWrappedSecret(sslSocket *ss, sslSessionID *sid,
@@ -1621,8 +1585,8 @@
 
 /* calls for accessing wrapping keys across processes. */
 extern SECStatus
-ssl_GetWrappingKey(unsigned int symWrapMechIndex,
-                   unsigned int wrapKeyIndex, SSLWrappedSymWrappingKey *wswk);
+ssl_GetWrappingKey(unsigned int symWrapMechIndex, unsigned int wrapKeyIndex,
+                   SSLWrappedSymWrappingKey *wswk);
 
 /* The caller passes in the new value it wants
  * to set.  This code tests the wrapped sym key entry in the file on disk.
@@ -1662,13 +1626,10 @@
 SECStatus ssl3_SendEmptyCertificate(sslSocket *ss);
 void ssl3_CleanupPeerCerts(sslSocket *ss);
 SECStatus ssl3_SendCertificateStatus(sslSocket *ss);
-SECStatus ssl_SetAuthKeyBits(sslSocket *ss, const SECKEYPublicKey *pubKey);
-SECStatus ssl3_HandleServerSpki(sslSocket *ss);
 SECStatus ssl3_AuthCertificate(sslSocket *ss);
 SECStatus ssl_ReadCertificateStatus(sslSocket *ss, PRUint8 *b,
                                     PRUint32 length);
-SECStatus ssl3_EncodeSigAlgs(const sslSocket *ss, PRUint16 minVersion,
-                             sslBuffer *buf);
+SECStatus ssl3_EncodeSigAlgs(const sslSocket *ss, sslBuffer *buf);
 SECStatus ssl_GetCertificateRequestCAs(const sslSocket *ss,
                                        unsigned int *calenp,
                                        const SECItem **namesp,
@@ -1706,24 +1667,13 @@
                                               const SSLVersionRange *vrange);
 
 SECStatus ssl3_SelectServerCert(sslSocket *ss);
-SECStatus ssl_PrivateKeySupportsRsaPss(SECKEYPrivateKey *privKey,
-                                       CERTCertificate *cert,
-                                       void *pwArg,
-                                       PRBool *supportsRsaPss);
 SECStatus ssl_PickSignatureScheme(sslSocket *ss,
                                   CERTCertificate *cert,
                                   SECKEYPublicKey *pubKey,
                                   SECKEYPrivateKey *privKey,
                                   const SSLSignatureScheme *peerSchemes,
                                   unsigned int peerSchemeCount,
-                                  PRBool requireSha1,
-                                  SSLSignatureScheme *schemPtr);
-SECStatus ssl_PickClientSignatureScheme(sslSocket *ss,
-                                        CERTCertificate *clientCertificate,
-                                        SECKEYPrivateKey *privKey,
-                                        const SSLSignatureScheme *schemes,
-                                        unsigned int numSchemes,
-                                        SSLSignatureScheme *schemePtr);
+                                  PRBool requireSha1);
 SECOidTag ssl3_HashTypeToOID(SSLHashType hashType);
 SSLHashType ssl_SignatureSchemeToHashType(SSLSignatureScheme scheme);
 SSLAuthType ssl_SignatureSchemeToAuthType(SSLSignatureScheme scheme);
@@ -1732,8 +1682,6 @@
 SECStatus ssl_InsertRecordHeader(const sslSocket *ss, ssl3CipherSpec *cwSpec,
                                  SSLContentType contentType, sslBuffer *wrBuf,
                                  PRBool *needsLength);
-PRBool ssl_SignatureSchemeValid(SSLSignatureScheme scheme, SECOidTag spkiOid,
-                                PRBool isTls13);
 
 /* Pull in DTLS functions */
 #include "dtlscon.h"
@@ -1750,8 +1698,13 @@
 
 extern int ssl_MapLowLevelError(int hiLevelError);
 
-PRTime ssl_Time(const sslSocket *ss);
-PRBool ssl_TicketTimeValid(const sslSocket *ss, const NewSessionTicket *ticket);
+extern PRUint32 ssl_TimeSec(void);
+#ifdef UNSAFE_FUZZER_MODE
+#define ssl_TimeUsec() ((PRTime)12345678)
+#else
+#define ssl_TimeUsec() (PR_Now())
+#endif
+extern PRBool ssl_TicketTimeValid(const NewSessionTicket *ticket);
 
 extern void SSL_AtomicIncrementLong(long *x);
 
@@ -1781,19 +1734,7 @@
                                     PRUint32 encodedTicketLen);
 PRBool ssl_IsResumptionTokenUsable(sslSocket *ss, sslSessionID *sid);
 
-<<<<<<< HEAD
-/* unwrap helper function to handle the case where the wrapKey doesn't wind
- *  * up in the correct token for the master secret */
-PK11SymKey *ssl_unwrapSymKey(PK11SymKey *wrapKey,
-                             CK_MECHANISM_TYPE wrapType, SECItem *param,
-                             SECItem *wrappedKey,
-                             CK_MECHANISM_TYPE target, CK_ATTRIBUTE_TYPE operation,
-                             int keySize, CK_FLAGS keyFlags, void *pinArg);
-
-/* Experimental APIs. Remove when stable. */
-=======
 /* Remove when stable. */
->>>>>>> a09a17de
 
 SECStatus SSLExp_SetResumptionTokenCallback(PRFileDesc *fd,
                                             SSLResumptionTokenCallback cb,
@@ -1845,8 +1786,6 @@
                                CK_MECHANISM_TYPE mech, unsigned int keySize,
                                PK11SymKey **keyp);
 
-SECStatus SSLExp_SetTimeFunc(PRFileDesc *fd, SSLTimeFunc f, void *arg);
-
 SEC_END_PROTOS
 
 #if defined(XP_UNIX) || defined(XP_OS2) || defined(XP_BEOS)
