/* -*- Mode: C++; tab-width: 4; indent-tabs-mode: nil; c-basic-offset: 4 -*- */
/* This Source Code Form is subject to the terms of the Mozilla Public
 * License, v. 2.0. If a copy of the MPL was not distributed with this
 * file, You can obtain one at http://mozilla.org/MPL/2.0/. */

#include <string>
#include <vector>

#include "base/basictypes.h"

#include "prefapi.h"
#include "prefapi_private_data.h"
#include "prefread.h"
#include "MainThreadUtils.h"
#include "nsReadableUtils.h"
#include "nsCRT.h"

#define PL_ARENA_CONST_ALIGN_MASK 3
#include "plarena.h"

#ifdef _WIN32
  #include "windows.h"
#endif /* _WIN32 */

#include "plstr.h"
#include "pldhash.h"
#include "plbase64.h"
#include "mozilla/Logging.h"
#include "prprf.h"
#include "mozilla/MemoryReporting.h"
#include "mozilla/dom/PContent.h"
#include "nsQuickSort.h"
#include "nsString.h"
#include "nsPrintfCString.h"
#include "prlink.h"

using namespace mozilla;

static void
clearPrefEntry(PLDHashTable *table, PLDHashEntryHdr *entry)
{
    PrefHashEntry *pref = static_cast<PrefHashEntry *>(entry);
    if (pref->flags & PREF_STRING)
    {
        if (pref->defaultPref.stringVal)
            PL_strfree(pref->defaultPref.stringVal);
        if (pref->userPref.stringVal)
            PL_strfree(pref->userPref.stringVal);
    }
    // don't need to free this as it's allocated in memory owned by
    // gPrefNameArena
    pref->key = nullptr;
    memset(entry, 0, table->EntrySize());
}

static bool
matchPrefEntry(PLDHashTable*, const PLDHashEntryHdr* entry,
               const void* key)
{
    const PrefHashEntry *prefEntry =
        static_cast<const PrefHashEntry*>(entry);

    if (prefEntry->key == key) return true;

    if (!prefEntry->key || !key) return false;

    const char *otherKey = reinterpret_cast<const char*>(key);
    return (strcmp(prefEntry->key, otherKey) == 0);
}

PLDHashTable*       gHashTable;
static PLArenaPool  gPrefNameArena;
bool                gDirty = false;

static struct CallbackNode* gCallbacks = nullptr;
static bool         gIsAnyPrefLocked = false;
// These are only used during the call to pref_DoCallback
static bool         gCallbacksInProgress = false;
static bool         gShouldCleanupDeadNodes = false;


static PLDHashTableOps     pref_HashTableOps = {
    PL_DHashStringKey,
    matchPrefEntry,
    PL_DHashMoveEntryStub,
    clearPrefEntry,
    nullptr,
};

// PR_ALIGN_OF_WORD is only defined on some platforms.  ALIGN_OF_WORD has
// already been defined to PR_ALIGN_OF_WORD everywhere
#ifndef PR_ALIGN_OF_WORD
#define PR_ALIGN_OF_WORD PR_ALIGN_OF_POINTER
#endif

// making PrefName arena 8k for nice allocation
#define PREFNAME_ARENA_SIZE 8192

#define WORD_ALIGN_MASK (PR_ALIGN_OF_WORD - 1)

// sanity checking
#if (PR_ALIGN_OF_WORD & WORD_ALIGN_MASK) != 0
#error "PR_ALIGN_OF_WORD must be a power of 2!"
#endif

// equivalent to strdup() - does no error checking,
// we're assuming we're only called with a valid pointer
static char *ArenaStrDup(const char* str, PLArenaPool* aArena)
{
    void* mem;
    uint32_t len = strlen(str);
    PL_ARENA_ALLOCATE(mem, aArena, len+1);
    if (mem)
        memcpy(mem, str, len+1);
    return static_cast<char*>(mem);
}

/*---------------------------------------------------------------------------*/

#define PREF_IS_LOCKED(pref)            ((pref)->flags & PREF_LOCKED)
#define PREF_HAS_DEFAULT_VALUE(pref)    ((pref)->flags & PREF_HAS_DEFAULT)
#define PREF_HAS_USER_VALUE(pref)       ((pref)->flags & PREF_USERSET)
#define PREF_TYPE(pref)                 (PrefType)((pref)->flags & PREF_VALUETYPE_MASK)

static bool pref_ValueChanged(PrefValue oldValue, PrefValue newValue, PrefType type);

/* -- Privates */
struct CallbackNode {
    char*                   domain;
    // If someone attempts to remove the node from the callback list while
    // pref_DoCallback is running, |func| is set to nullptr. Such nodes will
    // be removed at the end of pref_DoCallback.
    PrefChangedFunc         func;
    void*                   data;
    struct CallbackNode*    next;
};

/* -- Prototypes */
static nsresult pref_DoCallback(const char* changed_pref);

enum {
    kPrefSetDefault = 1,
    kPrefForceSet = 2,
    kPrefStickyDefault = 4,
};
static nsresult pref_HashPref(const char *key, PrefValue value, PrefType type, uint32_t flags);

#define PREF_HASHTABLE_INITIAL_LENGTH   1024

nsresult PREF_Init()
{
    if (!gHashTable) {
        gHashTable = new PLDHashTable(&pref_HashTableOps,
                                      sizeof(PrefHashEntry),
                                      PREF_HASHTABLE_INITIAL_LENGTH);

        PL_INIT_ARENA_POOL(&gPrefNameArena, "PrefNameArena",
                           PREFNAME_ARENA_SIZE);
    }
    return NS_OK;
}

/* Frees the callback list. */
void PREF_Cleanup()
{
    NS_ASSERTION(!gCallbacksInProgress,
        "PREF_Cleanup was called while gCallbacksInProgress is true!");
    struct CallbackNode* node = gCallbacks;
    struct CallbackNode* next_node;

    while (node)
    {
        next_node = node->next;
        PL_strfree(node->domain);
        free(node);
        node = next_node;
    }
    gCallbacks = nullptr;

    PREF_CleanupPrefs();
}

/* Frees up all the objects except the callback list. */
void PREF_CleanupPrefs()
{
    if (gHashTable) {
        delete gHashTable;
        gHashTable = nullptr;
        PL_FinishArenaPool(&gPrefNameArena);
    }
}

// note that this appends to aResult, and does not assign!
static void str_escape(const char * original, nsAFlatCString& aResult)
{
    /* JavaScript does not allow quotes, slashes, or line terminators inside
     * strings so we must escape them. ECMAScript defines four line
     * terminators, but we're only worrying about \r and \n here.  We currently
     * feed our pref script to the JS interpreter as Latin-1 so  we won't
     * encounter \u2028 (line separator) or \u2029 (paragraph separator).
     *
     * WARNING: There are hints that we may be moving to storing prefs
     * as utf8. If we ever feed them to the JS compiler as UTF8 then
     * we'll have to worry about the multibyte sequences that would be
     * interpreted as \u2028 and \u2029
     */
    const char *p;

    if (original == nullptr)
        return;

    /* Paranoid worst case all slashes will free quickly */
    for  (p=original; *p; ++p)
    {
        switch (*p)
        {
            case '\n':
                aResult.AppendLiteral("\\n");
                break;

            case '\r':
                aResult.AppendLiteral("\\r");
                break;

            case '\\':
                aResult.AppendLiteral("\\\\");
                break;

            case '\"':
                aResult.AppendLiteral("\\\"");
                break;

            default:
                aResult.Append(*p);
                break;
        }
    }
}

/*
** External calls
*/
nsresult
PREF_SetCharPref(const char *pref_name, const char *value, bool set_default)
{
    if ((uint32_t)strlen(value) > MAX_PREF_LENGTH) {
        return NS_ERROR_ILLEGAL_VALUE;
    }

    PrefValue pref;
    pref.stringVal = (char*)value;

    return pref_HashPref(pref_name, pref, PREF_STRING, set_default ? kPrefSetDefault : 0);
}

nsresult
PREF_SetIntPref(const char *pref_name, int32_t value, bool set_default)
{
    PrefValue pref;
    pref.intVal = value;

    return pref_HashPref(pref_name, pref, PREF_INT, set_default ? kPrefSetDefault : 0);
}

nsresult
PREF_SetBoolPref(const char *pref_name, bool value, bool set_default)
{
    PrefValue pref;
    pref.boolVal = value;

    return pref_HashPref(pref_name, pref, PREF_BOOL, set_default ? kPrefSetDefault : 0);
}

enum WhichValue { DEFAULT_VALUE, USER_VALUE };
static nsresult
SetPrefValue(const char* aPrefName, const dom::PrefValue& aValue,
             WhichValue aWhich)
{
    bool setDefault = (aWhich == DEFAULT_VALUE);
    switch (aValue.type()) {
    case dom::PrefValue::TnsCString:
        return PREF_SetCharPref(aPrefName, aValue.get_nsCString().get(),
                                setDefault);
    case dom::PrefValue::Tint32_t:
        return PREF_SetIntPref(aPrefName, aValue.get_int32_t(),
                               setDefault);
    case dom::PrefValue::Tbool:
        return PREF_SetBoolPref(aPrefName, aValue.get_bool(),
                                setDefault);
    default:
        MOZ_CRASH();
    }
}

nsresult
pref_SetPref(const dom::PrefSetting& aPref)
{
    const char* prefName = aPref.name().get();
    const dom::MaybePrefValue& defaultValue = aPref.defaultValue();
    const dom::MaybePrefValue& userValue = aPref.userValue();

    nsresult rv;
    if (defaultValue.type() == dom::MaybePrefValue::TPrefValue) {
        rv = SetPrefValue(prefName, defaultValue.get_PrefValue(), DEFAULT_VALUE);
        if (NS_FAILED(rv)) {
            return rv;
        }
    }

    if (userValue.type() == dom::MaybePrefValue::TPrefValue) {
        rv = SetPrefValue(prefName, userValue.get_PrefValue(), USER_VALUE);
    } else {
        rv = PREF_ClearUserPref(prefName);
    }

    // NB: we should never try to clear a default value, that doesn't
    // make sense

    return rv;
}

PLDHashOperator
pref_savePref(PLDHashTable *table, PLDHashEntryHdr *heh, uint32_t i, void *arg)
{
    pref_saveArgs *argData = static_cast<pref_saveArgs *>(arg);
    PrefHashEntry *pref = static_cast<PrefHashEntry *>(heh);

    PR_ASSERT(pref);
    if (!pref)
        return PL_DHASH_NEXT;

    nsAutoCString prefValue;
    nsAutoCString prefPrefix;
    prefPrefix.AssignLiteral("user_pref(\"");

    // where we're getting our pref from
    PrefValue* sourcePref;

    if (PREF_HAS_USER_VALUE(pref) &&
        (pref_ValueChanged(pref->defaultPref,
                           pref->userPref,
                           (PrefType) PREF_TYPE(pref)) ||
         !(pref->flags & PREF_HAS_DEFAULT) ||
         pref->flags & PREF_STICKY_DEFAULT)) {
        sourcePref = &pref->userPref;
    } else {
        if (argData->saveTypes == SAVE_ALL_AND_DEFAULTS) {
            prefPrefix.AssignLiteral("pref(\"");
            sourcePref = &pref->defaultPref;
        }
        else
            // do not save default prefs that haven't changed
            return PL_DHASH_NEXT;
    }

    // strings are in quotes!
    if (pref->flags & PREF_STRING) {
        prefValue = '\"';
        str_escape(sourcePref->stringVal, prefValue);
        prefValue += '\"';
    }

    else if (pref->flags & PREF_INT)
        prefValue.AppendInt(sourcePref->intVal);

    else if (pref->flags & PREF_BOOL)
        prefValue = (sourcePref->boolVal) ? "true" : "false";

    nsAutoCString prefName;
    str_escape(pref->key, prefName);

    argData->prefArray[i] = ToNewCString(prefPrefix +
                                         prefName +
                                         NS_LITERAL_CSTRING("\", ") +
                                         prefValue +
                                         NS_LITERAL_CSTRING(");"));

    return PL_DHASH_NEXT;
}

PLDHashOperator
pref_GetPrefs(PLDHashTable *table,
              PLDHashEntryHdr *heh,
              uint32_t i,
              void *arg)
{
    if (heh) {
        PrefHashEntry *entry = static_cast<PrefHashEntry *>(heh);
        dom::PrefSetting *pref =
            static_cast<InfallibleTArray<dom::PrefSetting>*>(arg)->AppendElement();

        pref_GetPrefFromEntry(entry, pref);
    }
    return PL_DHASH_NEXT;
}

static void
GetPrefValueFromEntry(PrefHashEntry *aHashEntry, dom::PrefSetting* aPref,
                      WhichValue aWhich)
{
    PrefValue* value;
    dom::PrefValue* settingValue;
    if (aWhich == USER_VALUE) {
        value = &aHashEntry->userPref;
        aPref->userValue() = dom::PrefValue();
        settingValue = &aPref->userValue().get_PrefValue();
    } else {
        value = &aHashEntry->defaultPref;
        aPref->defaultValue() = dom::PrefValue();
        settingValue = &aPref->defaultValue().get_PrefValue();
    }

    switch (aHashEntry->flags & PREF_VALUETYPE_MASK) {
    case PREF_STRING:
        *settingValue = nsDependentCString(value->stringVal);
        return;
    case PREF_INT:
        *settingValue = value->intVal;
        return;
    case PREF_BOOL:
        *settingValue = !!value->boolVal;
        return;
    default:
        MOZ_CRASH();
    }
}

void
pref_GetPrefFromEntry(PrefHashEntry *aHashEntry, dom::PrefSetting* aPref)
{
    aPref->name() = aHashEntry->key;
    if (PREF_HAS_DEFAULT_VALUE(aHashEntry)) {
        GetPrefValueFromEntry(aHashEntry, aPref, DEFAULT_VALUE);
    } else {
        aPref->defaultValue() = null_t();
    }
    if (PREF_HAS_USER_VALUE(aHashEntry)) {
        GetPrefValueFromEntry(aHashEntry, aPref, USER_VALUE);
    } else {
        aPref->userValue() = null_t();
    }

    MOZ_ASSERT(aPref->defaultValue().type() == dom::MaybePrefValue::Tnull_t ||
               aPref->userValue().type() == dom::MaybePrefValue::Tnull_t ||
               (aPref->defaultValue().get_PrefValue().type() ==
                aPref->userValue().get_PrefValue().type()));
}


int
pref_CompareStrings(const void *v1, const void *v2, void *unused)
{
    char *s1 = *(char**) v1;
    char *s2 = *(char**) v2;

    if (!s1)
    {
        if (!s2)
            return 0;
        else
            return -1;
    }
    else if (!s2)
        return 1;
    else
        return strcmp(s1, s2);
}

bool PREF_HasUserPref(const char *pref_name)
{
    if (!gHashTable)
        return false;

    PrefHashEntry *pref = pref_HashTableLookup(pref_name);
    if (!pref) return false;

    /* convert PREF_HAS_USER_VALUE to bool */
    return (PREF_HAS_USER_VALUE(pref) != 0);

}

nsresult
PREF_CopyCharPref(const char *pref_name, char ** return_buffer, bool get_default)
{
    if (!gHashTable)
        return NS_ERROR_NOT_INITIALIZED;

    nsresult rv = NS_ERROR_UNEXPECTED;
    char* stringVal;
    PrefHashEntry* pref = pref_HashTableLookup(pref_name);

    if (pref && (pref->flags & PREF_STRING))
    {
        if (get_default || PREF_IS_LOCKED(pref) || !PREF_HAS_USER_VALUE(pref))
            stringVal = pref->defaultPref.stringVal;
        else
            stringVal = pref->userPref.stringVal;

        if (stringVal) {
            *return_buffer = NS_strdup(stringVal);
            rv = NS_OK;
        }
    }
    return rv;
}

nsresult PREF_GetIntPref(const char *pref_name,int32_t * return_int, bool get_default)
{
    if (!gHashTable)
        return NS_ERROR_NOT_INITIALIZED;

    nsresult rv = NS_ERROR_UNEXPECTED;
    PrefHashEntry* pref = pref_HashTableLookup(pref_name);
    if (pref && (pref->flags & PREF_INT))
    {
        if (get_default || PREF_IS_LOCKED(pref) || !PREF_HAS_USER_VALUE(pref))
        {
            int32_t tempInt = pref->defaultPref.intVal;
            /* check to see if we even had a default */
            if (!(pref->flags & PREF_HAS_DEFAULT))
                return NS_ERROR_UNEXPECTED;
            *return_int = tempInt;
        }
        else
            *return_int = pref->userPref.intVal;
        rv = NS_OK;
    }
    return rv;
}

nsresult PREF_GetBoolPref(const char *pref_name, bool * return_value, bool get_default)
{
    if (!gHashTable)
        return NS_ERROR_NOT_INITIALIZED;

    nsresult rv = NS_ERROR_UNEXPECTED;
    PrefHashEntry* pref = pref_HashTableLookup(pref_name);
    //NS_ASSERTION(pref, pref_name);
    if (pref && (pref->flags & PREF_BOOL))
    {
        if (get_default || PREF_IS_LOCKED(pref) || !PREF_HAS_USER_VALUE(pref))
        {
            bool tempBool = pref->defaultPref.boolVal;
            /* check to see if we even had a default */
            if (pref->flags & PREF_HAS_DEFAULT) {
                *return_value = tempBool;
                rv = NS_OK;
            }
        }
        else {
            *return_value = pref->userPref.boolVal;
            rv = NS_OK;
        }
    }
    return rv;
}

/* Delete a branch. Used for deleting mime types */
static PLDHashOperator
pref_DeleteItem(PLDHashTable *table, PLDHashEntryHdr *heh, uint32_t i, void *arg)
{
    PrefHashEntry* he = static_cast<PrefHashEntry*>(heh);
    const char *to_delete = (const char *) arg;
    int len = strlen(to_delete);

    /* note if we're deleting "ldap" then we want to delete "ldap.xxx"
        and "ldap" (if such a leaf node exists) but not "ldap_1.xxx" */
    if (to_delete && (PL_strncmp(he->key, to_delete, (uint32_t) len) == 0 ||
        (len-1 == (int)strlen(he->key) && PL_strncmp(he->key, to_delete, (uint32_t)(len-1)) == 0)))
        return PL_DHASH_REMOVE;

    return PL_DHASH_NEXT;
}

nsresult
PREF_DeleteBranch(const char *branch_name)
{
#ifndef MOZ_B2G
    MOZ_ASSERT(NS_IsMainThread());
#endif

    int len = (int)strlen(branch_name);

    if (!gHashTable)
        return NS_ERROR_NOT_INITIALIZED;

    /* The following check insures that if the branch name already has a "."
     * at the end, we don't end up with a "..". This fixes an incompatibility
     * between nsIPref, which needs the period added, and nsIPrefBranch which
     * does not. When nsIPref goes away this function should be fixed to
     * never add the period at all.
     */
    nsAutoCString branch_dot(branch_name);
    if ((len > 1) && branch_name[len - 1] != '.')
        branch_dot += '.';

    PL_DHashTableEnumerate(gHashTable, pref_DeleteItem,
                           (void*) branch_dot.get());
    gDirty = true;
    return NS_OK;
}


nsresult
PREF_ClearUserPref(const char *pref_name)
{
    if (!gHashTable)
        return NS_ERROR_NOT_INITIALIZED;

    PrefHashEntry* pref = pref_HashTableLookup(pref_name);
    if (pref && PREF_HAS_USER_VALUE(pref))
    {
        pref->flags &= ~PREF_USERSET;

        if (!(pref->flags & PREF_HAS_DEFAULT)) {
            PL_DHashTableRemove(gHashTable, pref_name);
        }

        pref_DoCallback(pref_name);
        gDirty = true;
    }
    return NS_OK;
}

static PLDHashOperator
pref_ClearUserPref(PLDHashTable *table, PLDHashEntryHdr *he, uint32_t,
                   void *arg)
{
    PrefHashEntry *pref = static_cast<PrefHashEntry*>(he);

    PLDHashOperator nextOp = PL_DHASH_NEXT;

    if (PREF_HAS_USER_VALUE(pref))
    {
        pref->flags &= ~PREF_USERSET;

        if (!(pref->flags & PREF_HAS_DEFAULT)) {
            nextOp = PL_DHASH_REMOVE;
        }
        static_cast<std::vector<std::string>*>(arg)->push_back(std::string(pref->key));
    }
    return nextOp;
}

nsresult
PREF_ClearAllUserPrefs()
{
#ifndef MOZ_B2G
    MOZ_ASSERT(NS_IsMainThread());
#endif

    if (!gHashTable)
        return NS_ERROR_NOT_INITIALIZED;

    std::vector<std::string> prefStrings;
    PL_DHashTableEnumerate(gHashTable, pref_ClearUserPref, static_cast<void*>(&prefStrings));

    for (std::string& prefString : prefStrings) {
        pref_DoCallback(prefString.c_str());
    }

    gDirty = true;
    return NS_OK;
}

nsresult PREF_LockPref(const char *key, bool lockit)
{
    if (!gHashTable)
        return NS_ERROR_NOT_INITIALIZED;

    PrefHashEntry* pref = pref_HashTableLookup(key);
    if (!pref)
        return NS_ERROR_UNEXPECTED;

    if (lockit) {
        if (!PREF_IS_LOCKED(pref))
        {
            pref->flags |= PREF_LOCKED;
            gIsAnyPrefLocked = true;
            pref_DoCallback(key);
        }
    }
    else
    {
        if (PREF_IS_LOCKED(pref))
        {
            pref->flags &= ~PREF_LOCKED;
            pref_DoCallback(key);
        }
    }
    return NS_OK;
}

/*
 * Hash table functions
 */
static bool pref_ValueChanged(PrefValue oldValue, PrefValue newValue, PrefType type)
{
    bool changed = true;
    if (type & PREF_STRING)
    {
        if (oldValue.stringVal && newValue.stringVal)
            changed = (strcmp(oldValue.stringVal, newValue.stringVal) != 0);
    }
    else if (type & PREF_INT)
        changed = oldValue.intVal != newValue.intVal;
    else if (type & PREF_BOOL)
        changed = oldValue.boolVal != newValue.boolVal;
    return changed;
}

/*
 * Overwrite the type and value of an existing preference. Caller must
 * ensure that they are not changing the type of a preference that has
 * a default value.
 */
static void pref_SetValue(PrefValue* existingValue, uint16_t *existingFlags,
                          PrefValue newValue, PrefType newType)
{
    if ((*existingFlags & PREF_STRING) && existingValue->stringVal) {
        PL_strfree(existingValue->stringVal);
    }
    *existingFlags = (*existingFlags & ~PREF_VALUETYPE_MASK) | newType;
    if (newType & PREF_STRING) {
        PR_ASSERT(newValue.stringVal);
        existingValue->stringVal = newValue.stringVal ? PL_strdup(newValue.stringVal) : nullptr;
    }
    else {
        *existingValue = newValue;
    }
}

PrefHashEntry* pref_HashTableLookup(const void *key)
{
#ifndef MOZ_B2G
    MOZ_ASSERT(NS_IsMainThread());
#endif

    return static_cast<PrefHashEntry*>(PL_DHashTableSearch(gHashTable, key));
}

nsresult pref_HashPref(const char *key, PrefValue value, PrefType type, uint32_t flags)
{
#ifndef MOZ_B2G
    MOZ_ASSERT(NS_IsMainThread());
#endif

    if (!gHashTable)
        return NS_ERROR_OUT_OF_MEMORY;

    PrefHashEntry* pref = static_cast<PrefHashEntry*>
        (PL_DHashTableAdd(gHashTable, key, fallible));

    if (!pref)
        return NS_ERROR_OUT_OF_MEMORY;

    // new entry, better initialize
    if (!pref->key) {

        // initialize the pref entry
        pref->flags = type;
        pref->key = ArenaStrDup(key, &gPrefNameArena);
        memset(&pref->defaultPref, 0, sizeof(pref->defaultPref));
        memset(&pref->userPref, 0, sizeof(pref->userPref));
    }
    else if ((pref->flags & PREF_HAS_DEFAULT) && PREF_TYPE(pref) != type)
    {
        NS_WARNING(nsPrintfCString("Trying to overwrite value of default pref %s with the wrong type!", key).get());
        return NS_ERROR_UNEXPECTED;
    }

    bool valueChanged = false;
    if (flags & kPrefSetDefault)
    {
        if (!PREF_IS_LOCKED(pref))
        {       /* ?? change of semantics? */
            if (pref_ValueChanged(pref->defaultPref, value, type) ||
                !(pref->flags & PREF_HAS_DEFAULT))
            {
                pref_SetValue(&pref->defaultPref, &pref->flags, value, type);
                pref->flags |= PREF_HAS_DEFAULT;
                if (flags & kPrefStickyDefault)
                    pref->flags |= PREF_STICKY_DEFAULT;
                if (!PREF_HAS_USER_VALUE(pref))
                    valueChanged = true;
            }
            // What if we change the default to be the same as the user value?
            // Should we clear the user value?
        }
    }
    else
    {
        /* If new value is same as the default value and it's not a "sticky"
           pref, then un-set the user value.
           Otherwise, set the user value only if it has changed */
        if ((pref->flags & PREF_HAS_DEFAULT) &&
            !(pref->flags & PREF_STICKY_DEFAULT) &&
            !pref_ValueChanged(pref->defaultPref, value, type) &&
            !(flags & kPrefForceSet))
        {
            if (PREF_HAS_USER_VALUE(pref))
            {
                /* XXX should we free a user-set string value if there is one? */
                pref->flags &= ~PREF_USERSET;
                if (!PREF_IS_LOCKED(pref)) {
                    gDirty = true;
                    valueChanged = true;
                }
            }
        }
        else if (!PREF_HAS_USER_VALUE(pref) ||
                 PREF_TYPE(pref) != type ||
                 pref_ValueChanged(pref->userPref, value, type) )
        {
            pref_SetValue(&pref->userPref, &pref->flags, value, type);
            pref->flags |= PREF_USERSET;
            if (!PREF_IS_LOCKED(pref)) {
                gDirty = true;
                valueChanged = true;
            }
        }
    }

    if (valueChanged) {
        return pref_DoCallback(key);
    }
    return NS_OK;
}

size_t
pref_SizeOfPrivateData(MallocSizeOf aMallocSizeOf)
{
    size_t n = PL_SizeOfArenaPoolExcludingPool(&gPrefNameArena, aMallocSizeOf);
    for (struct CallbackNode* node = gCallbacks; node; node = node->next) {
        n += aMallocSizeOf(node);
        n += aMallocSizeOf(node->domain);
    }
    return n;
}

PrefType
PREF_GetPrefType(const char *pref_name)
{
    if (gHashTable) {
        PrefHashEntry* pref = pref_HashTableLookup(pref_name);
        if (pref)
        {
            if (pref->flags & PREF_STRING)
                return PREF_STRING;
            else if (pref->flags & PREF_INT)
                return PREF_INT;
            else if (pref->flags & PREF_BOOL)
                return PREF_BOOL;
        }
    }
    return PREF_INVALID;
}

/* -- */

bool
PREF_PrefIsLocked(const char *pref_name)
{
    bool result = false;
    if (gIsAnyPrefLocked && gHashTable) {
        PrefHashEntry* pref = pref_HashTableLookup(pref_name);
        if (pref && PREF_IS_LOCKED(pref))
            result = true;
    }

    return result;
}

/* Adds a node to the beginning of the callback list. */
void
PREF_RegisterCallback(const char *pref_node,
                       PrefChangedFunc callback,
                       void * instance_data)
{
    NS_PRECONDITION(pref_node, "pref_node must not be nullptr");
    NS_PRECONDITION(callback, "callback must not be nullptr");

    struct CallbackNode* node = (struct CallbackNode*) malloc(sizeof(struct CallbackNode));
    if (node)
    {
        node->domain = PL_strdup(pref_node);
        node->func = callback;
        node->data = instance_data;
        node->next = gCallbacks;
        gCallbacks = node;
    }
    return;
}

/* Removes |node| from gCallbacks list.
   Returns the node after the deleted one. */
struct CallbackNode*
pref_RemoveCallbackNode(struct CallbackNode* node,
                        struct CallbackNode* prev_node)
{
    NS_PRECONDITION(!prev_node || prev_node->next == node, "invalid params");
    NS_PRECONDITION(prev_node || gCallbacks == node, "invalid params");

    NS_ASSERTION(!gCallbacksInProgress,
        "modifying the callback list while gCallbacksInProgress is true");

    struct CallbackNode* next_node = node->next;
    if (prev_node)
        prev_node->next = next_node;
    else
        gCallbacks = next_node;
    PL_strfree(node->domain);
    free(node);
    return next_node;
}

/* Deletes a node from the callback list or marks it for deletion. */
nsresult
PREF_UnregisterCallback(const char *pref_node,
                         PrefChangedFunc callback,
                         void * instance_data)
{
    nsresult rv = NS_ERROR_FAILURE;
    struct CallbackNode* node = gCallbacks;
    struct CallbackNode* prev_node = nullptr;

    while (node != nullptr)
    {
        if ( node->func == callback &&
             node->data == instance_data &&
             strcmp(node->domain, pref_node) == 0)
        {
            if (gCallbacksInProgress)
            {
                // postpone the node removal until after
                // gCallbacks enumeration is finished.
                node->func = nullptr;
                gShouldCleanupDeadNodes = true;
                prev_node = node;
                node = node->next;
            }
            else
            {
                node = pref_RemoveCallbackNode(node, prev_node);
            }
            rv = NS_OK;
        }
        else
        {
            prev_node = node;
            node = node->next;
        }
    }
    return rv;
}

static nsresult pref_DoCallback(const char* changed_pref)
{
    nsresult rv = NS_OK;
    struct CallbackNode* node;

    bool reentered = gCallbacksInProgress;
    gCallbacksInProgress = true;
    // Nodes must not be deleted while gCallbacksInProgress is true.
    // Nodes that need to be deleted are marked for deletion by nulling
    // out the |func| pointer. We release them at the end of this function
    // if we haven't reentered.

    for (node = gCallbacks; node != nullptr; node = node->next)
    {
        if ( node->func &&
             PL_strncmp(changed_pref,
                        node->domain,
                        strlen(node->domain)) == 0 )
        {
            (*node->func) (changed_pref, node->data);
        }
    }

    gCallbacksInProgress = reentered;

    if (gShouldCleanupDeadNodes && !gCallbacksInProgress)
    {
        struct CallbackNode* prev_node = nullptr;
        node = gCallbacks;

        while (node != nullptr)
        {
            if (!node->func)
            {
                node = pref_RemoveCallbackNode(node, prev_node);
            }
            else
            {
                prev_node = node;
                node = node->next;
            }
        }
        gShouldCleanupDeadNodes = false;
    }

    return rv;
}

void PREF_ReaderCallback(void       *closure,
                         const char *pref,
                         PrefValue   value,
                         PrefType    type,
                         bool        isDefault,
<<<<<<< HEAD
                         bool        isLocked)
{
    pref_HashPref(pref, value, type, isDefault ? kPrefSetDefault : kPrefForceSet);
    if (isLocked)
        PREF_LockPref(pref, true);
=======
                         bool        isStickyDefault)
{
    uint32_t flags = isDefault ? kPrefSetDefault : kPrefForceSet;
    if (isDefault && isStickyDefault) {
        flags |= kPrefStickyDefault;
    }
    pref_HashPref(pref, value, type, flags);
>>>>>>> 6fcd6870
}<|MERGE_RESOLUTION|>--- conflicted
+++ resolved
@@ -1007,19 +1007,14 @@
                          PrefValue   value,
                          PrefType    type,
                          bool        isDefault,
-<<<<<<< HEAD
+                         bool        isStickyDefault,
                          bool        isLocked)
-{
-    pref_HashPref(pref, value, type, isDefault ? kPrefSetDefault : kPrefForceSet);
-    if (isLocked)
-        PREF_LockPref(pref, true);
-=======
-                         bool        isStickyDefault)
 {
     uint32_t flags = isDefault ? kPrefSetDefault : kPrefForceSet;
     if (isDefault && isStickyDefault) {
         flags |= kPrefStickyDefault;
     }
     pref_HashPref(pref, value, type, flags);
->>>>>>> 6fcd6870
+    if (isLocked)
+        PREF_LockPref(pref, true);
 }