/* This Source Code Form is subject to the terms of the Mozilla Public
 * License, v. 2.0. If a copy of the MPL was not distributed with this
 * file, You can obtain one at http://mozilla.org/MPL/2.0/. */

/*
**
** Sample client side test program that uses SSL and NSS
**
*/

#include "secutil.h"
#include "basicutil.h"

#if defined(XP_UNIX)
#include <unistd.h>
#else
#include <ctype.h> /* for isalpha() */
#endif

#include <stdio.h>
#include <string.h>
#include <stdlib.h>
#include <errno.h>
#include <fcntl.h>
#include <stdarg.h>

#include "nspr.h"
#include "prio.h"
#include "prnetdb.h"
#include "nss.h"
#include "nssb64.h"
#include "ocsp.h"
#include "ssl.h"
#include "sslproto.h"
#include "sslexp.h"
#include "pk11func.h"
#include "secmod.h"
#include "plgetopt.h"
#include "plstr.h"

#if defined(WIN32)
#include <fcntl.h>
#include <io.h>
#endif

#define PRINTF   \
    if (verbose) \
    printf
#define FPRINTF  \
    if (verbose) \
    fprintf

#define MAX_WAIT_FOR_SERVER 600
#define WAIT_INTERVAL 100
#define ZERO_RTT_MAX (2 << 16)

#define EXIT_CODE_HANDSHAKE_FAILED 254

#define EXIT_CODE_SIDECHANNELTEST_GOOD 0
#define EXIT_CODE_SIDECHANNELTEST_BADCERT 1
#define EXIT_CODE_SIDECHANNELTEST_NODATA 2
#define EXIT_CODE_SIDECHANNELTEST_REVOKED 3

PRIntervalTime maxInterval = PR_INTERVAL_NO_TIMEOUT;

int ssl3CipherSuites[] = {
    -1,                                /* SSL_FORTEZZA_DMS_WITH_FORTEZZA_CBC_SHA* a */
    -1,                                /* SSL_FORTEZZA_DMS_WITH_RC4_128_SHA     * b */
    TLS_RSA_WITH_RC4_128_MD5,          /* c */
    TLS_RSA_WITH_3DES_EDE_CBC_SHA,     /* d */
    TLS_RSA_WITH_DES_CBC_SHA,          /* e */
    -1,                                /* TLS_RSA_EXPORT_WITH_RC4_40_MD5        * f */
    -1,                                /* TLS_RSA_EXPORT_WITH_RC2_CBC_40_MD5    * g */
    -1,                                /* SSL_FORTEZZA_DMS_WITH_NULL_SHA        * h */
    TLS_RSA_WITH_NULL_MD5,             /* i */
    -1,                                /* SSL_RSA_FIPS_WITH_3DES_EDE_CBC_SHA    * j */
    -1,                                /* SSL_RSA_FIPS_WITH_DES_CBC_SHA         * k */
    -1,                                /* TLS_RSA_EXPORT1024_WITH_DES_CBC_SHA   * l */
    -1,                                /* TLS_RSA_EXPORT1024_WITH_RC4_56_SHA    * m */
    TLS_RSA_WITH_RC4_128_SHA,          /* n */
    TLS_DHE_DSS_WITH_RC4_128_SHA,      /* o */
    TLS_DHE_RSA_WITH_3DES_EDE_CBC_SHA, /* p */
    TLS_DHE_DSS_WITH_3DES_EDE_CBC_SHA, /* q */
    TLS_DHE_RSA_WITH_DES_CBC_SHA,      /* r */
    TLS_DHE_DSS_WITH_DES_CBC_SHA,      /* s */
    TLS_DHE_DSS_WITH_AES_128_CBC_SHA,  /* t */
    TLS_DHE_RSA_WITH_AES_128_CBC_SHA,  /* u */
    TLS_RSA_WITH_AES_128_CBC_SHA,      /* v */
    TLS_DHE_DSS_WITH_AES_256_CBC_SHA,  /* w */
    TLS_DHE_RSA_WITH_AES_256_CBC_SHA,  /* x */
    TLS_RSA_WITH_AES_256_CBC_SHA,      /* y */
    TLS_RSA_WITH_NULL_SHA,             /* z */
    0
};

unsigned long __cmp_umuls;
PRBool verbose;
int dumpServerChain = 0;
int renegotiationsToDo = 0;
int renegotiationsDone = 0;
PRBool initializedServerSessionCache = PR_FALSE;

static char *progName;
static const char *requestFile;

secuPWData pwdata = { PW_NONE, 0 };

SSLNamedGroup *enabledGroups = NULL;
unsigned int enabledGroupsCount = 0;
const SSLSignatureScheme *enabledSigSchemes = NULL;
unsigned int enabledSigSchemeCount = 0;

const char *
signatureSchemeName(SSLSignatureScheme scheme)
{
    switch (scheme) {
#define strcase(x)    \
    case ssl_sig_##x: \
        return #x
        strcase(none);
        strcase(rsa_pkcs1_sha1);
        strcase(rsa_pkcs1_sha256);
        strcase(rsa_pkcs1_sha384);
        strcase(rsa_pkcs1_sha512);
        strcase(ecdsa_sha1);
        strcase(ecdsa_secp256r1_sha256);
        strcase(ecdsa_secp384r1_sha384);
        strcase(ecdsa_secp521r1_sha512);
        strcase(rsa_pss_rsae_sha256);
        strcase(rsa_pss_rsae_sha384);
        strcase(rsa_pss_rsae_sha512);
        strcase(ed25519);
        strcase(ed448);
        strcase(rsa_pss_pss_sha256);
        strcase(rsa_pss_pss_sha384);
        strcase(rsa_pss_pss_sha512);
        strcase(dsa_sha1);
        strcase(dsa_sha256);
        strcase(dsa_sha384);
        strcase(dsa_sha512);
#undef strcase
        case ssl_sig_rsa_pkcs1_sha1md5:
            return "RSA PKCS#1 SHA1+MD5";
        default:
            break;
    }
    return "Unknown Scheme";
}

void
printSecurityInfo(PRFileDesc *fd)
{
    CERTCertificate *cert;
    const SECItemArray *csa;
    const SECItem *scts;
    SSL3Statistics *ssl3stats = SSL_GetStatistics();
    SECStatus result;
    SSLChannelInfo channel;
    SSLCipherSuiteInfo suite;

    result = SSL_GetChannelInfo(fd, &channel, sizeof channel);
    if (result == SECSuccess &&
        channel.length == sizeof channel &&
        channel.cipherSuite) {
        result = SSL_GetCipherSuiteInfo(channel.cipherSuite,
                                        &suite, sizeof suite);
        if (result == SECSuccess) {
            FPRINTF(stderr,
                    "tstclnt: SSL version %d.%d using %d-bit %s with %d-bit %s MAC\n",
                    channel.protocolVersion >> 8, channel.protocolVersion & 0xff,
                    suite.effectiveKeyBits, suite.symCipherName,
                    suite.macBits, suite.macAlgorithmName);
            FPRINTF(stderr,
                    "tstclnt: Server Auth: %d-bit %s, Key Exchange: %d-bit %s\n"
                    "         Compression: %s, Extended Master Secret: %s\n"
                    "         Signature Scheme: %s\n",
                    channel.authKeyBits, suite.authAlgorithmName,
                    channel.keaKeyBits, suite.keaTypeName,
                    channel.compressionMethodName,
                    channel.extendedMasterSecretUsed ? "Yes" : "No",
                    signatureSchemeName(channel.signatureScheme));
        }
    }
    cert = SSL_RevealCert(fd);
    if (cert) {
        char *ip = CERT_NameToAscii(&cert->issuer);
        char *sp = CERT_NameToAscii(&cert->subject);
        if (sp) {
            fprintf(stderr, "subject DN: %s\n", sp);
            PORT_Free(sp);
        }
        if (ip) {
            fprintf(stderr, "issuer  DN: %s\n", ip);
            PORT_Free(ip);
        }
        CERT_DestroyCertificate(cert);
        cert = NULL;
    }
    fprintf(stderr,
            "%ld cache hits; %ld cache misses, %ld cache not reusable\n"
            "%ld stateless resumes\n",
            ssl3stats->hsh_sid_cache_hits, ssl3stats->hsh_sid_cache_misses,
            ssl3stats->hsh_sid_cache_not_ok, ssl3stats->hsh_sid_stateless_resumes);

    csa = SSL_PeerStapledOCSPResponses(fd);
    if (csa) {
        fprintf(stderr, "Received %d Cert Status items (OCSP stapled data)\n",
                csa->len);
    }
    scts = SSL_PeerSignedCertTimestamps(fd);
    if (scts && scts->len) {
        fprintf(stderr, "Received a Signed Certificate Timestamp of length"
                        " %u\n",
                scts->len);
    }
    if (channel.peerDelegCred) {
        fprintf(stderr, "Received a Delegated Credential\n");
    }
}

static void
PrintUsageHeader()
{
    fprintf(stderr,
            "Usage:  %s -h host [-a 1st_hs_name ] [-a 2nd_hs_name ] [-p port]\n"
            "  [-D | -d certdir] [-C] [-b | -R root-module] \n"
            "  [-n nickname] [-Bafosvx] [-c ciphers] [-Y] [-Z]\n"
            "  [-V [min-version]:[max-version]] [-K] [-T] [-U]\n"
            "  [-r N] [-w passwd] [-W pwfile] [-q [-t seconds]]\n"
            "  [-I groups] [-J signatureschemes]\n"
            "  [-A requestfile] [-L totalconnections] [-P {client,server}]\n"
            "  [-N encryptedSniKeys] [-Q]\n"
            "\n",
            progName);
}

static void
PrintParameterUsage()
{
    fprintf(stderr, "%-20s Send different SNI name. 1st_hs_name - at first\n"
                    "%-20s handshake, 2nd_hs_name - at second handshake.\n"
                    "%-20s Default is host from the -h argument.\n",
            "-a name",
            "", "");
    fprintf(stderr, "%-20s Hostname to connect with\n", "-h host");
    fprintf(stderr, "%-20s Port number for SSL server\n", "-p port");
    fprintf(stderr,
            "%-20s Directory with cert database (default is ~/.netscape)\n",
            "-d certdir");
    fprintf(stderr, "%-20s Run without a cert database\n", "-D");
    fprintf(stderr, "%-20s Load the default \"builtins\" root CA module\n", "-b");
    fprintf(stderr, "%-20s Load the given root CA module\n", "-R");
    fprintf(stderr, "%-20s Print certificate chain information\n", "-C");
    fprintf(stderr, "%-20s (use -C twice to print more certificate details)\n", "");
    fprintf(stderr, "%-20s (use -C three times to include PEM format certificate dumps)\n", "");
    fprintf(stderr, "%-20s Nickname of key and cert\n",
            "-n nickname");
    fprintf(stderr,
            "%-20s Restricts the set of enabled SSL/TLS protocols versions.\n"
            "%-20s All versions are enabled by default.\n"
            "%-20s Possible values for min/max: ssl3 tls1.0 tls1.1 tls1.2 tls1.3\n"
            "%-20s Example: \"-V ssl3:\" enables SSL 3 and newer.\n",
            "-V [min]:[max]", "", "", "");
    fprintf(stderr, "%-20s Send TLS_FALLBACK_SCSV\n", "-K");
    fprintf(stderr, "%-20s Prints only payload data. Skips HTTP header.\n", "-S");
    fprintf(stderr, "%-20s Client speaks first. \n", "-f");
    fprintf(stderr, "%-20s Use synchronous certificate validation\n", "-O");
    fprintf(stderr, "%-20s Override bad server cert. Make it OK.\n", "-o");
    fprintf(stderr, "%-20s Disable SSL socket locking.\n", "-s");
    fprintf(stderr, "%-20s Verbose progress reporting.\n", "-v");
    fprintf(stderr, "%-20s Ping the server and then exit.\n", "-q");
    fprintf(stderr, "%-20s Timeout for server ping (default: no timeout).\n", "-t seconds");
    fprintf(stderr, "%-20s Renegotiate N times (resuming session if N>1).\n", "-r N");
    fprintf(stderr, "%-20s Enable the session ticket extension.\n", "-u");
    fprintf(stderr, "%-20s Enable false start.\n", "-g");
    fprintf(stderr, "%-20s Enable the cert_status extension (OCSP stapling).\n", "-T");
    fprintf(stderr, "%-20s Enable the signed_certificate_timestamp extension.\n", "-U");
    fprintf(stderr, "%-20s Enable the delegated credentials extension.\n", "-B");
    fprintf(stderr, "%-20s Require fresh revocation info from side channel.\n"
                    "%-20s -F once means: require for server cert only\n"
                    "%-20s -F twice means: require for intermediates, too\n"
                    "%-20s (Connect, handshake with server, disable dynamic download\n"
                    "%-20s  of OCSP/CRL, verify cert using CERT_PKIXVerifyCert.)\n"
                    "%-20s Exit code:\n"
                    "%-20s 0: have fresh and valid revocation data, status good\n"
                    "%-20s 1: cert failed to verify, prior to revocation checking\n"
                    "%-20s 2: missing, old or invalid revocation data\n"
                    "%-20s 3: have fresh and valid revocation data, status revoked\n",
            "-F", "", "", "", "", "", "", "", "", "");
    fprintf(stderr, "%-20s Test -F allows 0=any (default), 1=only OCSP, 2=only CRL\n", "-M");
    fprintf(stderr, "%-20s Restrict ciphers\n", "-c ciphers");
    fprintf(stderr, "%-20s Print cipher values allowed for parameter -c and exit\n", "-Y");
    fprintf(stderr, "%-20s Enforce using an IPv4 destination address\n", "-4");
    fprintf(stderr, "%-20s Enforce using an IPv6 destination address\n", "-6");
    fprintf(stderr, "%-20s (Options -4 and -6 cannot be combined.)\n", "");
    fprintf(stderr, "%-20s Enable the extended master secret extension [RFC7627]\n", "-G");
    fprintf(stderr, "%-20s Require the use of FFDHE supported groups [RFC7919]\n", "-H");
    fprintf(stderr, "%-20s Read from a file instead of stdin\n", "-A");
    fprintf(stderr, "%-20s Allow 0-RTT data (TLS 1.3 only)\n", "-Z");
    fprintf(stderr, "%-20s Disconnect and reconnect up to N times total\n", "-L");
    fprintf(stderr, "%-20s Comma separated list of enabled groups for TLS key exchange.\n"
                    "%-20s The following values are valid:\n"
                    "%-20s P256, P384, P521, x25519, FF2048, FF3072, FF4096, FF6144, FF8192\n",
            "-I", "", "");
    fprintf(stderr, "%-20s Comma separated list of signature schemes in preference order.\n"
                    "%-20s The following values are valid:\n"
                    "%-20s rsa_pkcs1_sha1, rsa_pkcs1_sha256, rsa_pkcs1_sha384, rsa_pkcs1_sha512,\n"
                    "%-20s ecdsa_sha1, ecdsa_secp256r1_sha256, ecdsa_secp384r1_sha384,\n"
                    "%-20s ecdsa_secp521r1_sha512,\n"
                    "%-20s rsa_pss_rsae_sha256, rsa_pss_rsae_sha384, rsa_pss_rsae_sha512,\n"
                    "%-20s rsa_pss_pss_sha256, rsa_pss_pss_sha384, rsa_pss_pss_sha512,\n"
                    "%-20s dsa_sha1, dsa_sha256, dsa_sha384, dsa_sha512\n",
            "-J", "", "", "", "", "", "", "");
    fprintf(stderr, "%-20s Enable alternative TLS 1.3 handshake\n", "-X alt-server-hello");
    fprintf(stderr, "%-20s Use DTLS\n", "-P {client, server}");
    fprintf(stderr, "%-20s Exit after handshake\n", "-Q");
    fprintf(stderr, "%-20s Encrypted SNI Keys\n", "-N");
<<<<<<< HEAD
    fprintf(stderr, "%-20s Enable post-handshake authentication\n"
                    "%-20s for TLS 1.3; need to specify -n\n",
            "-E", "");
    fprintf(stderr, "%-20s Export and print keying material after successful handshake.\n"
                    "%-20s The argument is a comma separated list of exporters in the form:\n"
                    "%-20s   LABEL[:OUTPUT-LENGTH[:CONTEXT]]\n"
                    "%-20s where LABEL and CONTEXT can be either a free-form string or\n"
                    "%-20s a hex string if it is preceded by \"0x\"; OUTPUT-LENGTH\n"
                    "%-20s is a decimal integer.\n",
            "-x", "", "", "", "", "");
=======
>>>>>>> a09a17de
}

static void
Usage()
{
    PrintUsageHeader();
    PrintParameterUsage();
    exit(1);
}

static void
PrintCipherUsage()
{
    PrintUsageHeader();
    fprintf(stderr, "%-20s Letter(s) chosen from the following list\n",
            "-c ciphers");
    fprintf(stderr,
            "c    SSL3 RSA WITH RC4 128 MD5\n"
            "d    SSL3 RSA WITH 3DES EDE CBC SHA\n"
            "e    SSL3 RSA WITH DES CBC SHA\n"
            "i    SSL3 RSA WITH NULL MD5\n"
            "n    SSL3 RSA WITH RC4 128 SHA\n"
            "o    SSL3 DHE DSS WITH RC4 128 SHA\n"
            "p    SSL3 DHE RSA WITH 3DES EDE CBC SHA\n"
            "q    SSL3 DHE DSS WITH 3DES EDE CBC SHA\n"
            "r    SSL3 DHE RSA WITH DES CBC SHA\n"
            "s    SSL3 DHE DSS WITH DES CBC SHA\n"
            "t    SSL3 DHE DSS WITH AES 128 CBC SHA\n"
            "u    SSL3 DHE RSA WITH AES 128 CBC SHA\n"
            "v    SSL3 RSA WITH AES 128 CBC SHA\n"
            "w    SSL3 DHE DSS WITH AES 256 CBC SHA\n"
            "x    SSL3 DHE RSA WITH AES 256 CBC SHA\n"
            "y    SSL3 RSA WITH AES 256 CBC SHA\n"
            "z    SSL3 RSA WITH NULL SHA\n"
            "\n"
            ":WXYZ  Use cipher with hex code { 0xWX , 0xYZ } in TLS\n");
    exit(1);
}

void
milliPause(PRUint32 milli)
{
    PRIntervalTime ticks = PR_MillisecondsToInterval(milli);
    PR_Sleep(ticks);
}

void
disableAllSSLCiphers()
{
    const PRUint16 *cipherSuites = SSL_GetImplementedCiphers();
    int i = SSL_GetNumImplementedCiphers();
    SECStatus rv;

    /* disable all the SSL3 cipher suites */
    while (--i >= 0) {
        PRUint16 suite = cipherSuites[i];
        rv = SSL_CipherPrefSetDefault(suite, PR_FALSE);
        if (rv != SECSuccess) {
            PRErrorCode err = PR_GetError();
            fprintf(stderr,
                    "SSL_CipherPrefSet didn't like value 0x%04x (i = %d): %s\n",
                    suite, i, SECU_Strerror(err));
            exit(2);
        }
    }
}

typedef struct
{
    PRBool shouldPause; /* PR_TRUE if we should use asynchronous peer cert
                        * authentication */
    PRBool isPaused;    /* PR_TRUE if libssl is waiting for us to validate the
                        * peer's certificate and restart the handshake. */
    void *dbHandle;     /* Certificate database handle to use while
                        * authenticating the peer's certificate. */
    PRBool testFreshStatusFromSideChannel;
    PRErrorCode sideChannelRevocationTestResultCode;
    PRBool requireDataForIntermediates;
    PRBool allowOCSPSideChannelData;
    PRBool allowCRLSideChannelData;
} ServerCertAuth;

/*
 * Callback is called when incoming certificate is not valid.
 * Returns SECSuccess to accept the cert anyway, SECFailure to reject.
 */
static SECStatus
ownBadCertHandler(void *arg, PRFileDesc *socket)
{
    PRErrorCode err = PR_GetError();
    /* can log invalid cert here */
    fprintf(stderr, "Bad server certificate: %d, %s\n", err,
            SECU_Strerror(err));
    return SECSuccess; /* override, say it's OK. */
}

#define EXIT_CODE_SIDECHANNELTEST_GOOD 0
#define EXIT_CODE_SIDECHANNELTEST_BADCERT 1
#define EXIT_CODE_SIDECHANNELTEST_NODATA 2
#define EXIT_CODE_SIDECHANNELTEST_REVOKED 3

static void
verifyFromSideChannel(CERTCertificate *cert, ServerCertAuth *sca)
{
    PRUint64 revDoNotUse =
        CERT_REV_M_DO_NOT_TEST_USING_THIS_METHOD;

    PRUint64 revUseLocalOnlyAndSoftFail =
        CERT_REV_M_TEST_USING_THIS_METHOD |
        CERT_REV_M_FORBID_NETWORK_FETCHING |
        CERT_REV_M_REQUIRE_INFO_ON_MISSING_SOURCE |
        CERT_REV_M_IGNORE_MISSING_FRESH_INFO |
        CERT_REV_M_STOP_TESTING_ON_FRESH_INFO;

    PRUint64 revUseLocalOnlyAndHardFail =
        CERT_REV_M_TEST_USING_THIS_METHOD |
        CERT_REV_M_FORBID_NETWORK_FETCHING |
        CERT_REV_M_REQUIRE_INFO_ON_MISSING_SOURCE |
        CERT_REV_M_FAIL_ON_MISSING_FRESH_INFO |
        CERT_REV_M_STOP_TESTING_ON_FRESH_INFO;

    PRUint64 methodFlagsDoNotUse[2];
    PRUint64 methodFlagsCheckSoftFail[2];
    PRUint64 methodFlagsCheckHardFail[2];
    CERTRevocationTests revTestsDoNotCheck;
    CERTRevocationTests revTestsOverallSoftFail;
    CERTRevocationTests revTestsOverallHardFail;
    CERTRevocationFlags rev;
    CERTValInParam cvin[2];
    CERTValOutParam cvout[1];
    SECStatus rv;

    methodFlagsDoNotUse[cert_revocation_method_crl] = revDoNotUse;
    methodFlagsDoNotUse[cert_revocation_method_ocsp] = revDoNotUse;

    methodFlagsCheckSoftFail[cert_revocation_method_crl] =
        sca->allowCRLSideChannelData ? revUseLocalOnlyAndSoftFail : revDoNotUse;
    methodFlagsCheckSoftFail[cert_revocation_method_ocsp] =
        sca->allowOCSPSideChannelData ? revUseLocalOnlyAndSoftFail : revDoNotUse;

    methodFlagsCheckHardFail[cert_revocation_method_crl] =
        sca->allowCRLSideChannelData ? revUseLocalOnlyAndHardFail : revDoNotUse;
    methodFlagsCheckHardFail[cert_revocation_method_ocsp] =
        sca->allowOCSPSideChannelData ? revUseLocalOnlyAndHardFail : revDoNotUse;

    revTestsDoNotCheck.cert_rev_flags_per_method = methodFlagsDoNotUse;
    revTestsDoNotCheck.number_of_defined_methods = 2;
    revTestsDoNotCheck.number_of_preferred_methods = 0;
    revTestsDoNotCheck.cert_rev_method_independent_flags =
        CERT_REV_MI_TEST_ALL_LOCAL_INFORMATION_FIRST |
        CERT_REV_MI_NO_OVERALL_INFO_REQUIREMENT;

    revTestsOverallSoftFail.cert_rev_flags_per_method = 0; /* must define later */
    revTestsOverallSoftFail.number_of_defined_methods = 2;
    revTestsOverallSoftFail.number_of_preferred_methods = 0;
    revTestsOverallSoftFail.cert_rev_method_independent_flags =
        CERT_REV_MI_TEST_ALL_LOCAL_INFORMATION_FIRST |
        CERT_REV_MI_NO_OVERALL_INFO_REQUIREMENT;

    revTestsOverallHardFail.cert_rev_flags_per_method = 0; /* must define later */
    revTestsOverallHardFail.number_of_defined_methods = 2;
    revTestsOverallHardFail.number_of_preferred_methods = 0;
    revTestsOverallHardFail.cert_rev_method_independent_flags =
        CERT_REV_MI_TEST_ALL_LOCAL_INFORMATION_FIRST |
        CERT_REV_MI_REQUIRE_SOME_FRESH_INFO_AVAILABLE;

    rev.chainTests = revTestsDoNotCheck;
    rev.leafTests = revTestsDoNotCheck;

    cvin[0].type = cert_pi_revocationFlags;
    cvin[0].value.pointer.revocation = &rev;
    cvin[1].type = cert_pi_end;

    cvout[0].type = cert_po_end;

    /* Strategy:
     *
     * Verify with revocation checking disabled.
     * On failure return 1.
     *
     * if result if "good", then continue testing.
     *
     * Verify with CERT_REV_M_FAIL_ON_MISSING_FRESH_INFO.
     * If result is good, return 0.
     *
     * On failure continue testing, find out why it failed.
     *
     * Verify with CERT_REV_M_IGNORE_MISSING_FRESH_INFO
     *
     * If result is "good", then our previous test failed,
     * because we don't have fresh revocation info, return 2.
     *
     * If result is still bad, we do have revocation info,
     * and it says "revoked" or something equivalent, return 3.
     */

    /* revocation checking disabled */
    rv = CERT_PKIXVerifyCert(cert, certificateUsageSSLServer,
                             cvin, cvout, NULL);
    if (rv != SECSuccess) {
        sca->sideChannelRevocationTestResultCode =
            EXIT_CODE_SIDECHANNELTEST_BADCERT;
        return;
    }

    /* revocation checking, hard fail */
    if (sca->allowOCSPSideChannelData && sca->allowCRLSideChannelData) {
        /* any method is allowed. use soft fail on individual checks,
         * but use hard fail on the overall check
         */
        revTestsOverallHardFail.cert_rev_flags_per_method = methodFlagsCheckSoftFail;
    } else {
        /* only one method is allowed. use hard fail on the individual checks.
         * hard/soft fail is irrelevant on overall flags.
         */
        revTestsOverallHardFail.cert_rev_flags_per_method = methodFlagsCheckHardFail;
    }
    rev.leafTests = revTestsOverallHardFail;
    rev.chainTests =
        sca->requireDataForIntermediates ? revTestsOverallHardFail : revTestsDoNotCheck;
    rv = CERT_PKIXVerifyCert(cert, certificateUsageSSLServer,
                             cvin, cvout, NULL);
    if (rv == SECSuccess) {
        sca->sideChannelRevocationTestResultCode =
            EXIT_CODE_SIDECHANNELTEST_GOOD;
        return;
    }

    /* revocation checking, soft fail */
    revTestsOverallSoftFail.cert_rev_flags_per_method = methodFlagsCheckSoftFail;
    rev.leafTests = revTestsOverallSoftFail;
    rev.chainTests =
        sca->requireDataForIntermediates ? revTestsOverallSoftFail : revTestsDoNotCheck;
    rv = CERT_PKIXVerifyCert(cert, certificateUsageSSLServer,
                             cvin, cvout, NULL);
    if (rv == SECSuccess) {
        sca->sideChannelRevocationTestResultCode =
            EXIT_CODE_SIDECHANNELTEST_NODATA;
        return;
    }

    sca->sideChannelRevocationTestResultCode =
        EXIT_CODE_SIDECHANNELTEST_REVOKED;
}

static void
dumpCertificatePEM(CERTCertificate *cert)
{
    SECItem data;
    data.data = cert->derCert.data;
    data.len = cert->derCert.len;
    fprintf(stderr, "%s\n%s\n%s\n", NS_CERT_HEADER,
            BTOA_DataToAscii(data.data, data.len), NS_CERT_TRAILER);
}

static void
dumpServerCertificateChain(PRFileDesc *fd)
{
    CERTCertList *peerCertChain = NULL;
    CERTCertListNode *node = NULL;
    CERTCertificate *peerCert = NULL;
    CERTCertificateList *foundChain = NULL;
    SECU_PPFunc dumpFunction = NULL;
    PRBool dumpCertPEM = PR_FALSE;

    if (!dumpServerChain) {
        return;
    } else if (dumpServerChain == 1) {
        dumpFunction = (SECU_PPFunc)SECU_PrintCertificateBasicInfo;
    } else {
        dumpFunction = (SECU_PPFunc)SECU_PrintCertificate;
        if (dumpServerChain > 2) {
            dumpCertPEM = PR_TRUE;
        }
    }

    SECU_EnableWrap(PR_FALSE);

    fprintf(stderr, "==== certificate(s) sent by server: ====\n");
    peerCertChain = SSL_PeerCertificateChain(fd);
    if (peerCertChain) {
        node = CERT_LIST_HEAD(peerCertChain);
        while (!CERT_LIST_END(node, peerCertChain)) {
            CERTCertificate *cert = node->cert;
            SECU_PrintSignedContent(stderr, &cert->derCert, "Certificate", 0,
                                    dumpFunction);
            if (dumpCertPEM) {
                dumpCertificatePEM(cert);
            }
            node = CERT_LIST_NEXT(node);
        }
    }

    if (peerCertChain) {
        peerCert = SSL_RevealCert(fd);
        if (peerCert) {
            foundChain = CERT_CertChainFromCert(peerCert, certificateUsageSSLServer,
                                                PR_TRUE);
        }
        if (foundChain) {
            unsigned int count = 0;
            fprintf(stderr, "==== locally found issuer certificate(s): ====\n");
            for (count = 0; count < (unsigned int)foundChain->len; count++) {
                CERTCertificate *c;
                PRBool wasSentByServer = PR_FALSE;
                c = CERT_FindCertByDERCert(CERT_GetDefaultCertDB(), &foundChain->certs[count]);

                node = CERT_LIST_HEAD(peerCertChain);
                while (!CERT_LIST_END(node, peerCertChain)) {
                    CERTCertificate *cert = node->cert;
                    if (CERT_CompareCerts(cert, c)) {
                        wasSentByServer = PR_TRUE;
                        break;
                    }
                    node = CERT_LIST_NEXT(node);
                }

                if (!wasSentByServer) {
                    SECU_PrintSignedContent(stderr, &c->derCert, "Certificate", 0,
                                            dumpFunction);
                    if (dumpCertPEM) {
                        dumpCertificatePEM(c);
                    }
                }
                CERT_DestroyCertificate(c);
            }
            CERT_DestroyCertificateList(foundChain);
        }
        if (peerCert) {
            CERT_DestroyCertificate(peerCert);
        }

        CERT_DestroyCertList(peerCertChain);
        peerCertChain = NULL;
    }

    fprintf(stderr, "==== end of certificate chain information ====\n");
    fflush(stderr);
}

static SECStatus
ownAuthCertificate(void *arg, PRFileDesc *fd, PRBool checkSig,
                   PRBool isServer)
{
    ServerCertAuth *serverCertAuth = (ServerCertAuth *)arg;

    if (dumpServerChain) {
        dumpServerCertificateChain(fd);
    }

    if (!serverCertAuth->shouldPause) {
        CERTCertificate *cert;
        unsigned int i;
        const SECItemArray *csa;

        if (!serverCertAuth->testFreshStatusFromSideChannel) {
            return SSL_AuthCertificate(serverCertAuth->dbHandle,
                                       fd, checkSig, isServer);
        }

        /* No verification attempt must have happened before now,
         * to ensure revocation data has been actively retrieved yet,
         * or our test will produce incorrect results.
         */

        cert = SSL_RevealCert(fd);
        if (!cert) {
            exit(254);
        }

        csa = SSL_PeerStapledOCSPResponses(fd);
        if (csa) {
            for (i = 0; i < csa->len; ++i) {
                PORT_SetError(0);
                if (CERT_CacheOCSPResponseFromSideChannel(
                        serverCertAuth->dbHandle, cert, PR_Now(),
                        &csa->items[i], arg) != SECSuccess) {
                    PORT_Assert(PR_GetError() != 0);
                }
            }
        }

        verifyFromSideChannel(cert, serverCertAuth);
        CERT_DestroyCertificate(cert);
        /* return success to ensure our caller will continue and we will
         * reach the code that handles
         * serverCertAuth->sideChannelRevocationTestResultCode
         */
        return SECSuccess;
    }

    FPRINTF(stderr, "%s: using asynchronous certificate validation\n",
            progName);

    PORT_Assert(!serverCertAuth->isPaused);
    serverCertAuth->isPaused = PR_TRUE;
    return SECWouldBlock;
}

SECStatus
own_GetClientAuthData(void *arg,
                      PRFileDesc *socket,
                      struct CERTDistNamesStr *caNames,
                      struct CERTCertificateStr **pRetCert,
                      struct SECKEYPrivateKeyStr **pRetKey)
{
    if (verbose > 1) {
        SECStatus rv;
        fprintf(stderr, "Server requested Client Authentication\n");
        if (caNames && caNames->nnames > 0) {
            PLArenaPool *arena = caNames->arena;
            if (!arena)
                arena = PORT_NewArena(2048);
            if (arena) {
                int i;
                for (i = 0; i < caNames->nnames; ++i) {
                    char *nameString;
                    CERTName dn;
                    rv = SEC_QuickDERDecodeItem(arena,
                                                &dn,
                                                SEC_ASN1_GET(CERT_NameTemplate),
                                                caNames->names + i);
                    if (rv != SECSuccess)
                        continue;
                    nameString = CERT_NameToAscii(&dn);
                    if (!nameString)
                        continue;
                    fprintf(stderr, "CA[%d]: %s\n", i + 1, nameString);
                    PORT_Free(nameString);
                }
                if (!caNames->arena) {
                    PORT_FreeArena(arena, PR_FALSE);
                }
            }
        }
        rv = NSS_GetClientAuthData(arg, socket, caNames, pRetCert, pRetKey);
        if (rv == SECSuccess && *pRetCert) {
            char *nameString = CERT_NameToAscii(&((*pRetCert)->subject));
            if (nameString) {
                fprintf(stderr, "sent cert: %s\n", nameString);
                PORT_Free(nameString);
            }
        } else {
            fprintf(stderr, "send no cert\n");
        }
        return rv;
    }
    return NSS_GetClientAuthData(arg, socket, caNames, pRetCert, pRetKey);
}

#if defined(WIN32) || defined(OS2)
void
thread_main(void *arg)
{
    PRFileDesc *ps = (PRFileDesc *)arg;
    PRFileDesc *std_in;
    int wc, rc;
    char buf[256];

    if (requestFile) {
        std_in = PR_Open(requestFile, PR_RDONLY, 0);
    } else {
        std_in = PR_GetSpecialFD(PR_StandardInput);
    }

#ifdef WIN32
    if (!requestFile) {
        /* Put stdin into O_BINARY mode
        ** or else incoming \r\n's will become \n's.
        */
        int smrv = _setmode(_fileno(stdin), _O_BINARY);
        if (smrv == -1) {
            fprintf(stderr,
                    "%s: Cannot change stdin to binary mode. Use -i option instead.\n",
                    progName);
            /* plow ahead anyway */
        }
    }
#endif

    do {
        rc = PR_Read(std_in, buf, sizeof buf);
        if (rc <= 0)
            break;
        wc = PR_Send(ps, buf, rc, 0, maxInterval);
    } while (wc == rc);
    PR_Close(ps);
    if (requestFile) {
        PR_Close(std_in);
    }
}

#endif

static void
printHostNameAndAddr(const char *host, const PRNetAddr *addr)
{
    PRUint16 port = PR_NetAddrInetPort(addr);
    char addrBuf[80];
    PRStatus st = PR_NetAddrToString(addr, addrBuf, sizeof addrBuf);

    if (st == PR_SUCCESS) {
        port = PR_ntohs(port);
        FPRINTF(stderr, "%s: connecting to %s:%hu (address=%s)\n",
                progName, host, port, addrBuf);
    }
}

/*
 *  Prints output according to skipProtoHeader flag. If skipProtoHeader
 *  is not set, prints without any changes, otherwise looking
 *  for \n\r\n(empty line sequence: HTTP header separator) and
 *  prints everything after it.
 */
static void
separateReqHeader(const PRFileDesc *outFd, const char *buf, const int nb,
                  PRBool *wrStarted, int *ptrnMatched)
{

    /* it is sufficient to look for only "\n\r\n". Hopping that
     * HTTP response format satisfies the standard */
    char *ptrnStr = "\n\r\n";
    char *resPtr;

    if (nb == 0) {
        return;
    }

    if (*ptrnMatched > 0) {
        /* Get here only if previous separateReqHeader call found
         * only a fragment of "\n\r\n" in previous buffer. */
        PORT_Assert(*ptrnMatched < 3);

        /* the size of fragment of "\n\r\n" what we want to find in this
         * buffer is equal to *ptrnMatched */
        if (*ptrnMatched <= nb) {
            /* move the pointer to the beginning of the fragment */
            int strSize = *ptrnMatched;
            char *tmpPtrn = ptrnStr + (3 - strSize);
            if (PL_strncmp(buf, tmpPtrn, strSize) == 0) {
                /* print the rest of the buffer(without the fragment) */
                PR_Write((void *)outFd, buf + strSize, nb - strSize);
                *wrStarted = PR_TRUE;
                return;
            }
        } else {
            /* we are here only when nb == 1 && *ptrnMatched == 2 */
            if (*buf == '\r') {
                *ptrnMatched = 1;
            } else {
                *ptrnMatched = 0;
            }
            return;
        }
    }
    resPtr = PL_strnstr(buf, ptrnStr, nb);
    if (resPtr != NULL) {
        /* if "\n\r\n" was found in the buffer, calculate offset
         * and print the rest of the buffer */
        int newBn = nb - (resPtr - buf + 3); /* 3 is the length of "\n\r\n" */

        PR_Write((void *)outFd, resPtr + 3, newBn);
        *wrStarted = PR_TRUE;
        return;
    } else {
        /* try to find a fragment of "\n\r\n" at the end of the buffer.
         * if found, set *ptrnMatched to the number of chars left to find
         * in the next buffer.*/
        int i;
        for (i = 1; i < 3; i++) {
            char *bufPrt;
            int strSize = 3 - i;

            if (strSize > nb) {
                continue;
            }
            bufPrt = (char *)(buf + nb - strSize);

            if (PL_strncmp(bufPrt, ptrnStr, strSize) == 0) {
                *ptrnMatched = i;
                return;
            }
        }
    }
}

#define SSOCK_FD 0
#define STDIN_FD 1

#define HEXCHAR_TO_INT(c, i)                   \
    if (((c) >= '0') && ((c) <= '9')) {        \
        i = (c) - '0';                         \
    } else if (((c) >= 'a') && ((c) <= 'f')) { \
        i = (c) - 'a' + 10;                    \
    } else if (((c) >= 'A') && ((c) <= 'F')) { \
        i = (c) - 'A' + 10;                    \
    } else {                                   \
        Usage();                               \
    }

static SECStatus
restartHandshakeAfterServerCertIfNeeded(PRFileDesc *fd,
                                        ServerCertAuth *serverCertAuth,
                                        PRBool override)
{
    SECStatus rv;
    PRErrorCode error = 0;

    if (!serverCertAuth->isPaused)
        return SECSuccess;

    FPRINTF(stderr, "%s: handshake was paused by auth certificate hook\n",
            progName);

    serverCertAuth->isPaused = PR_FALSE;
    rv = SSL_AuthCertificate(serverCertAuth->dbHandle, fd, PR_TRUE, PR_FALSE);
    if (rv != SECSuccess) {
        error = PR_GetError();
        if (error == 0) {
            PR_NOT_REACHED("SSL_AuthCertificate return SECFailure without "
                           "setting error code.");
            error = PR_INVALID_STATE_ERROR;
        } else if (override) {
            rv = ownBadCertHandler(NULL, fd);
        }
    }
    if (rv == SECSuccess) {
        error = 0;
    }

    if (SSL_AuthCertificateComplete(fd, error) != SECSuccess) {
        rv = SECFailure;
    } else {
        /* restore the original error code, which could be reset by
         * SSL_AuthCertificateComplete */
        PORT_SetError(error);
    }

    return rv;
}

char *host = NULL;
char *nickname = NULL;
char *cipherString = NULL;
int multiplier = 0;
SSLVersionRange enabledVersions;
int disableLocking = 0;
int enableSessionTickets = 0;
int enableFalseStart = 0;
int enableCertStatus = 0;
int enableSignedCertTimestamps = 0;
int forceFallbackSCSV = 0;
int enableExtendedMasterSecret = 0;
PRBool requireDHNamedGroups = 0;
PRSocketOptionData opt;
PRNetAddr addr;
PRBool allowIPv4 = PR_TRUE;
PRBool allowIPv6 = PR_TRUE;
PRBool pingServerFirst = PR_FALSE;
int pingTimeoutSeconds = -1;
PRBool clientSpeaksFirst = PR_FALSE;
PRBool skipProtoHeader = PR_FALSE;
ServerCertAuth serverCertAuth;
char *hs1SniHostName = NULL;
char *hs2SniHostName = NULL;
PRUint16 portno = 443;
int override = 0;
PRBool enableZeroRtt = PR_FALSE;
PRUint8 *zeroRttData;
unsigned int zeroRttLen = 0;
PRBool enableAltServerHello = PR_FALSE;
PRBool useDTLS = PR_FALSE;
PRBool actAsServer = PR_FALSE;
PRBool stopAfterHandshake = PR_FALSE;
PRBool requestToExit = PR_FALSE;
char *versionString = NULL;
PRBool handshakeComplete = PR_FALSE;
char *encryptedSNIKeys = NULL;
<<<<<<< HEAD
PRBool enablePostHandshakeAuth = PR_FALSE;
PRBool enableDelegatedCredentials = PR_FALSE;
const secuExporter *enabledExporters = NULL;
unsigned int enabledExporterCount = 0;
=======
>>>>>>> a09a17de

static int
writeBytesToServer(PRFileDesc *s, const PRUint8 *buf, int nb)
{
    SECStatus rv;
    const PRUint8 *bufp = buf;
    PRPollDesc pollDesc;

    pollDesc.in_flags = PR_POLL_WRITE | PR_POLL_EXCEPT;
    pollDesc.out_flags = 0;
    pollDesc.fd = s;

    FPRINTF(stderr, "%s: Writing %d bytes to server\n",
            progName, nb);
    do {
        PRInt32 cc = PR_Send(s, bufp, nb, 0, maxInterval);
        if (cc < 0) {
            PRErrorCode err = PR_GetError();
            if (err != PR_WOULD_BLOCK_ERROR) {
                SECU_PrintError(progName, "write to SSL socket failed");
                return 254;
            }
            cc = 0;
        }
        FPRINTF(stderr, "%s: %d bytes written\n", progName, cc);
        if (enableZeroRtt && !handshakeComplete) {
            if (zeroRttLen + cc > ZERO_RTT_MAX) {
                SECU_PrintError(progName, "too much early data to save");
                return -1;
            }
            PORT_Memcpy(zeroRttData + zeroRttLen, bufp, cc);
            zeroRttLen += cc;
        }
        bufp += cc;
        nb -= cc;
        if (nb <= 0)
            break;

        rv = restartHandshakeAfterServerCertIfNeeded(s,
                                                     &serverCertAuth, override);
        if (rv != SECSuccess) {
            SECU_PrintError(progName, "authentication of server cert failed");
            return EXIT_CODE_HANDSHAKE_FAILED;
        }

        pollDesc.in_flags = PR_POLL_WRITE | PR_POLL_EXCEPT;
        pollDesc.out_flags = 0;
        FPRINTF(stderr,
                "%s: about to call PR_Poll on writable socket !\n",
                progName);
        cc = PR_Poll(&pollDesc, 1, PR_INTERVAL_NO_TIMEOUT);
        if (cc < 0) {
            SECU_PrintError(progName, "PR_Poll failed");
            return -1;
        }
        FPRINTF(stderr,
                "%s: PR_Poll returned with writable socket !\n",
                progName);
    } while (1);

    return 0;
}

void
handshakeCallback(PRFileDesc *fd, void *client_data)
{
    const char *secondHandshakeName = (char *)client_data;
    if (secondHandshakeName) {
        SSL_SetURL(fd, secondHandshakeName);
    }
    printSecurityInfo(fd);
    if (renegotiationsDone < renegotiationsToDo) {
        SSL_ReHandshake(fd, (renegotiationsToDo < 2));
        ++renegotiationsDone;
    }
    if (zeroRttLen) {
        /* This data was sent in 0-RTT. */
        SSLChannelInfo info;
        SECStatus rv;

        rv = SSL_GetChannelInfo(fd, &info, sizeof(info));
        if (rv != SECSuccess)
            return;

        if (!info.earlyDataAccepted) {
            FPRINTF(stderr, "Early data rejected. Re-sending %d bytes\n",
                    zeroRttLen);
            writeBytesToServer(fd, zeroRttData, zeroRttLen);
            zeroRttLen = 0;
        }
    }
    if (stopAfterHandshake) {
        requestToExit = PR_TRUE;
    }
    handshakeComplete = PR_TRUE;

    if (enabledExporters) {
        SECStatus rv;

        rv = exportKeyingMaterials(fd, enabledExporters, enabledExporterCount);
        if (rv != SECSuccess) {
            PRErrorCode err = PR_GetError();
            FPRINTF(stderr,
                    "couldn't export keying material: %s\n",
                    SECU_Strerror(err));
        }
    }
}

static SECStatus
installServerCertificate(PRFileDesc *s, char *nick)
{
    CERTCertificate *cert;
    SECKEYPrivateKey *privKey = NULL;

    if (!nick) {
        PORT_SetError(SEC_ERROR_INVALID_ARGS);
        return SECFailure;
    }

    cert = PK11_FindCertFromNickname(nick, &pwdata);
    if (cert == NULL) {
        return SECFailure;
    }

    privKey = PK11_FindKeyByAnyCert(cert, &pwdata);
    if (privKey == NULL) {
        return SECFailure;
    }
    if (SSL_ConfigServerCert(s, cert, privKey, NULL, 0) != SECSuccess) {
        return SECFailure;
    }
    SECKEY_DestroyPrivateKey(privKey);
    CERT_DestroyCertificate(cert);

    return SECSuccess;
}

static SECStatus
bindToClient(PRFileDesc *s)
{
    PRStatus status;
    status = PR_Bind(s, &addr);
    if (status != PR_SUCCESS) {
        return SECFailure;
    }

    for (;;) {
        /* Bind the remote address on first packet. This must happen
         * before we SSL-ize the socket because we need to get the
         * peer's address before SSLizing. Recvfrom gives us that
         * while not consuming any data. */
        unsigned char tmp;
        PRNetAddr remote;
        int nb;

        nb = PR_RecvFrom(s, &tmp, 1, PR_MSG_PEEK,
                         &remote, PR_INTERVAL_NO_TIMEOUT);
        if (nb != 1)
            continue;

        status = PR_Connect(s, &remote, PR_INTERVAL_NO_TIMEOUT);
        if (status != PR_SUCCESS) {
            SECU_PrintError(progName, "server bind to remote end failed");
            return SECFailure;
        }
        return SECSuccess;
    }

    /* Unreachable. */
}

static SECStatus
connectToServer(PRFileDesc *s, PRPollDesc *pollset)
{
    PRStatus status;
    PRInt32 filesReady;

    status = PR_Connect(s, &addr, PR_INTERVAL_NO_TIMEOUT);
    if (status != PR_SUCCESS) {
        if (PR_GetError() == PR_IN_PROGRESS_ERROR) {
            if (verbose)
                SECU_PrintError(progName, "connect");
            milliPause(50 * multiplier);
            pollset[SSOCK_FD].in_flags = PR_POLL_WRITE | PR_POLL_EXCEPT;
            pollset[SSOCK_FD].out_flags = 0;
            pollset[SSOCK_FD].fd = s;
            while (1) {
                FPRINTF(stderr,
                        "%s: about to call PR_Poll for connect completion!\n",
                        progName);
                filesReady = PR_Poll(pollset, 1, PR_INTERVAL_NO_TIMEOUT);
                if (filesReady < 0) {
                    SECU_PrintError(progName, "unable to connect (poll)");
                    return SECFailure;
                }
                FPRINTF(stderr,
                        "%s: PR_Poll returned 0x%02x for socket out_flags.\n",
                        progName, pollset[SSOCK_FD].out_flags);
                if (filesReady == 0) { /* shouldn't happen! */
                    SECU_PrintError(progName, "%s: PR_Poll returned zero!\n");
                    return SECFailure;
                }
                status = PR_GetConnectStatus(pollset);
                if (status == PR_SUCCESS) {
                    break;
                }
                if (PR_GetError() != PR_IN_PROGRESS_ERROR) {
                    SECU_PrintError(progName, "unable to connect (poll)");
                    return SECFailure;
                }
                SECU_PrintError(progName, "poll");
                milliPause(50 * multiplier);
            }
        } else {
            SECU_PrintError(progName, "unable to connect");
            return SECFailure;
        }
    }

    return SECSuccess;
}

static int
run()
{
    int headerSeparatorPtrnId = 0;
    int error = 0;
    SECStatus rv;
    PRStatus status;
    PRInt32 filesReady;
    PRFileDesc *s = NULL;
    PRFileDesc *std_out;
    PRPollDesc pollset[2] = { { 0 }, { 0 } };
    PRBool wrStarted = PR_FALSE;

    handshakeComplete = PR_FALSE;

    /* Create socket */
    if (useDTLS) {
        s = PR_OpenUDPSocket(addr.raw.family);
    } else {
        s = PR_OpenTCPSocket(addr.raw.family);
    }

    if (s == NULL) {
        SECU_PrintError(progName, "error creating socket");
        error = 1;
        goto done;
    }

    if (actAsServer) {
        if (bindToClient(s) != SECSuccess) {
            return 1;
        }
    }
    opt.option = PR_SockOpt_Nonblocking;
    opt.value.non_blocking = PR_TRUE; /* default */
    if (serverCertAuth.testFreshStatusFromSideChannel) {
        opt.value.non_blocking = PR_FALSE;
    }
    status = PR_SetSocketOption(s, &opt);
    if (status != PR_SUCCESS) {
        SECU_PrintError(progName, "error setting socket options");
        error = 1;
        goto done;
    }

    if (useDTLS) {
        s = DTLS_ImportFD(NULL, s);
    } else {
        s = SSL_ImportFD(NULL, s);
    }
    if (s == NULL) {
        SECU_PrintError(progName, "error importing socket");
        error = 1;
        goto done;
    }
    SSL_SetPKCS11PinArg(s, &pwdata);

    rv = SSL_OptionSet(s, SSL_SECURITY, 1);
    if (rv != SECSuccess) {
        SECU_PrintError(progName, "error enabling socket");
        error = 1;
        goto done;
    }

    rv = SSL_OptionSet(s, actAsServer ? SSL_HANDSHAKE_AS_SERVER : SSL_HANDSHAKE_AS_CLIENT, 1);
    if (rv != SECSuccess) {
        SECU_PrintError(progName, "error enabling client handshake");
        error = 1;
        goto done;
    }

    /* all SSL3 cipher suites are enabled by default. */
    if (cipherString) {
        char *cstringSaved = cipherString;
        int ndx;

        while (0 != (ndx = *cipherString++)) {
            int cipher = 0;

            if (ndx == ':') {
                int ctmp = 0;

                HEXCHAR_TO_INT(*cipherString, ctmp)
                cipher |= (ctmp << 12);
                cipherString++;
                HEXCHAR_TO_INT(*cipherString, ctmp)
                cipher |= (ctmp << 8);
                cipherString++;
                HEXCHAR_TO_INT(*cipherString, ctmp)
                cipher |= (ctmp << 4);
                cipherString++;
                HEXCHAR_TO_INT(*cipherString, ctmp)
                cipher |= ctmp;
                cipherString++;
            } else {
                if (!isalpha(ndx))
                    Usage();
                ndx = tolower(ndx) - 'a';
                if (ndx < PR_ARRAY_SIZE(ssl3CipherSuites)) {
                    cipher = ssl3CipherSuites[ndx];
                }
            }
            if (cipher > 0) {
                rv = SSL_CipherPrefSet(s, cipher, SSL_ALLOWED);
                if (rv != SECSuccess) {
                    SECU_PrintError(progName, "SSL_CipherPrefSet()");
                    error = 1;
                    goto done;
                }
            } else {
                Usage();
            }
        }
        PORT_Free(cstringSaved);
    }

    rv = SSL_VersionRangeSet(s, &enabledVersions);
    if (rv != SECSuccess) {
        SECU_PrintError(progName, "error setting SSL/TLS version range ");
        error = 1;
        goto done;
    }

    /* disable SSL socket locking */
    rv = SSL_OptionSet(s, SSL_NO_LOCKS, disableLocking);
    if (rv != SECSuccess) {
        SECU_PrintError(progName, "error disabling SSL socket locking");
        error = 1;
        goto done;
    }

    /* enable Session Ticket extension. */
    rv = SSL_OptionSet(s, SSL_ENABLE_SESSION_TICKETS, enableSessionTickets);
    if (rv != SECSuccess) {
        SECU_PrintError(progName, "error enabling Session Ticket extension");
        error = 1;
        goto done;
    }

    /* enable false start. */
    rv = SSL_OptionSet(s, SSL_ENABLE_FALSE_START, enableFalseStart);
    if (rv != SECSuccess) {
        SECU_PrintError(progName, "error enabling false start");
        error = 1;
        goto done;
    }

    if (forceFallbackSCSV) {
        rv = SSL_OptionSet(s, SSL_ENABLE_FALLBACK_SCSV, PR_TRUE);
        if (rv != SECSuccess) {
            SECU_PrintError(progName, "error forcing fallback scsv");
            error = 1;
            goto done;
        }
    }

    /* enable cert status (OCSP stapling). */
    rv = SSL_OptionSet(s, SSL_ENABLE_OCSP_STAPLING, enableCertStatus);
    if (rv != SECSuccess) {
        SECU_PrintError(progName, "error enabling cert status (OCSP stapling)");
        error = 1;
        goto done;
    }

    /* enable negotiation of delegated credentials (draft-ietf-tls-subcerts) */
    rv = SSL_OptionSet(s, SSL_ENABLE_DELEGATED_CREDENTIALS, enableDelegatedCredentials);
    if (rv != SECSuccess) {
        SECU_PrintError(progName, "error enabling delegated credentials");
        error = 1;
        goto done;
    }

    /* enable extended master secret mode */
    if (enableExtendedMasterSecret) {
        rv = SSL_OptionSet(s, SSL_ENABLE_EXTENDED_MASTER_SECRET, PR_TRUE);
        if (rv != SECSuccess) {
            SECU_PrintError(progName, "error enabling extended master secret");
            error = 1;
            goto done;
        }
    }

    /* enable 0-RTT (TLS 1.3 only) */
    if (enableZeroRtt) {
        rv = SSL_OptionSet(s, SSL_ENABLE_0RTT_DATA, PR_TRUE);
        if (rv != SECSuccess) {
            SECU_PrintError(progName, "error enabling 0-RTT");
            error = 1;
            goto done;
        }
    }

    /* Alternate ServerHello content type (TLS 1.3 only) */
    if (enableAltServerHello) {
        rv = SSL_UseAltServerHelloType(s, PR_TRUE);
        if (rv != SECSuccess) {
            SECU_PrintError(progName, "error enabling alternate ServerHello type");
            error = 1;
            goto done;
        }
    }

    /* require the use of fixed finite-field DH groups */
    if (requireDHNamedGroups) {
        rv = SSL_OptionSet(s, SSL_REQUIRE_DH_NAMED_GROUPS, PR_TRUE);
        if (rv != SECSuccess) {
            SECU_PrintError(progName, "error in requiring the use of fixed finite-field DH groups");
            error = 1;
            goto done;
        }
    }

    /* enable Signed Certificate Timestamps. */
    rv = SSL_OptionSet(s, SSL_ENABLE_SIGNED_CERT_TIMESTAMPS,
                       enableSignedCertTimestamps);
    if (rv != SECSuccess) {
        SECU_PrintError(progName, "error enabling signed cert timestamps");
        error = 1;
        goto done;
    }

    if (enabledGroups) {
        rv = SSL_NamedGroupConfig(s, enabledGroups, enabledGroupsCount);
        if (rv < 0) {
            SECU_PrintError(progName, "SSL_NamedGroupConfig failed");
            error = 1;
            goto done;
        }
    }

    if (enabledSigSchemes) {
        rv = SSL_SignatureSchemePrefSet(s, enabledSigSchemes, enabledSigSchemeCount);
        if (rv < 0) {
            SECU_PrintError(progName, "SSL_SignatureSchemePrefSet failed");
            error = 1;
            goto done;
        }
    }

    if (encryptedSNIKeys) {
        SECItem esniKeysBin = { siBuffer, NULL, 0 };

        if (!NSSBase64_DecodeBuffer(NULL, &esniKeysBin, encryptedSNIKeys,
                                    strlen(encryptedSNIKeys))) {
            SECU_PrintError(progName, "ESNIKeys record is invalid base64");
            error = 1;
            goto done;
        }

        rv = SSL_EnableESNI(s, esniKeysBin.data, esniKeysBin.len,
                            "dummy.invalid");
        SECITEM_FreeItem(&esniKeysBin, PR_FALSE);
        if (rv < 0) {
            SECU_PrintError(progName, "SSL_EnableESNI failed");
            error = 1;
            goto done;
        }
    }

    serverCertAuth.dbHandle = CERT_GetDefaultCertDB();

    SSL_AuthCertificateHook(s, ownAuthCertificate, &serverCertAuth);
    if (override) {
        SSL_BadCertHook(s, ownBadCertHandler, NULL);
    }
    if (actAsServer) {
        rv = installServerCertificate(s, nickname);
        if (rv != SECSuccess) {
            SECU_PrintError(progName, "error installing server cert");
            return 1;
        }
        rv = SSL_ConfigServerSessionIDCache(1024, 0, 0, ".");
        if (rv != SECSuccess) {
            SECU_PrintError(progName, "error configuring session cache");
            return 1;
        }
        initializedServerSessionCache = PR_TRUE;
    } else {
        SSL_GetClientAuthDataHook(s, own_GetClientAuthData, (void *)nickname);
    }
    SSL_HandshakeCallback(s, handshakeCallback, hs2SniHostName);
    if (hs1SniHostName) {
        SSL_SetURL(s, hs1SniHostName);
    } else {
        SSL_SetURL(s, host);
    }

    if (actAsServer) {
        rv = SSL_ResetHandshake(s, PR_TRUE /* server */);
        if (rv != SECSuccess) {
            return 1;
        }
    } else {
        /* Try to connect to the server */
        rv = connectToServer(s, pollset);
        if (rv != SECSuccess) {
            error = 1;
            goto done;
        }
    }

    pollset[SSOCK_FD].fd = s;
    pollset[SSOCK_FD].in_flags = PR_POLL_EXCEPT;
    if (!actAsServer)
        pollset[SSOCK_FD].in_flags |= (clientSpeaksFirst ? 0 : PR_POLL_READ);
    else
        pollset[SSOCK_FD].in_flags |= PR_POLL_READ;
    if (requestFile) {
        pollset[STDIN_FD].fd = PR_Open(requestFile, PR_RDONLY, 0);
        if (!pollset[STDIN_FD].fd) {
            fprintf(stderr, "%s: unable to open input file: %s\n",
                    progName, requestFile);
            error = 1;
            goto done;
        }
    } else {
        pollset[STDIN_FD].fd = PR_GetSpecialFD(PR_StandardInput);
    }
    pollset[STDIN_FD].in_flags = PR_POLL_READ;
    std_out = PR_GetSpecialFD(PR_StandardOutput);

#if defined(WIN32) || defined(OS2)
    /* PR_Poll cannot be used with stdin on Windows or OS/2.  (sigh).
    ** But use of PR_Poll and non-blocking sockets is a major feature
    ** of this program.  So, we simulate a pollable stdin with a
    ** TCP socket pair and a  thread that reads stdin and writes to
    ** that socket pair.
    */
    {
        PRFileDesc *fds[2];
        PRThread *thread;

        int nspr_rv = PR_NewTCPSocketPair(fds);
        if (nspr_rv != PR_SUCCESS) {
            SECU_PrintError(progName, "PR_NewTCPSocketPair failed");
            error = 1;
            goto done;
        }
        pollset[STDIN_FD].fd = fds[1];

        thread = PR_CreateThread(PR_USER_THREAD, thread_main, fds[0],
                                 PR_PRIORITY_NORMAL, PR_GLOBAL_THREAD,
                                 PR_UNJOINABLE_THREAD, 0);
        if (!thread) {
            SECU_PrintError(progName, "PR_CreateThread failed");
            error = 1;
            goto done;
        }
    }
#endif

    if (serverCertAuth.testFreshStatusFromSideChannel) {
        SSL_ForceHandshake(s);
        error = serverCertAuth.sideChannelRevocationTestResultCode;
        goto done;
    }

    /*
    ** Select on stdin and on the socket. Write data from stdin to
    ** socket, read data from socket and write to stdout.
    */
    requestToExit = PR_FALSE;
    FPRINTF(stderr, "%s: ready...\n", progName);
    while (!requestToExit &&
           (pollset[SSOCK_FD].in_flags || pollset[STDIN_FD].in_flags)) {
        PRUint8 buf[4000]; /* buffer for stdin */
        int nb;            /* num bytes read from stdin. */

        rv = restartHandshakeAfterServerCertIfNeeded(s, &serverCertAuth,
                                                     override);
        if (rv != SECSuccess) {
            error = EXIT_CODE_HANDSHAKE_FAILED;
            SECU_PrintError(progName, "authentication of server cert failed");
            goto done;
        }

        pollset[SSOCK_FD].out_flags = 0;
        pollset[STDIN_FD].out_flags = 0;

        FPRINTF(stderr, "%s: about to call PR_Poll !\n", progName);
        filesReady = PR_Poll(pollset, PR_ARRAY_SIZE(pollset),
                             PR_INTERVAL_NO_TIMEOUT);
        if (filesReady < 0) {
            SECU_PrintError(progName, "select failed");
            error = 1;
            goto done;
        }
        if (filesReady == 0) { /* shouldn't happen! */
            FPRINTF(stderr, "%s: PR_Poll returned zero!\n", progName);
            error = 1;
            goto done;
        }
        FPRINTF(stderr, "%s: PR_Poll returned!\n", progName);
        if (pollset[STDIN_FD].in_flags) {
            FPRINTF(stderr,
                    "%s: PR_Poll returned 0x%02x for stdin out_flags.\n",
                    progName, pollset[STDIN_FD].out_flags);
        }
        if (pollset[SSOCK_FD].in_flags) {
            FPRINTF(stderr,
                    "%s: PR_Poll returned 0x%02x for socket out_flags.\n",
                    progName, pollset[SSOCK_FD].out_flags);
        }
        if (pollset[STDIN_FD].out_flags & PR_POLL_READ) {
            /* Read from stdin and write to socket */
            nb = PR_Read(pollset[STDIN_FD].fd, buf, sizeof(buf));
            FPRINTF(stderr, "%s: stdin read %d bytes\n", progName, nb);
            if (nb < 0) {
                if (PR_GetError() != PR_WOULD_BLOCK_ERROR) {
                    SECU_PrintError(progName, "read from stdin failed");
                    error = 1;
                    break;
                }
            } else if (nb == 0) {
                /* EOF on stdin, stop polling stdin for read. */
                pollset[STDIN_FD].in_flags = 0;
                if (actAsServer)
                    requestToExit = PR_TRUE;
            } else {
                error = writeBytesToServer(s, buf, nb);
                if (error) {
                    goto done;
                }
                pollset[SSOCK_FD].in_flags = PR_POLL_READ;
            }
        }

        if (pollset[SSOCK_FD].in_flags) {
            FPRINTF(stderr,
                    "%s: PR_Poll returned 0x%02x for socket out_flags.\n",
                    progName, pollset[SSOCK_FD].out_flags);
        }
#ifdef PR_POLL_HUP
#define POLL_RECV_FLAGS (PR_POLL_READ | PR_POLL_ERR | PR_POLL_HUP)
#else
#define POLL_RECV_FLAGS (PR_POLL_READ | PR_POLL_ERR)
#endif
        if (pollset[SSOCK_FD].out_flags & POLL_RECV_FLAGS) {
            /* Read from socket and write to stdout */
            nb = PR_Recv(pollset[SSOCK_FD].fd, buf, sizeof buf, 0, maxInterval);
            FPRINTF(stderr, "%s: Read from server %d bytes\n", progName, nb);
            if (nb < 0) {
                if (PR_GetError() != PR_WOULD_BLOCK_ERROR) {
                    SECU_PrintError(progName, "read from socket failed");
                    error = 1;
                    goto done;
                }
            } else if (nb == 0) {
                /* EOF from socket... stop polling socket for read */
                pollset[SSOCK_FD].in_flags = 0;
            } else {
                if (skipProtoHeader != PR_TRUE || wrStarted == PR_TRUE) {
                    PR_Write(std_out, buf, nb);
                } else {
                    separateReqHeader(std_out, (char *)buf, nb, &wrStarted,
                                      &headerSeparatorPtrnId);
                }
                if (verbose)
                    fputs("\n\n", stderr);
            }
        }
        milliPause(50 * multiplier);
    }

done:
    if (s) {
        PR_Close(s);
    }
    if (requestFile && pollset[STDIN_FD].fd) {
        PR_Close(pollset[STDIN_FD].fd);
    }
    return error;
}

int
main(int argc, char **argv)
{
    PLOptState *optstate;
    PLOptStatus optstatus;
    PRStatus status;
    PRStatus prStatus;
    int error = 0;
    char *tmp;
    SECStatus rv;
    char *certDir = NULL;
    PRBool openDB = PR_TRUE;
    PRBool loadDefaultRootCAs = PR_FALSE;
    char *rootModule = NULL;
    int numConnections = 1;
    PRFileDesc *s = NULL;

    serverCertAuth.shouldPause = PR_TRUE;
    serverCertAuth.isPaused = PR_FALSE;
    serverCertAuth.dbHandle = NULL;
    serverCertAuth.testFreshStatusFromSideChannel = PR_FALSE;
    serverCertAuth.sideChannelRevocationTestResultCode = EXIT_CODE_HANDSHAKE_FAILED;
    serverCertAuth.requireDataForIntermediates = PR_FALSE;
    serverCertAuth.allowOCSPSideChannelData = PR_TRUE;
    serverCertAuth.allowCRLSideChannelData = PR_TRUE;

    progName = strrchr(argv[0], '/');
    if (!progName)
        progName = strrchr(argv[0], '\\');
    progName = progName ? progName + 1 : argv[0];

    tmp = PR_GetEnvSecure("NSS_DEBUG_TIMEOUT");
    if (tmp && tmp[0]) {
        int sec = PORT_Atoi(tmp);
        if (sec > 0) {
            maxInterval = PR_SecondsToInterval(sec);
        }
    }

    /* Note: 'z' was removed in 3.39
     * Please leave some time before reusing these.
     */
    optstate = PL_CreateOptState(argc, argv,
<<<<<<< HEAD
                                 "46A:BCDEFGHI:J:KL:M:N:OP:QR:STUV:W:X:YZa:bc:d:fgh:m:n:op:qr:st:uvw:x:");
=======
                                 "46A:CDFGHI:J:KL:M:N:OP:QR:STUV:W:X:YZa:bc:d:fgh:m:n:op:qr:st:uvw:");
>>>>>>> a09a17de
    while ((optstatus = PL_GetNextOpt(optstate)) == PL_OPT_OK) {
        switch (optstate->option) {
            case '?':
            default:
                Usage();
                break;

            case '4':
                allowIPv6 = PR_FALSE;
                if (!allowIPv4)
                    Usage();
                break;
            case '6':
                allowIPv4 = PR_FALSE;
                if (!allowIPv6)
                    Usage();
                break;

            case 'A':
                requestFile = PORT_Strdup(optstate->value);
                break;

            case 'B':
                enableDelegatedCredentials = PR_TRUE;
                break;

            case 'C':
                ++dumpServerChain;
                break;

            case 'D':
                openDB = PR_FALSE;
                break;

            case 'F':
                if (serverCertAuth.testFreshStatusFromSideChannel) {
                    /* parameter given twice or more */
                    serverCertAuth.requireDataForIntermediates = PR_TRUE;
                }
                serverCertAuth.testFreshStatusFromSideChannel = PR_TRUE;
                break;

            case 'G':
                enableExtendedMasterSecret = PR_TRUE;
                break;

            case 'H':
                requireDHNamedGroups = PR_TRUE;
                break;

            case 'O':
                serverCertAuth.shouldPause = PR_FALSE;
                break;

            case 'K':
                forceFallbackSCSV = PR_TRUE;
                break;

            case 'L':
                numConnections = atoi(optstate->value);
                break;

            case 'M':
                switch (atoi(optstate->value)) {
                    case 1:
                        serverCertAuth.allowOCSPSideChannelData = PR_TRUE;
                        serverCertAuth.allowCRLSideChannelData = PR_FALSE;
                        break;
                    case 2:
                        serverCertAuth.allowOCSPSideChannelData = PR_FALSE;
                        serverCertAuth.allowCRLSideChannelData = PR_TRUE;
                        break;
                    case 0:
                    default:
                        serverCertAuth.allowOCSPSideChannelData = PR_TRUE;
                        serverCertAuth.allowCRLSideChannelData = PR_TRUE;
                        break;
                };
                break;

            case 'N':
                encryptedSNIKeys = PORT_Strdup(optstate->value);
                break;

            case 'P':
                useDTLS = PR_TRUE;
                if (!strcmp(optstate->value, "server")) {
                    actAsServer = 1;
                } else {
                    if (strcmp(optstate->value, "client")) {
                        Usage();
                    }
                }
                break;

            case 'Q':
                stopAfterHandshake = PR_TRUE;
                break;

            case 'R':
                rootModule = PORT_Strdup(optstate->value);
                break;

            case 'S':
                skipProtoHeader = PR_TRUE;
                break;

            case 'T':
                enableCertStatus = 1;
                break;

            case 'U':
                enableSignedCertTimestamps = 1;
                break;

            case 'V':
                versionString = PORT_Strdup(optstate->value);
                break;

            case 'X':
                if (!strcmp(optstate->value, "alt-server-hello")) {
                    enableAltServerHello = PR_TRUE;
                } else {
                    Usage();
                }
                break;
            case 'Y':
                PrintCipherUsage();
                exit(0);
                break;

            case 'Z':
                enableZeroRtt = PR_TRUE;
                zeroRttData = PORT_ZAlloc(ZERO_RTT_MAX);
                if (!zeroRttData) {
                    fprintf(stderr, "Unable to allocate buffer for 0-RTT\n");
                    exit(1);
                }
                break;

            case 'a':
                if (!hs1SniHostName) {
                    hs1SniHostName = PORT_Strdup(optstate->value);
                } else if (!hs2SniHostName) {
                    hs2SniHostName = PORT_Strdup(optstate->value);
                } else {
                    Usage();
                }
                break;

            case 'b':
                loadDefaultRootCAs = PR_TRUE;
                break;

            case 'c':
                cipherString = PORT_Strdup(optstate->value);
                break;

            case 'g':
                enableFalseStart = 1;
                break;

            case 'd':
                certDir = PORT_Strdup(optstate->value);
                break;

            case 'f':
                clientSpeaksFirst = PR_TRUE;
                break;

            case 'h':
                host = PORT_Strdup(optstate->value);
                break;

            case 'm':
                multiplier = atoi(optstate->value);
                if (multiplier < 0)
                    multiplier = 0;
                break;

            case 'n':
                nickname = PORT_Strdup(optstate->value);
                break;

            case 'o':
                override = 1;
                break;

            case 'p':
                portno = (PRUint16)atoi(optstate->value);
                break;

            case 'q':
                pingServerFirst = PR_TRUE;
                break;

            case 's':
                disableLocking = 1;
                break;

            case 't':
                pingTimeoutSeconds = atoi(optstate->value);
                break;

            case 'u':
                enableSessionTickets = PR_TRUE;
                break;

            case 'v':
                verbose++;
                break;

            case 'r':
                renegotiationsToDo = atoi(optstate->value);
                break;

            case 'w':
                pwdata.source = PW_PLAINTEXT;
                pwdata.data = PORT_Strdup(optstate->value);
                break;

            case 'W':
                pwdata.source = PW_FROMFILE;
                pwdata.data = PORT_Strdup(optstate->value);
                break;

            case 'I':
                rv = parseGroupList(optstate->value, &enabledGroups, &enabledGroupsCount);
                if (rv != SECSuccess) {
                    PL_DestroyOptState(optstate);
                    fprintf(stderr, "Bad group specified.\n");
                    Usage();
                }
                break;

            case 'J':
                rv = parseSigSchemeList(optstate->value, &enabledSigSchemes, &enabledSigSchemeCount);
                if (rv != SECSuccess) {
                    PL_DestroyOptState(optstate);
                    fprintf(stderr, "Bad signature scheme specified.\n");
                    Usage();
                }
                break;

            case 'x':
                rv = parseExporters(optstate->value,
                                    &enabledExporters,
                                    &enabledExporterCount);
                if (rv != SECSuccess) {
                    PL_DestroyOptState(optstate);
                    fprintf(stderr, "Bad exporter specified.\n");
                    Usage();
                }
                break;
        }
    }
    PL_DestroyOptState(optstate);

    SSL_VersionRangeGetSupported(useDTLS ? ssl_variant_datagram : ssl_variant_stream, &enabledVersions);

    if (versionString) {
        if (SECU_ParseSSLVersionRangeString(versionString,
                                            enabledVersions, &enabledVersions) !=
            SECSuccess) {
            fprintf(stderr, "Bad version specified.\n");
            Usage();
        }
        PORT_Free(versionString);
    }

    if (optstatus == PL_OPT_BAD) {
        Usage();
    }

    if (!host || !portno) {
        fprintf(stderr, "%s: parameters -h and -p are mandatory\n", progName);
        Usage();
    }

    if (serverCertAuth.testFreshStatusFromSideChannel &&
        serverCertAuth.shouldPause) {
        fprintf(stderr, "%s: -F requires the use of -O\n", progName);
        exit(1);
    }

    if (certDir && !openDB) {
        fprintf(stderr, "%s: Cannot combine parameters -D and -d\n", progName);
        exit(1);
    }

    if (rootModule && loadDefaultRootCAs) {
        fprintf(stderr, "%s: Cannot combine parameters -b and -R\n", progName);
        exit(1);
    }

    PR_Init(PR_SYSTEM_THREAD, PR_PRIORITY_NORMAL, 1);

    PK11_SetPasswordFunc(SECU_GetModulePassword);
    memset(&addr, 0, sizeof(addr));
    status = PR_StringToNetAddr(host, &addr);
    if (status == PR_SUCCESS) {
        addr.inet.port = PR_htons(portno);
    } else {
        /* Lookup host */
        PRAddrInfo *addrInfo;
        void *enumPtr = NULL;

        addrInfo = PR_GetAddrInfoByName(host, PR_AF_UNSPEC,
                                        PR_AI_ADDRCONFIG | PR_AI_NOCANONNAME);
        if (!addrInfo) {
            fprintf(stderr, "HOSTNAME=%s\n", host);
            SECU_PrintError(progName, "error looking up host");
            error = 1;
            goto done;
        }
        for (;;) {
            enumPtr = PR_EnumerateAddrInfo(enumPtr, addrInfo, portno, &addr);
            if (enumPtr == NULL)
                break;
            if (addr.raw.family == PR_AF_INET && allowIPv4)
                break;
            if (addr.raw.family == PR_AF_INET6 && allowIPv6)
                break;
        }
        PR_FreeAddrInfo(addrInfo);
        if (enumPtr == NULL) {
            SECU_PrintError(progName, "error looking up host address");
            error = 1;
            goto done;
        }
    }

    printHostNameAndAddr(host, &addr);

    if (!certDir) {
        certDir = SECU_DefaultSSLDir(); /* Look in $SSL_DIR */
        certDir = SECU_ConfigDirectory(certDir);
    } else {
        char *certDirTmp = certDir;
        certDir = SECU_ConfigDirectory(certDirTmp);
        PORT_Free(certDirTmp);
    }

    if (pingServerFirst) {
        int iter = 0;
        PRErrorCode err;

        int max_attempts = MAX_WAIT_FOR_SERVER;
        if (pingTimeoutSeconds >= 0) {
            /* If caller requested a timeout, let's try just twice. */
            max_attempts = 2;
        }
        do {
            PRIntervalTime timeoutInterval = PR_INTERVAL_NO_TIMEOUT;
            s = PR_OpenTCPSocket(addr.raw.family);
            if (s == NULL) {
                SECU_PrintError(progName, "Failed to create a TCP socket");
                error = 1;
                goto done;
            }
            opt.option = PR_SockOpt_Nonblocking;
            opt.value.non_blocking = PR_FALSE;
            prStatus = PR_SetSocketOption(s, &opt);
            if (prStatus != PR_SUCCESS) {
                SECU_PrintError(progName,
                                "Failed to set blocking socket option");
                error = 1;
                goto done;
            }
            if (pingTimeoutSeconds >= 0) {
                timeoutInterval = PR_SecondsToInterval(pingTimeoutSeconds);
            }
            prStatus = PR_Connect(s, &addr, timeoutInterval);
            if (prStatus == PR_SUCCESS) {
                PR_Shutdown(s, PR_SHUTDOWN_BOTH);
                goto done;
            }
            err = PR_GetError();
            if ((err != PR_CONNECT_REFUSED_ERROR) &&
                (err != PR_CONNECT_RESET_ERROR)) {
                SECU_PrintError(progName, "TCP Connection failed");
                error = 1;
                goto done;
            }
            PR_Close(s);
            s = NULL;
            PR_Sleep(PR_MillisecondsToInterval(WAIT_INTERVAL));
        } while (++iter < max_attempts);
        SECU_PrintError(progName,
                        "Client timed out while waiting for connection to server");
        error = 1;
        goto done;
    }

    /* open the cert DB, the key DB, and the secmod DB. */
    if (openDB) {
        rv = NSS_Init(certDir);
        if (rv != SECSuccess) {
            SECU_PrintError(progName, "unable to open cert database");
            error = 1;
            goto done;
        }
    } else {
        rv = NSS_NoDB_Init(NULL);
        if (rv != SECSuccess) {
            SECU_PrintError(progName, "failed to initialize NSS");
            error = 1;
            goto done;
        }
    }

    if (loadDefaultRootCAs) {
        SECMOD_AddNewModule("Builtins",
                            DLL_PREFIX "nssckbi." DLL_SUFFIX, 0, 0);
    } else if (rootModule) {
        SECMOD_AddNewModule("Builtins", rootModule, 0, 0);
    }

    /* all SSL3 cipher suites are enabled by default. */
    if (cipherString) {
        /* disable all the ciphers, then enable the ones we want. */
        disableAllSSLCiphers();
    }

    while (numConnections--) {
        error = run();
        if (error) {
            goto done;
        }
    }

done:
    if (s) {
        PR_Close(s);
    }

    PORT_Free((void *)requestFile);
    PORT_Free(hs1SniHostName);
    PORT_Free(hs2SniHostName);
    PORT_Free(nickname);
    PORT_Free(pwdata.data);
    PORT_Free(host);
    PORT_Free(zeroRttData);
    PORT_Free(encryptedSNIKeys);

    if (enabledGroups) {
        PORT_Free(enabledGroups);
    }
    if (NSS_IsInitialized()) {
        SSL_ClearSessionCache();
        if (initializedServerSessionCache) {
            if (SSL_ShutdownServerSessionIDCache() != SECSuccess) {
                error = 1;
            }
        }

        if (NSS_Shutdown() != SECSuccess) {
            error = 1;
        }
    }

    FPRINTF(stderr, "tstclnt: exiting with return code %d\n", error);
    PR_Cleanup();
    return error;
}<|MERGE_RESOLUTION|>--- conflicted
+++ resolved
@@ -212,9 +212,6 @@
         fprintf(stderr, "Received a Signed Certificate Timestamp of length"
                         " %u\n",
                 scts->len);
-    }
-    if (channel.peerDelegCred) {
-        fprintf(stderr, "Received a Delegated Credential\n");
     }
 }
 
@@ -275,7 +272,6 @@
     fprintf(stderr, "%-20s Enable false start.\n", "-g");
     fprintf(stderr, "%-20s Enable the cert_status extension (OCSP stapling).\n", "-T");
     fprintf(stderr, "%-20s Enable the signed_certificate_timestamp extension.\n", "-U");
-    fprintf(stderr, "%-20s Enable the delegated credentials extension.\n", "-B");
     fprintf(stderr, "%-20s Require fresh revocation info from side channel.\n"
                     "%-20s -F once means: require for server cert only\n"
                     "%-20s -F twice means: require for intermediates, too\n"
@@ -315,19 +311,6 @@
     fprintf(stderr, "%-20s Use DTLS\n", "-P {client, server}");
     fprintf(stderr, "%-20s Exit after handshake\n", "-Q");
     fprintf(stderr, "%-20s Encrypted SNI Keys\n", "-N");
-<<<<<<< HEAD
-    fprintf(stderr, "%-20s Enable post-handshake authentication\n"
-                    "%-20s for TLS 1.3; need to specify -n\n",
-            "-E", "");
-    fprintf(stderr, "%-20s Export and print keying material after successful handshake.\n"
-                    "%-20s The argument is a comma separated list of exporters in the form:\n"
-                    "%-20s   LABEL[:OUTPUT-LENGTH[:CONTEXT]]\n"
-                    "%-20s where LABEL and CONTEXT can be either a free-form string or\n"
-                    "%-20s a hex string if it is preceded by \"0x\"; OUTPUT-LENGTH\n"
-                    "%-20s is a decimal integer.\n",
-            "-x", "", "", "", "", "");
-=======
->>>>>>> a09a17de
 }
 
 static void
@@ -934,7 +917,7 @@
                                         PRBool override)
 {
     SECStatus rv;
-    PRErrorCode error = 0;
+    PRErrorCode error;
 
     if (!serverCertAuth->isPaused)
         return SECSuccess;
@@ -1006,13 +989,6 @@
 char *versionString = NULL;
 PRBool handshakeComplete = PR_FALSE;
 char *encryptedSNIKeys = NULL;
-<<<<<<< HEAD
-PRBool enablePostHandshakeAuth = PR_FALSE;
-PRBool enableDelegatedCredentials = PR_FALSE;
-const secuExporter *enabledExporters = NULL;
-unsigned int enabledExporterCount = 0;
-=======
->>>>>>> a09a17de
 
 static int
 writeBytesToServer(PRFileDesc *s, const PRUint8 *buf, int nb)
@@ -1108,18 +1084,6 @@
         requestToExit = PR_TRUE;
     }
     handshakeComplete = PR_TRUE;
-
-    if (enabledExporters) {
-        SECStatus rv;
-
-        rv = exportKeyingMaterials(fd, enabledExporters, enabledExporterCount);
-        if (rv != SECSuccess) {
-            PRErrorCode err = PR_GetError();
-            FPRINTF(stderr,
-                    "couldn't export keying material: %s\n",
-                    SECU_Strerror(err));
-        }
-    }
 }
 
 static SECStatus
@@ -1340,11 +1304,8 @@
             }
             if (cipher > 0) {
                 rv = SSL_CipherPrefSet(s, cipher, SSL_ALLOWED);
-                if (rv != SECSuccess) {
+                if (rv != SECSuccess)
                     SECU_PrintError(progName, "SSL_CipherPrefSet()");
-                    error = 1;
-                    goto done;
-                }
             } else {
                 Usage();
             }
@@ -1396,14 +1357,6 @@
     rv = SSL_OptionSet(s, SSL_ENABLE_OCSP_STAPLING, enableCertStatus);
     if (rv != SECSuccess) {
         SECU_PrintError(progName, "error enabling cert status (OCSP stapling)");
-        error = 1;
-        goto done;
-    }
-
-    /* enable negotiation of delegated credentials (draft-ietf-tls-subcerts) */
-    rv = SSL_OptionSet(s, SSL_ENABLE_DELEGATED_CREDENTIALS, enableDelegatedCredentials);
-    if (rv != SECSuccess) {
-        SECU_PrintError(progName, "error enabling delegated credentials");
         error = 1;
         goto done;
     }
@@ -1749,15 +1702,12 @@
         }
     }
 
-    /* Note: 'z' was removed in 3.39
+    /* Note: 'B' was used in the past but removed in 3.28
+     *       'z' was removed in 3.39
      * Please leave some time before reusing these.
      */
     optstate = PL_CreateOptState(argc, argv,
-<<<<<<< HEAD
-                                 "46A:BCDEFGHI:J:KL:M:N:OP:QR:STUV:W:X:YZa:bc:d:fgh:m:n:op:qr:st:uvw:x:");
-=======
                                  "46A:CDFGHI:J:KL:M:N:OP:QR:STUV:W:X:YZa:bc:d:fgh:m:n:op:qr:st:uvw:");
->>>>>>> a09a17de
     while ((optstatus = PL_GetNextOpt(optstate)) == PL_OPT_OK) {
         switch (optstate->option) {
             case '?':
@@ -1778,10 +1728,6 @@
 
             case 'A':
                 requestFile = PORT_Strdup(optstate->value);
-                break;
-
-            case 'B':
-                enableDelegatedCredentials = PR_TRUE;
                 break;
 
             case 'C':
@@ -1998,17 +1944,6 @@
                 if (rv != SECSuccess) {
                     PL_DestroyOptState(optstate);
                     fprintf(stderr, "Bad signature scheme specified.\n");
-                    Usage();
-                }
-                break;
-
-            case 'x':
-                rv = parseExporters(optstate->value,
-                                    &enabledExporters,
-                                    &enabledExporterCount);
-                if (rv != SECSuccess) {
-                    PL_DestroyOptState(optstate);
-                    fprintf(stderr, "Bad exporter specified.\n");
                     Usage();
                 }
                 break;
