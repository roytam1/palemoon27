{
  "A11Y_INSTANTIATED_FLAG": {
    "expires_in_version": "never",
    "kind": "flag",
    "description": "has accessibility support been instantiated"
  },
  "A11Y_CONSUMERS": {
    "expires_in_version": "default",
    "kind": "enumerated",
    "n_values": 11,
    "description": "Accessibility client by enum id"
  },
  "A11Y_ISIMPLEDOM_USAGE_FLAG": {
    "expires_in_version": "default",
    "kind": "flag",
    "description": "have the ISimpleDOM* accessibility interfaces been used"
  },
  "A11Y_IATABLE_USAGE_FLAG": {
    "expires_in_version": "default",
    "kind": "flag",
    "description": "has the IAccessibleTable accessibility interface been used"
  },
  "A11Y_UPDATE_TIME": {
    "expires_in_version": "default",
    "kind": "exponential",
    "high": "10000",
    "n_buckets": 50,
    "extended_statistics_ok": true,
    "description": "time spent updating accessibility (ms)"
  },
  "APPLICATION_REPUTATION_SHOULD_BLOCK": {
    "expires_in_version": "never",
    "kind": "boolean",
    "description": "Application reputation verdict (shouldBlock=false is OK)"
  },
  "APPLICATION_REPUTATION_LOCAL": {
    "expires_in_version": "never",
    "kind": "enumerated",
    "n_values": 3,
    "description": "Application reputation local results (0=ALLOW, 1=BLOCK, 2=NONE)"
  },
  "APPLICATION_REPUTATION_SERVER": {
    "expires_in_version": "never",
    "kind": "enumerated",
    "n_values": 3,
    "description": "Application reputation remote status (0=OK, 1=FAIL, 2=INVALID)"
  },
  "APPLICATION_REPUTATION_SERVER_VERDICT": {
    "expires_in_version": "never",
    "kind": "enumerated",
    "n_values": 8,
    "description": "Application reputation remote response (0=SAFE, 1=DANGEROUS, 2=UNCOMMON, 3=POTENTIALLY_UNWANTED, 4=DANGEROUS_HOST)"
  },
  "APPLICATION_REPUTATION_COUNT": {
    "expires_in_version": "never",
    "kind": "boolean",
    "description": "Application reputation query count (both local and remote)"
  },
  "AUDIOSTREAM_FIRST_OPEN_MS": {
    "expires_in_version": "40",
    "kind": "exponential",
    "high": "10000",
    "n_buckets": "50",
    "description": "The length of time (in milliseconds) for the first open of AudioStream."
  },
  "AUDIOSTREAM_LATER_OPEN_MS": {
    "expires_in_version": "40",
    "kind": "exponential",
    "high": "10000",
    "n_buckets": "50",
    "description": "The length of time (in milliseconds) for the subsequent opens of AudioStream."
  },
  "BACKGROUNDFILESAVER_THREAD_COUNT": {
    "expires_in_version": "never",
    "kind": "enumerated",
    "n_values": 21,
    "description": "Maximum number of concurrent threads reached during a given download session"
  },
  "BLOCKLIST_SYNC_FILE_LOAD": {
    "alert_emails": ["rvitillo@mozilla.com"],
    "expires_in_version": "35",
    "kind": "boolean",
    "description": "blocklist.xml has been loaded synchronously"
  },
  "COMPOSITE_TIME" : {
    "expires_in_version": "never",
    "description": "Composite times in milliseconds",
    "kind": "exponential",
    "high": "1000",
    "n_buckets": 50
  },
  "CYCLE_COLLECTOR": {
    "expires_in_version": "never",
    "kind": "exponential",
    "high": "10000",
    "n_buckets": 50,
    "description": "Time spent on one cycle collection (ms)"
  },
  "CYCLE_COLLECTOR_WORKER": {
    "expires_in_version": "never",
    "kind": "exponential",
    "high": "10000",
    "n_buckets": 50,
    "description": "Time spent on one cycle collection in a worker (ms)"
  },
  "CYCLE_COLLECTOR_FULL": {
    "expires_in_version": "never",
    "kind": "exponential",
    "high": "10000",
    "n_buckets": 50,
    "description": "Full pause time for one cycle collection, including preparation (ms)"
  },
  "CYCLE_COLLECTOR_MAX_PAUSE": {
    "expires_in_version": "never",
    "kind": "exponential",
    "high": "10000",
    "n_buckets": 50,
    "description": "Longest pause for an individual slice of one cycle collection, including preparation (ms)"
  },
  "CYCLE_COLLECTOR_FINISH_IGC": {
    "expires_in_version": "never",
    "kind": "boolean",
    "description": "Cycle collection finished an incremental GC"
  },
  "CYCLE_COLLECTOR_SYNC_SKIPPABLE": {
    "expires_in_version": "never",
    "kind": "boolean",
    "description": "Cycle collection synchronously ran forget skippable"
  },
  "CYCLE_COLLECTOR_VISITED_REF_COUNTED": {
    "expires_in_version": "never",
    "kind": "exponential",
    "high": "300000",
    "n_buckets": 50,
    "description": "Number of ref counted objects visited by the cycle collector"
  },
  "CYCLE_COLLECTOR_WORKER_VISITED_REF_COUNTED": {
    "expires_in_version": "never",
    "kind": "exponential",
    "high": "300000",
    "n_buckets": 50,
    "description": "Number of ref counted objects visited by the cycle collector in a worker"
  },
  "CYCLE_COLLECTOR_VISITED_GCED": {
    "expires_in_version": "never",
    "kind": "exponential",
    "high": "300000",
    "n_buckets": 50,
    "description": "Number of JS objects visited by the cycle collector"
  },
  "CYCLE_COLLECTOR_WORKER_VISITED_GCED": {
    "expires_in_version": "never",
    "kind": "exponential",
    "high": "300000",
    "n_buckets": 50,
    "description": "Number of JS objects visited by the cycle collector in a worker"
  },
  "CYCLE_COLLECTOR_COLLECTED": {
    "expires_in_version": "never",
    "kind": "exponential",
    "high": "100000",
    "n_buckets": 50,
    "description": "Number of objects collected by the cycle collector"
  },
  "CYCLE_COLLECTOR_WORKER_COLLECTED": {
    "expires_in_version": "never",
    "kind": "exponential",
    "high": "100000",
    "n_buckets": 50,
    "description": "Number of objects collected by the cycle collector in a worker"
  },
  "CYCLE_COLLECTOR_NEED_GC": {
    "expires_in_version": "never",
    "kind": "boolean",
    "description": "Needed garbage collection before cycle collection."
  },
  "CYCLE_COLLECTOR_WORKER_NEED_GC": {
    "expires_in_version": "never",
    "kind": "boolean",
    "description": "Needed garbage collection before cycle collection in a worker."
  },
  "CYCLE_COLLECTOR_TIME_BETWEEN": {
    "expires_in_version": "never",
    "kind": "exponential",
    "high": "120",
    "n_buckets": 50,
    "description": "Time spent in between cycle collections (seconds)"
  },
  "CYCLE_COLLECTOR_CONTENT_UNBIND": {
    "expires_in_version": "never",
    "kind": "exponential",
    "high": "10000",
    "n_buckets": 50,
    "description": "Time spent on one ContentUnbinder (ms)"
  },
  "CYCLE_COLLECTOR_OOM": {
    "expires_in_version": "never",
    "kind": "flag",
    "description": "Set if the cycle collector ran out of memory at some point"
  },
  "CYCLE_COLLECTOR_WORKER_OOM": {
    "expires_in_version": "never",
    "kind": "flag",
    "description": "Set if the cycle collector in a worker ran out of memory at some point"
  },
  "CYCLE_COLLECTOR_ASYNC_SNOW_WHITE_FREEING": {
    "expires_in_version": "never",
    "kind": "exponential",
    "high": "10000",
    "n_buckets": 50,
    "description": "Time spent on one asynchronous SnowWhite freeing (ms)"
  },
  "DEVICE_RESET_REASON": {
    "expires_in_version": "never",
    "kind": "enumerated",
    "n_values": 10,
    "description": "GPU Device Reset Reason (ok, hung, removed, reset, internal error, invalid call, out of memory)"
  },
  "FETCH_IS_MAINTHREAD": {
    "expires_in_version": "50",
    "kind": "boolean",
    "description": "Was Fetch request initiated from the main thread?"
  },
  "FORGET_SKIPPABLE_MAX": {
    "expires_in_version": "never",
    "kind": "exponential",
    "high": "10000",
    "n_buckets": 50,
    "description": "Max time spent on one forget skippable (ms)"
  },
  "GC_REASON_2": {
    "expires_in_version": "never",
    "kind": "enumerated",
    "n_values": 10,
    "description": "Reason (enum value) for initiating a GC"
  },
  "GC_IS_COMPARTMENTAL": {
    "expires_in_version": "never",
    "kind": "boolean",
    "description": "Is it a compartmental GC?"
  },
  "GC_MS": {
    "expires_in_version": "never",
    "kind": "exponential",
    "high": "10000",
    "n_buckets": 50,
    "description": "Time spent running JS GC (ms)"
  },
  "GC_BUDGET_MS": {
    "alert_emails": ["dev-telemetry-gc-alerts@mozilla.org"],
    "expires_in_version": "never",
    "kind": "linear",
    "high": "100",
    "n_buckets": 10,
    "description": "Requested GC slice budget (ms)"
  },
  "GC_ANIMATION_MS": {
    "alert_emails": ["dev-telemetry-gc-alerts@mozilla.org"],
    "expires_in_version": "never",
    "kind": "exponential",
    "high": "10000",
    "n_buckets": 50,
    "description": "Time spent running JS GC when animating (ms)"
  },
  "GC_MAX_PAUSE_MS": {
    "expires_in_version": "never",
    "kind": "linear",
    "high": "1000",
    "n_buckets": 50,
    "description": "Longest GC slice in a GC (ms)"
  },
  "GC_MARK_MS": {
    "expires_in_version": "never",
    "kind": "exponential",
    "high": "10000",
    "n_buckets": 50,
    "description": "Time spent running JS GC mark phase (ms)"
  },
  "GC_SWEEP_MS": {
    "expires_in_version": "never",
    "kind": "exponential",
    "high": "10000",
    "n_buckets": 50,
    "description": "Time spent running JS GC sweep phase (ms)"
  },
  "GC_MARK_ROOTS_MS": {
    "expires_in_version": "never",
    "kind": "linear",
    "high": "200",
    "n_buckets": 50,
    "description": "Time spent marking GC roots (ms)"
  },
  "GC_MARK_GRAY_MS": {
    "expires_in_version": "never",
    "kind": "linear",
    "high": "200",
    "n_buckets": 50,
    "description": "Time spent marking gray GC objects (ms)"
  },
  "GC_SLICE_MS": {
    "expires_in_version": "never",
    "kind": "exponential",
    "high": "10000",
    "n_buckets": 50,
    "description": "Time spent running a JS GC slice (ms)"
  },
  "GC_SLOW_PHASE": {
    "alert_emails": ["dev-telemetry-gc-alerts@mozilla.org"],
    "expires_in_version": "never",
    "kind": "enumerated",
    "n_values": 75,
    "description": "The longest phase in any slice that goes over 2x the budget"
  },
  "GC_MMU_50": {
    "expires_in_version": "never",
    "kind": "linear",
    "high": "100",
    "n_buckets": 20,
    "description": "Minimum percentage of time spent outside GC over any 50ms window"
  },
  "GC_RESET": {
    "expires_in_version": "never",
    "kind": "boolean",
    "description": "Was an incremental GC canceled?"
  },
  "GC_INCREMENTAL_DISABLED": {
    "expires_in_version": "never",
    "kind": "boolean",
    "description": "Is incremental GC permanently disabled?"
  },
  "GC_NON_INCREMENTAL": {
    "expires_in_version": "never",
    "kind": "boolean",
    "description": "Was the GC non-incremental?"
  },
  "GC_SCC_SWEEP_TOTAL_MS": {
    "expires_in_version": "never",
    "kind": "linear",
    "high": "500",
    "n_buckets": 50,
    "description": "Time spent sweeping compartment SCCs (ms)"
  },
  "GC_SCC_SWEEP_MAX_PAUSE_MS": {
    "expires_in_version": "never",
    "kind": "linear",
    "high": "500",
    "n_buckets": 50,
    "description": "Time spent sweeping slowest compartment SCC (ms)"
  },
  "GEOLOCATION_ACCURACY_EXPONENTIAL": {
    "expires_in_version": "default",
    "kind": "exponential",
    "high": "100000",
    "n_buckets": 50,
    "description": "Location accuracy"
  },
  "GEOLOCATION_ERROR": {
    "expires_in_version": "40",
    "kind": "flag",
    "description": "Has seen location error"
  },
  "GEOLOCATION_OSX_SOURCE_IS_MLS": {
    "expires_in_version": "default",
    "kind": "boolean",
    "description": "Geolocation on OS X is either MLS or CoreLocation"
  },
  "JS_DEPRECATED_LANGUAGE_EXTENSIONS_IN_CONTENT": {
    "expires_in_version": "never",
    "kind": "enumerated",
    "n_values": 10,
    "description": "Use of SpiderMonkey's deprecated language extensions in web content: ForEach=0, DestructuringForIn=1, LegacyGenerator=2, ExpressionClosure=3, LetBlock=4, LetExpression=5, NoSuchMethod=6, FlagsArgument=7, RegExpSourceProp=8"
  },
  "TELEMETRY_PING": {
    "expires_in_version": "never",
    "kind": "exponential",
    "high": "3000",
    "n_buckets": 10,
    "extended_statistics_ok": true,
    "description": "Time taken to submit telemetry info (ms)"
  },
  "TELEMETRY_SUCCESS": {
    "expires_in_version": "never",
    "kind": "boolean",
    "description": "Successful telemetry submission"
  },
  "XUL_CACHE_DISABLED": {
    "expires_in_version": "default",
    "kind": "flag",
    "description": "XUL cache was disabled"
  },
  "MEMORY_RESIDENT": {
    "alert_emails": ["memshrink-telemetry-alerts@mozilla.com"],
    "expires_in_version": "never",
    "kind": "exponential",
    "low": "32 * 1024",
    "high": "16 * 1024 * 1024",
    "n_buckets": 200,
    "extended_statistics_ok": true,
    "description": "Resident memory size (KB)"
  },
  "MEMORY_VSIZE": {
    "alert_emails": ["memshrink-telemetry-alerts@mozilla.com"],
    "expires_in_version": "never",
    "kind": "exponential",
    "low": "32 * 1024",
    "high": "16 * 1024 * 1024",
    "n_buckets": 100,
    "extended_statistics_ok": true,
    "description": "Virtual memory size (KB)"
  },
  "MEMORY_VSIZE_MAX_CONTIGUOUS": {
    "alert_emails": ["memshrink-telemetry-alerts@mozilla.com"],
    "expires_in_version": "never",
    "kind": "exponential",
    "low": "32 * 1024",
    "high": "16 * 1024 * 1024",
    "n_buckets": 100,
    "extended_statistics_ok": true,
    "description": "Maximum-sized block of contiguous virtual memory (KB)"
  },
  "MEMORY_JS_COMPARTMENTS_SYSTEM": {
    "alert_emails": ["memshrink-telemetry-alerts@mozilla.com"],
    "expires_in_version": "never",
    "kind": "exponential",
    "high": "1000",
    "n_buckets": 50,
    "extended_statistics_ok": true,
    "description": "Total JavaScript compartments used for add-ons and internals."
  },
  "MEMORY_JS_COMPARTMENTS_USER": {
    "alert_emails": ["memshrink-telemetry-alerts@mozilla.com"],
    "expires_in_version": "never",
    "kind": "exponential",
    "high": "1000",
    "n_buckets": 50,
    "extended_statistics_ok": true,
    "description": "Total JavaScript compartments used for web pages"
  },
  "MEMORY_JS_MAIN_RUNTIME_TEMPORARY_PEAK": {
    "alert_emails": ["memshrink-telemetry-alerts@mozilla.com"],
    "expires_in_version": "never",
    "kind": "exponential",
    "low": 1024,
    "high": "16 * 1024 * 1024",
    "n_buckets": 200,
    "extended_statistics_ok": true,
    "description": "Peak memory used by the main JSRuntime to store transient data (KB)"
  },
  "MEMORY_JS_GC_HEAP": {
    "alert_emails": ["memshrink-telemetry-alerts@mozilla.com"],
    "expires_in_version": "never",
    "kind": "exponential",
    "low": 1024,
    "high": "16 * 1024 * 1024",
    "n_buckets": 200,
    "extended_statistics_ok": true,
    "description": "Memory used by the garbage-collected JavaScript heap (KB)"
  },
  "MEMORY_STORAGE_SQLITE": {
    "alert_emails": ["memshrink-telemetry-alerts@mozilla.com"],
    "expires_in_version": "never",
    "kind": "exponential",
    "low": 1024,
    "high": "512 * 1024",
    "n_buckets": 50,
    "extended_statistics_ok": true,
    "description": "Memory used by SQLite (KB)"
  },
  "MEMORY_IMAGES_CONTENT_USED_UNCOMPRESSED": {
    "alert_emails": ["memshrink-telemetry-alerts@mozilla.com"],
    "expires_in_version": "never",
    "kind": "exponential",
    "low": 1024,
    "high": "1024 * 1024",
    "n_buckets": 50,
    "extended_statistics_ok": true,
    "description": "Memory used for uncompressed, in-use content images (KB)"
  },
  "MEMORY_HEAP_ALLOCATED": {
    "alert_emails": ["memshrink-telemetry-alerts@mozilla.com"],
    "expires_in_version": "never",
    "kind": "exponential",
    "low": 1024,
    "high": "16 * 1024 * 1024",
    "n_buckets": 200,
    "extended_statistics_ok": true,
    "description": "Heap memory allocated (KB)"
  },
  "MEMORY_HEAP_COMMITTED_UNUSED": {
    "alert_emails": ["memshrink-telemetry-alerts@mozilla.com"],
    "expires_in_version": "never",
    "kind": "exponential",
    "low": 1024,
    "high": "512 * 1024",
    "n_buckets": 50,
    "extended_statistics_ok": true,
    "description": "Committed, unused heap memory (KB)"
  },
  "MEMORY_HEAP_COMMITTED_UNUSED_RATIO": {
    "alert_emails": ["memshrink-telemetry-alerts@mozilla.com"],
    "expires_in_version": "never",
    "kind": "linear",
    "high": "100",
    "n_buckets": 25,
    "description": "Ratio of committed, unused memory to allocated memory in the heap (percentage)."
  },
  "GHOST_WINDOWS": {
    "alert_emails": ["memshrink-telemetry-alerts@mozilla.com"],
    "expires_in_version": "never",
    "kind": "exponential",
    "high": "128",
    "n_buckets": 32,
    "extended_statistics_ok": true,
    "description": "Number of ghost windows"
  },
  "MEMORY_FREE_PURGED_PAGES_MS": {
    "alert_emails": ["memshrink-telemetry-alerts@mozilla.com"],
    "expires_in_version": "never",
    "kind": "exponential",
    "high": "1024",
    "n_buckets": 10,
    "extended_statistics_ok": true,
    "description": "Time(ms) to purge dirty heap pages."
  },
  "LOW_MEMORY_EVENTS_VIRTUAL": {
    "alert_emails": ["memshrink-telemetry-alerts@mozilla.com"],
    "expires_in_version": "never",
    "kind": "exponential",
    "high": "1024",
    "n_buckets": 21,
    "extended_statistics_ok": true,
    "description": "Number of low-virtual-memory events fired since last ping",
    "cpp_guard": "XP_WIN"
  },
  "LOW_MEMORY_EVENTS_PHYSICAL": {
    "alert_emails": ["memshrink-telemetry-alerts@mozilla.com"],
    "expires_in_version": "never",
    "kind": "exponential",
    "high": "1024",
    "n_buckets": 21,
    "extended_statistics_ok": true,
    "description": "Number of low-physical-memory events fired since last ping",
    "cpp_guard": "XP_WIN"
  },
  "LOW_MEMORY_EVENTS_COMMIT_SPACE": {
    "alert_emails": ["memshrink-telemetry-alerts@mozilla.com"],
    "expires_in_version": "never",
    "kind": "exponential",
    "high": "1024",
    "n_buckets": 21,
    "extended_statistics_ok": true,
    "description": "Number of low-commit-space events fired since last ping",
    "cpp_guard": "XP_WIN"
  },
  "EARLY_GLUESTARTUP_READ_OPS": {
    "alert_emails": ["perf-telemetry-alerts@mozilla.com"],
    "expires_in_version": "40",
    "kind": "linear",
    "high": "100",
    "n_buckets": 12,
    "description": "ProcessIoCounters.ReadOperationCount before glue startup",
    "cpp_guard": "XP_WIN"
  },
  "EARLY_GLUESTARTUP_READ_TRANSFER": {
    "alert_emails": ["perf-telemetry-alerts@mozilla.com"],
    "expires_in_version": "40",
    "kind": "exponential",
    "high": "50 * 1024",
    "n_buckets": 12,
    "extended_statistics_ok": true,
    "description": "ProcessIoCounters.ReadTransferCount before glue startup (KB)",
    "cpp_guard": "XP_WIN"
  },
  "GLUESTARTUP_READ_OPS": {
    "alert_emails": ["perf-telemetry-alerts@mozilla.com"],
    "expires_in_version": "default",
    "kind": "linear",
    "high": "100",
    "n_buckets": 12,
    "description": "ProcessIoCounters.ReadOperationCount after glue startup",
    "cpp_guard": "XP_WIN"
  },
  "GLUESTARTUP_READ_TRANSFER": {
    "alert_emails": ["perf-telemetry-alerts@mozilla.com"],
    "expires_in_version": "default",
    "kind": "exponential",
    "high": "50 * 1024",
    "n_buckets": 12,
    "extended_statistics_ok": true,
    "description": "ProcessIoCounters.ReadTransferCount after glue startup (KB)",
    "cpp_guard": "XP_WIN"
  },
  "EARLY_GLUESTARTUP_HARD_FAULTS": {
    "alert_emails": ["perf-telemetry-alerts@mozilla.com"],
    "expires_in_version": "40",
    "kind": "linear",
    "high": "100",
    "n_buckets": 12,
    "description": "Hard faults count before glue startup",
    "cpp_guard": "XP_UNIX"
  },
  "GLUESTARTUP_HARD_FAULTS": {
    "alert_emails": ["perf-telemetry-alerts@mozilla.com"],
    "expires_in_version": "40",
    "kind": "exponential",
    "high": "500",
    "n_buckets": 12,
    "extended_statistics_ok": true,
    "description": "Hard faults count after glue startup",
    "cpp_guard": "XP_UNIX"
  },
  "PAGE_FAULTS_HARD": {
    "expires_in_version": "default",
    "kind": "exponential",
    "low": 8,
    "high": "64 * 1024",
    "n_buckets": 13,
    "extended_statistics_ok": true,
    "description": "Hard page faults (since last telemetry ping)",
    "cpp_guard": "XP_UNIX"
  },
  "FONTLIST_INITOTHERFAMILYNAMES": {
    "expires_in_version": "never",
    "kind": "exponential",
    "high": "30000",
    "n_buckets": 50,
    "extended_statistics_ok": true,
    "description": "Time(ms) spent on reading other family names from all fonts"
  },
  "FONTLIST_INITFACENAMELISTS": {
    "expires_in_version": "never",
    "kind": "exponential",
    "high": "30000",
    "n_buckets": 50,
    "extended_statistics_ok": true,
    "description": "Time(ms) spent on reading family names from all fonts"
  },
  "DWRITEFONT_INITFONTLIST_TOTAL": {
    "expires_in_version": "40",
    "kind": "exponential",
    "high": "30000",
    "n_buckets": 10,
    "extended_statistics_ok": true,
    "description": "gfxDWriteFontList::InitFontList Total (ms)",
    "cpp_guard": "XP_WIN"
  },
  "DWRITEFONT_INITFONTLIST_INIT": {
    "expires_in_version": "40",
    "kind": "exponential",
    "high": "30000",
    "n_buckets": 10,
    "extended_statistics_ok": true,
    "description": "gfxDWriteFontList::InitFontList init (ms)",
    "cpp_guard": "XP_WIN"
  },
  "DWRITEFONT_INITFONTLIST_GDI": {
    "expires_in_version": "40",
    "kind": "exponential",
    "high": "30000",
    "n_buckets": 10,
    "extended_statistics_ok": true,
    "description": "gfxDWriteFontList::InitFontList GdiInterop object (ms)",
    "cpp_guard": "XP_WIN"
  },
  "DWRITEFONT_DELAYEDINITFONTLIST_TOTAL": {
    "expires_in_version": "never",
    "kind": "exponential",
    "high": "30000",
    "n_buckets": 10,
    "extended_statistics_ok": true,
    "description": "gfxDWriteFontList::DelayedInitFontList Total (ms)",
    "cpp_guard": "XP_WIN"
  },
  "DWRITEFONT_DELAYEDINITFONTLIST_COUNT": {
    "expires_in_version": "never",
    "kind": "exponential",
    "high": "10000",
    "n_buckets": 10,
    "extended_statistics_ok": true,
    "description": "gfxDWriteFontList::DelayedInitFontList Font Family Count",
    "cpp_guard": "XP_WIN"
  },
  "DWRITEFONT_DELAYEDINITFONTLIST_GDI_TABLE": {
    "expires_in_version": "40",
    "kind": "boolean",
    "description": "gfxDWriteFontList::DelayedInitFontList GDI Table Access",
    "cpp_guard": "XP_WIN"
  },
  "DWRITEFONT_DELAYEDINITFONTLIST_COLLECT": {
    "expires_in_version": "never",
    "kind": "exponential",
    "high": "30000",
    "n_buckets": 10,
    "extended_statistics_ok": true,
    "description": "gfxDWriteFontList::DelayedInitFontList GetSystemFontCollection (ms)",
    "cpp_guard": "XP_WIN"
  },
  "DWRITEFONT_DELAYEDINITFONTLIST_ITERATE": {
    "expires_in_version": "40",
    "kind": "exponential",
    "high": "30000",
    "n_buckets": 10,
    "extended_statistics_ok": true,
    "description": "gfxDWriteFontList::DelayedInitFontList iterate over families (ms)",
    "cpp_guard": "XP_WIN"
  },
  "GDI_INITFONTLIST_TOTAL": {
    "expires_in_version": "never",
    "kind": "exponential",
    "high": "30000",
    "n_buckets": 10,
    "extended_statistics_ok": true,
    "description": "gfxGDIFontList::InitFontList Total (ms)",
    "cpp_guard": "XP_WIN"
  },
  "MAC_INITFONTLIST_TOTAL": {
    "expires_in_version": "never",
    "kind": "exponential",
    "high": "30000",
    "n_buckets": 10,
    "extended_statistics_ok": true,
    "description": "gfxMacPlatformFontList::InitFontList Total (ms)",
    "cpp_guard": "XP_MACOSX"
  },
  "SYSTEM_FONT_FALLBACK": {
    "expires_in_version": "never",
    "kind": "exponential",
    "high": "100000",
    "n_buckets": 50,
    "extended_statistics_ok": true,
    "description": "System font fallback (us)"
  },
  "SYSTEM_FONT_FALLBACK_FIRST": {
    "expires_in_version": "never",
    "kind": "exponential",
    "high": "40000",
    "n_buckets": 20,
    "extended_statistics_ok": true,
    "description": "System font fallback, first call (ms)"
  },
  "SYSTEM_FONT_FALLBACK_SCRIPT": {
    "expires_in_version": "never",
    "kind": "enumerated",
    "n_values": 110,
    "description": "System font fallback script"
  },
  "GRADIENT_DURATION": {
    "expires_in_version": "default",
    "kind": "exponential",
    "high": "50000000",
    "n_buckets": 20,
    "description": "Gradient generation time (us)"
  },
  "GRADIENT_RETENTION_TIME": {
    "expires_in_version": "never",
    "kind": "linear",
    "high": "10000",
    "n_buckets": 20,
    "description": "Maximum retention time for the gradient cache. (ms)"
  },
  "STARTUP_CACHE_AGE_HOURS": {
    "expires_in_version": "default",
    "kind": "exponential",
    "high": "3000",
    "n_buckets": 20,
    "extended_statistics_ok": true,
    "description": "Startup cache age (hours)"
  },
  "STARTUP_CACHE_INVALID": {
    "alert_emails": ["perf-telemetry-alerts@mozilla.com"],
    "expires_in_version": "40",
    "kind": "flag",
    "description": "Was the disk startup cache file detected as invalid"
  },
  "WORD_CACHE_HITS_CONTENT": {
    "expires_in_version": "never",
    "kind": "exponential",
    "high": "256",
    "n_buckets": 30,
    "description": "Word cache hits, content text (chars)"
  },
  "WORD_CACHE_HITS_CHROME": {
    "expires_in_version": "never",
    "kind": "exponential",
    "high": "256",
    "n_buckets": 30,
    "description": "Word cache hits, chrome text (chars)"
  },
  "WORD_CACHE_MISSES_CONTENT": {
    "expires_in_version": "never",
    "kind": "exponential",
    "high": "256",
    "n_buckets": 30,
    "description": "Word cache misses, content text (chars)"
  },
  "WORD_CACHE_MISSES_CHROME": {
    "expires_in_version": "never",
    "kind": "exponential",
    "high": "256",
    "n_buckets": 30,
    "description": "Word cache misses, chrome text (chars)"
  },
  "FONT_CACHE_HIT": {
    "expires_in_version": "never",
    "kind": "boolean",
    "description": "font cache hit"
  },
  "BAD_FALLBACK_FONT": {
    "expires_in_version": "never",
    "kind": "boolean",
    "description": "system fallback font can't be used"
  },
  "SHUTDOWN_OK": {
    "expires_in_version": "default",
    "kind": "boolean",
    "description": "Did the browser start after a successful shutdown"
  },
  "IMAGE_DECODE_LATENCY_US": {
    "expires_in_version": "40",
    "kind": "exponential",
    "low": 50,
    "high": "5000000",
    "n_buckets": 100,
    "description": "Time spent decoding an image chunk (us)"
  },
  "IMAGE_DECODE_TIME": {
    "expires_in_version": "default",
    "kind": "exponential",
    "low": 50,
    "high": "50000000",
    "n_buckets": 100,
    "description": "Time spent decoding an image (us)"
  },
  "IMAGE_DECODE_ON_DRAW_LATENCY": {
    "expires_in_version": "40",
    "kind": "exponential",
    "low": 50,
    "high": "50000000",
    "n_buckets": 100,
    "description": "Time from starting a decode to it showing up on the screen (us)"
  },
  "IMAGE_DECODE_CHUNKS": {
    "expires_in_version": "40",
    "kind": "exponential",
    "high": "500",
    "n_buckets": 50,
    "description": "Number of chunks per decode attempt"
  },
  "IMAGE_DECODE_COUNT": {
    "expires_in_version": "40",
    "kind": "exponential",
    "high": "500",
    "n_buckets": 50,
    "description": "Decode count"
  },
  "IMAGE_MAX_DECODE_COUNT": {
    "expires_in_version": "40",
    "kind": "exponential",
    "high": "10000",
    "n_buckets": 100,
    "description": "Max decode count over all images"
  },
  "IMAGE_DECODE_SPEED_JPEG": {
    "expires_in_version": "default",
    "kind": "exponential",
    "low": 500,
    "high": "50000000",
    "n_buckets": 50,
    "description": "JPEG image decode speed (Kbytes/sec)"
  },
  "IMAGE_DECODE_SPEED_GIF": {
    "expires_in_version": "40",
    "kind": "exponential",
    "low": 500,
    "high": "50000000",
    "n_buckets": 50,
    "description": "GIF image decode speed (Kbytes/sec)"
  },
  "IMAGE_DECODE_SPEED_PNG": {
    "expires_in_version": "40",
    "kind": "exponential",
    "low": 500,
    "high": "50000000",
    "n_buckets": 50,
    "description": "PNG image decode speed (Kbytes/sec)"
  },
  "CANVAS_2D_USED": {
    "expires_in_version": "default",
    "kind": "boolean",
    "description": "2D canvas used"
  },
  "CANVAS_WEBGL_USED": {
    "expires_in_version": "40",
    "kind": "boolean",
    "description": "WebGL canvas used"
  },
  "TOTAL_CONTENT_PAGE_LOAD_TIME": {
    "alert_emails": ["perf-telemetry-alerts@mozilla.com"],
    "expires_in_version": "40",
    "kind": "exponential",
    "low": 100,
    "high": "30000",
    "n_buckets": 100,
    "extended_statistics_ok": true,
    "description": "HTTP: Total page load time (ms)"
  },
  "HTTP_SUBITEM_OPEN_LATENCY_TIME": {
    "expires_in_version": "never",
    "kind": "exponential",
    "high": "30000",
    "n_buckets": 50,
    "extended_statistics_ok": true,
    "description": "HTTP subitem: Page start -> subitem open() (ms)"
  },
  "HTTP_SUBITEM_FIRST_BYTE_LATENCY_TIME": {
    "expires_in_version": "never",
    "kind": "exponential",
    "high": "30000",
    "n_buckets": 50,
    "extended_statistics_ok": true,
    "description": "HTTP subitem: Page start -> first byte received for subitem reply (ms)"
  },
  "HTTP_REQUEST_PER_PAGE": {
    "expires_in_version": "never",
    "kind": "exponential",
    "high": "1000",
    "n_buckets": 50,
    "extended_statistics_ok": true,
    "description": "HTTP: Requests per page (count)"
  },
  "HTTP_REQUEST_PER_PAGE_FROM_CACHE": {
    "expires_in_version": "never",
    "kind": "enumerated",
    "n_values": 101,
    "description": "HTTP: Requests serviced from cache (%)"
  },
  "HTTP_REQUEST_PER_CONN": {
    "expires_in_version": "never",
    "kind": "exponential",
    "high": "1000",
    "n_buckets": 50,
    "extended_statistics_ok": true,
    "description": "HTTP: requests per connection"
  },
  "HTTP_KBREAD_PER_CONN": {
    "expires_in_version": "never",
    "kind": "exponential",
    "high": "3000",
    "n_buckets": 50,
    "extended_statistics_ok": true,
    "description": "HTTP: KB read per connection"
  },
  "HTTP_PAGE_DNS_ISSUE_TIME": {
    "expires_in_version": "never",
    "kind": "exponential",
    "high": "30000",
    "n_buckets": 50,
    "extended_statistics_ok": true,
    "description": "HTTP page: open() -> DNS request issued (ms)"
  },
  "HTTP_PAGE_DNS_LOOKUP_TIME": {
    "expires_in_version": "never",
    "kind": "exponential",
    "high": "30000",
    "n_buckets": 50,
    "extended_statistics_ok": true,
    "description": "HTTP page: DNS lookup time (ms)"
  },
  "HTTP_PAGE_TCP_CONNECTION": {
    "expires_in_version": "never",
    "kind": "exponential",
    "high": "30000",
    "n_buckets": 50,
    "extended_statistics_ok": true,
    "description": "HTTP page: TCP connection setup (ms)"
  },
  "HTTP_PAGE_OPEN_TO_FIRST_SENT": {
    "expires_in_version": "never",
    "kind": "exponential",
    "high": "30000",
    "n_buckets": 50,
    "extended_statistics_ok": true,
    "description": "HTTP page: Open -> first byte of request sent (ms)"
  },
  "HTTP_PAGE_FIRST_SENT_TO_LAST_RECEIVED": {
    "expires_in_version": "never",
    "kind": "exponential",
    "high": "30000",
    "n_buckets": 50,
    "extended_statistics_ok": true,
    "description": "HTTP page: First byte of request sent -> last byte of response received (ms)"
  },
  "HTTP_PAGE_OPEN_TO_FIRST_RECEIVED": {
    "expires_in_version": "never",
    "kind": "exponential",
    "high": "30000",
    "n_buckets": 50,
    "extended_statistics_ok": true,
    "description": "HTTP page: Open -> first byte of reply received (ms)"
  },
  "HTTP_PAGE_OPEN_TO_FIRST_FROM_CACHE": {
    "expires_in_version": "never",
    "kind": "exponential",
    "high": "30000",
    "n_buckets": 50,
    "extended_statistics_ok": true,
    "description": "HTTP page: Open -> cache read start (ms)"
  },
  "HTTP_PAGE_OPEN_TO_FIRST_FROM_CACHE_V2": {
    "expires_in_version": "never",
    "kind": "exponential",
    "high": "30000",
    "n_buckets": 50,
    "extended_statistics_ok": true,
    "description": "HTTP page: Open -> cache read start (ms), [cache2]"
  },
  "HTTP_PAGE_CACHE_READ_TIME": {
    "expires_in_version": "never",
    "kind": "exponential",
    "high": "30000",
    "n_buckets": 50,
    "extended_statistics_ok": true,
    "description": "HTTP page: Cache read time (ms)"
  },
  "HTTP_PAGE_CACHE_READ_TIME_V2": {
    "expires_in_version": "never",
    "kind": "exponential",
    "high": "30000",
    "n_buckets": 50,
    "extended_statistics_ok": true,
    "description": "HTTP page: Cache read time (ms) [cache2]"
  },
  "HTTP_PAGE_REVALIDATION": {
    "expires_in_version": "never",
    "kind": "exponential",
    "high": "30000",
    "n_buckets": 50,
    "extended_statistics_ok": true,
    "description": "HTTP page: Positive cache validation time (ms)"
  },
  "HTTP_PAGE_COMPLETE_LOAD": {
    "expires_in_version": "never",
    "kind": "exponential",
    "high": "30000",
    "n_buckets": 50,
    "extended_statistics_ok": true,
    "description": "HTTP page: Overall load time - all (ms)"
  },
  "HTTP_PAGE_COMPLETE_LOAD_V2": {
    "expires_in_version": "never",
    "kind": "exponential",
    "high": "30000",
    "n_buckets": 50,
    "extended_statistics_ok": true,
    "description": "HTTP page: Overall load time - all (ms) [cache2]"
  },
  "HTTP_PAGE_COMPLETE_LOAD_CACHED": {
    "expires_in_version": "never",
    "kind": "exponential",
    "high": "30000",
    "n_buckets": 50,
    "extended_statistics_ok": true,
    "description": "HTTP page: Overall load time - cache hits (ms)"
  },
  "HTTP_PAGE_COMPLETE_LOAD_CACHED_V2": {
    "expires_in_version": "never",
    "kind": "exponential",
    "high": "30000",
    "n_buckets": 50,
    "extended_statistics_ok": true,
    "description": "HTTP page: Overall load time - cache hits (ms) [cache2]"
  },
  "HTTP_PAGE_COMPLETE_LOAD_NET": {
    "expires_in_version": "never",
    "kind": "exponential",
    "high": "30000",
    "n_buckets": 50,
    "extended_statistics_ok": true,
    "description": "HTTP page: Overall load time - network (ms)"
  },
  "HTTP_PAGE_COMPLETE_LOAD_NET_V2": {
    "expires_in_version": "never",
    "kind": "exponential",
    "high": "30000",
    "n_buckets": 50,
    "extended_statistics_ok": true,
    "description": "HTTP page: Overall load time - network (ms) [cache2]"
  },
  "HTTP_SUB_DNS_ISSUE_TIME": {
    "expires_in_version": "never",
    "kind": "exponential",
    "high": "30000",
    "n_buckets": 50,
    "extended_statistics_ok": true,
    "description": "HTTP subitem: open() -> DNS request issued (ms)"
  },
  "HTTP_SUB_DNS_LOOKUP_TIME": {
    "expires_in_version": "never",
    "kind": "exponential",
    "high": "30000",
    "n_buckets": 50,
    "extended_statistics_ok": true,
    "description": "HTTP subitem: DNS lookup time (ms)"
  },
  "HTTP_SUB_TCP_CONNECTION": {
    "expires_in_version": "never",
    "kind": "exponential",
    "high": "30000",
    "n_buckets": 50,
    "extended_statistics_ok": true,
    "description": "HTTP subitem: TCP connection setup (ms)"
  },
  "HTTP_SUB_OPEN_TO_FIRST_SENT": {
    "expires_in_version": "never",
    "kind": "exponential",
    "high": "30000",
    "n_buckets": 50,
    "extended_statistics_ok": true,
    "description": "HTTP subitem: Open -> first byte of request sent (ms)"
  },
  "HTTP_SUB_FIRST_SENT_TO_LAST_RECEIVED": {
    "expires_in_version": "never",
    "kind": "exponential",
    "high": "30000",
    "n_buckets": 50,
    "extended_statistics_ok": true,
    "description": "HTTP subitem: First byte of request sent -> last byte of response received (ms)"
  },
  "HTTP_SUB_OPEN_TO_FIRST_RECEIVED": {
    "expires_in_version": "never",
    "kind": "exponential",
    "high": "30000",
    "n_buckets": 50,
    "extended_statistics_ok": true,
    "description": "HTTP subitem: Open -> first byte of reply received (ms)"
  },
  "HTTP_SUB_OPEN_TO_FIRST_FROM_CACHE": {
    "expires_in_version": "never",
    "kind": "exponential",
    "high": "30000",
    "n_buckets": 50,
    "extended_statistics_ok": true,
    "description": "HTTP subitem: Open -> cache read start (ms)"
  },
  "HTTP_SUB_OPEN_TO_FIRST_FROM_CACHE_V2": {
    "expires_in_version": "never",
    "kind": "exponential",
    "high": "30000",
    "n_buckets": 50,
    "extended_statistics_ok": true,
    "description": "HTTP subitem: Open -> cache read start (ms) [cache2]"
  },
  "HTTP_SUB_CACHE_READ_TIME": {
    "expires_in_version": "never",
    "kind": "exponential",
    "high": "30000",
    "n_buckets": 50,
    "extended_statistics_ok": true,
    "description": "HTTP subitem: Cache read time (ms)"
  },
  "HTTP_SUB_CACHE_READ_TIME_V2": {
    "expires_in_version": "never",
    "kind": "exponential",
    "high": "30000",
    "n_buckets": 50,
    "extended_statistics_ok": true,
    "description": "HTTP subitem: Cache read time (ms) [cache2]"
  },
  "HTTP_SUB_REVALIDATION": {
    "expires_in_version": "never",
    "kind": "exponential",
    "high": "30000",
    "n_buckets": 50,
    "extended_statistics_ok": true,
    "description": "HTTP subitem: Positive cache validation time (ms)"
  },
  "HTTP_SUB_COMPLETE_LOAD": {
    "expires_in_version": "never",
    "kind": "exponential",
    "high": "30000",
    "n_buckets": 50,
    "extended_statistics_ok": true,
    "description": "HTTP subitem: Overall load time - all (ms)"
  },
  "HTTP_SUB_COMPLETE_LOAD_V2": {
    "expires_in_version": "never",
    "kind": "exponential",
    "high": "30000",
    "n_buckets": 50,
    "extended_statistics_ok": true,
    "description": "HTTP subitem: Overall load time - all (ms) [cache2]"
  },
  "HTTP_SUB_COMPLETE_LOAD_CACHED": {
    "expires_in_version": "never",
    "kind": "exponential",
    "high": "30000",
    "n_buckets": 50,
    "extended_statistics_ok": true,
    "description": "HTTP subitem: Overall load time - cache hits (ms)"
  },
  "HTTP_SUB_COMPLETE_LOAD_CACHED_V2": {
    "expires_in_version": "never",
    "kind": "exponential",
    "high": "30000",
    "n_buckets": 50,
    "extended_statistics_ok": true,
    "description": "HTTP subitem: Overall load time - cache hits (ms) [cache2]"
  },
  "HTTP_SUB_COMPLETE_LOAD_NET": {
    "expires_in_version": "never",
    "kind": "exponential",
    "high": "30000",
    "n_buckets": 50,
    "extended_statistics_ok": true,
    "description": "HTTP subitem: Overall load time - network (ms)"
  },
  "HTTP_SUB_COMPLETE_LOAD_NET_V2": {
    "expires_in_version": "never",
    "kind": "exponential",
    "high": "30000",
    "n_buckets": 50,
    "extended_statistics_ok": true,
    "description": "HTTP subitem: Overall load time - network (ms) [cache2]"
  },
  "HTTP_PROXY_TYPE": {
    "expires_in_version": "never",
    "kind": "enumerated",
    "n_values": 8,
    "description": "HTTP Proxy Type (none, http, socks)"
  },
  "HTTP_TRANSACTION_IS_SSL": {
    "expires_in_version": "never",
    "kind": "boolean",
    "description": "Whether a HTTP transaction was over SSL or not."
  },
  "HTTP_PAGELOAD_IS_SSL": {
    "expires_in_version": "never",
    "kind": "boolean",
    "description": "Whether a HTTP base page load was over SSL or not."
  },
  "HTTP_TRANSACTION_USE_ALTSVC": {
    "expires_in_version": "never",
    "kind": "boolean",
    "description": "Whether a HTTP transaction was routed via Alt-Svc or not."
  },
  "HTTP_TRANSACTION_USE_ALTSVC_OE": {
    "expires_in_version": "never",
    "kind": "boolean",
    "description": "Whether a HTTP transaction routed via Alt-Svc was scheme=http"
  },
  "HTTP_WAP_CONTENT_TYPE_RECEIVED": {
    "expires_in_version": "40",
    "kind": "boolean",
    "description": "Whether a WAP content type response is served to the browser."
  },
  "HTTP_SCHEME_UPGRADE": {
    "expires_in_version": "never",
    "kind": "enumerated",
    "n_values": 10,
    "description": "Was the URL upgraded to HTTPS?  (0=already HTTPS, 1=no reason to upgrade, 2=STS upgrade blocked by pref, 3=upgraded with STS, 4=upgraded with CSP)"
  },
  "SSL_HANDSHAKE_VERSION": {
    "expires_in_version": "never",
    "kind": "enumerated",
    "n_values": 16,
    "description": "SSL Version (1=tls1, 2=tls1.1, 3=tls1.2, 4=tls1.3)"
  },
  "SSL_TIME_UNTIL_READY": {
    "expires_in_version": "never",
    "kind": "exponential",
    "high": "60000",
    "n_buckets": 200,
    "extended_statistics_ok": true,
    "description": "ms of SSL wait time including TCP and proxy tunneling"
  },
  "SSL_TIME_UNTIL_HANDSHAKE_FINISHED": {
    "expires_in_version": "never",
    "kind": "exponential",
    "high": "60000",
    "n_buckets": 200,
    "description": "ms of SSL wait time for full handshake including TCP and proxy tunneling"
  },
  "SSL_BYTES_BEFORE_CERT_CALLBACK": {
    "expires_in_version": "never",
    "kind": "exponential",
    "high": "32000",
    "n_buckets": 64,
    "extended_statistics_ok": true,
    "description": "plaintext bytes read before a server certificate authenticated"
  },
  "SSL_NPN_TYPE": {
    "expires_in_version": "never",
    "kind": "enumerated",
    "n_values": 16,
    "description": "NPN Results (0=none, 1=negotiated, 2=no-overlap)"
  },
  "SSL_RESUMED_SESSION": {
    "expires_in_version": "never",
    "kind": "boolean",
    "description": "complete TLS connect that used TLS Sesison Resumption"
  },
  "CERT_VALIDATION_HTTP_REQUEST_RESULT": {
    "expires_in_version": "never",
    "kind": "enumerated",
    "n_values": 16,
    "description": "HTTP result of OCSP, etc.. (0=canceled, 1=OK, 2=FAILED, 3=internal-error)"
  },
  "CERT_VALIDATION_HTTP_REQUEST_CANCELED_TIME": {
    "expires_in_version": "never",
    "kind": "exponential",
    "high": "60000",
    "n_buckets": 200,
    "extended_statistics_ok": true,
    "description": "ms elapsed time of OCSP etc.. that was canceled"
  },
  "CERT_VALIDATION_HTTP_REQUEST_SUCCEEDED_TIME": {
    "expires_in_version": "never",
    "kind": "exponential",
    "high": "60000",
    "n_buckets": 200,
    "extended_statistics_ok": true,
    "description": "ms elapsed time of OCSP etc.. that succeeded"
  },
  "CERT_VALIDATION_HTTP_REQUEST_FAILED_TIME": {
    "expires_in_version": "never",
    "kind": "exponential",
    "high": "60000",
    "n_buckets": 200,
    "extended_statistics_ok": true,
    "description": "ms elapsed time of OCSP etc.. that failed"
  },
  "SSL_KEY_EXCHANGE_ALGORITHM_FULL": {
    "expires_in_version": "never",
    "kind": "enumerated",
    "n_values": 16,
    "description": "SSL Handshake Key Exchange Algorithm for full handshake (null=0, rsa=1, dh=2, fortezza=3, ecdh=4)"
  },
  "SSL_KEY_EXCHANGE_ALGORITHM_RESUMED": {
    "expires_in_version": "never",
    "kind": "enumerated",
    "n_values": 16,
    "description": "SSL Handshake Key Exchange Algorithm for resumed handshake (null=0, rsa=1, dh=2, fortezza=3, ecdh=4)"
  },
  "WEBSOCKETS_HANDSHAKE_TYPE": {
    "expires_in_version": "never",
    "kind": "enumerated",
    "n_values": 16,
    "description": "Websockets Handshake Results (ws-ok-plain, ws-ok-proxy, ws-failed-plain, ws-failed-proxy, wss-ok-plain, wss-ok-proxy, wss-failed-plain, wss-failed-proxy)"
  },
  "SPDY_VERSION2": {
    "expires_in_version": "never",
    "kind": "enumerated",
    "n_values": 48,
    "description": "SPDY: Protocol Version Used"
  },
  "HTTP_RESPONSE_VERSION": {
    "expires_in_version": "never",
    "kind": "enumerated",
    "n_values": 48,
    "description": "HTTP: Protocol Version Used on Response from nsHttp.h"
  },
  "SPDY_PARALLEL_STREAMS": {
    "expires_in_version": "never",
    "kind": "exponential",
    "high": "1000",
    "n_buckets": 50,
    "extended_statistics_ok": true,
    "description": "SPDY: Streams concurrent active per connection"
  },
  "SPDY_REQUEST_PER_CONN": {
    "expires_in_version": "never",
    "kind": "exponential",
    "high": "1000",
    "n_buckets": 50,
    "extended_statistics_ok": true,
    "description": "SPDY: Streams created per connection"
  },
  "SPDY_SERVER_INITIATED_STREAMS": {
    "expires_in_version": "never",
    "kind": "exponential",
    "high": "100000",
    "n_buckets": 250,
    "extended_statistics_ok": true,
    "description": "SPDY: Streams recevied per connection"
  },
  "SPDY_CHUNK_RECVD": {
    "expires_in_version": "never",
    "kind": "exponential",
    "high": "1000",
    "n_buckets": 100,
    "extended_statistics_ok": true,
    "description": "SPDY: Recvd Chunk Size (rounded to KB)"
  },
  "SPDY_SYN_SIZE": {
    "expires_in_version": "never",
    "kind": "exponential",
    "low": 20,
    "high": "20000",
    "n_buckets": 50,
    "extended_statistics_ok": true,
    "description": "SPDY: SYN Frame Header Size"
  },
  "SPDY_SYN_RATIO": {
    "expires_in_version": "never",
    "kind": "linear",
    "high": "99",
    "n_buckets": 20,
    "description": "SPDY: SYN Frame Header Ratio (lower better)"
  },
  "SPDY_SYN_REPLY_SIZE": {
    "expires_in_version": "never",
    "kind": "exponential",
    "low": 16,
    "high": "20000",
    "n_buckets": 50,
    "extended_statistics_ok": true,
    "description": "SPDY: SYN Reply Header Size"
  },
  "SPDY_SYN_REPLY_RATIO": {
    "expires_in_version": "never",
    "kind": "linear",
    "high": "99",
    "n_buckets": 20,
    "description": "SPDY: SYN Reply Header Ratio (lower better)"
  },
  "SPDY_NPN_CONNECT": {
    "expires_in_version": "never",
    "kind": "boolean",
    "description": "SPDY: NPN Negotiated"
  },
  "SPDY_NPN_JOIN": {
    "expires_in_version": "never",
    "kind": "boolean",
    "description": "SPDY: Coalesce Succeeded"
  },
  "SPDY_KBREAD_PER_CONN": {
    "expires_in_version": "never",
    "kind": "exponential",
    "high": "3000",
    "n_buckets": 50,
    "extended_statistics_ok": true,
    "description": "SPDY: KB read per connection"
  },
  "SPDY_SETTINGS_UL_BW": {
    "expires_in_version": "never",
    "kind": "exponential",
    "high": "10000",
    "n_buckets": 100,
    "extended_statistics_ok": true,
    "description": "SPDY: Settings Upload Bandwidth"
  },
  "SPDY_SETTINGS_DL_BW": {
    "expires_in_version": "never",
    "kind": "exponential",
    "high": "10000",
    "n_buckets": 100,
    "extended_statistics_ok": true,
    "description": "SPDY: Settings Download Bandwidth"
  },
  "SPDY_SETTINGS_RTT": {
    "expires_in_version": "never",
    "kind": "exponential",
    "high": "1000",
    "n_buckets": 100,
    "extended_statistics_ok": true,
    "description": "SPDY: Settings RTT"
  },
  "SPDY_SETTINGS_MAX_STREAMS": {
    "expires_in_version": "never",
    "kind": "exponential",
    "high": "5000",
    "n_buckets": 100,
    "extended_statistics_ok": true,
    "description": "SPDY: Settings Max Streams parameter"
  },
  "SPDY_SETTINGS_CWND": {
    "expires_in_version": "never",
    "kind": "exponential",
    "high": "500",
    "n_buckets": 50,
    "extended_statistics_ok": true,
    "description": "SPDY: Settings CWND (packets)"
  },
  "SPDY_SETTINGS_RETRANS": {
    "expires_in_version": "never",
    "kind": "exponential",
    "high": "100",
    "n_buckets": 50,
    "extended_statistics_ok": true,
    "description": "SPDY: Retransmission Rate"
  },
  "SPDY_SETTINGS_IW": {
    "expires_in_version": "never",
    "kind": "exponential",
    "high": "1000",
    "n_buckets": 50,
    "extended_statistics_ok": true,
    "description": "SPDY: Settings IW (rounded to KB)"
  },
  "DISK_CACHE_CORRUPT_DETAILS": {
    "expires_in_version": "40",
    "kind": "enumerated",
    "n_values": 50,
    "description": "Why the HTTP disk cache was corrupted at startup"
  },
  "DISK_CACHE_REDUCTION_TRIAL": {
    "expires_in_version": "40",
    "kind": "boolean",
    "description": "Stores 1 if the cache would be clean with the disk cache corruption plan of Bug 105843"
  },
  "DISK_CACHE_REVALIDATION_SAFE": {
    "expires_in_version": "40",
    "kind": "boolean",
    "description": "Stores 1 if the cache clean file was revalidated, or 0 if a non empty doom list prevented revalidation"
  },
  "DISK_CACHE_INVALIDATION_SUCCESS": {
    "expires_in_version": "40",
    "kind": "boolean",
    "description": "Stores 1 if writing '0' to the cache clean file succeeded, and 0 if it failed."
  },
  "DISK_CACHE_REVALIDATION_SUCCESS": {
    "expires_in_version": "40",
    "kind": "boolean",
    "description": "Stores 1 if writing '1' to the cache clean file succeeded, and 0 if it failed."
  },
  "HTTP_CACHE_DISPOSITION_2": {
    "expires_in_version": "never",
    "kind": "enumerated",
    "n_values": 5,
    "description": "HTTP Cache Hit, Reval, Failed-Reval, Miss"
  },
  "HTTP_CACHE_DISPOSITION_2_V2": {
    "expires_in_version": "never",
    "kind": "enumerated",
    "n_values": 5,
    "description": "HTTP Cache v2 Hit, Reval, Failed-Reval, Miss"
  },
  "HTTP_DISK_CACHE_DISPOSITION_2": {
    "expires_in_version": "never",
    "kind": "enumerated",
    "n_values": 5,
    "description": "HTTP Disk Cache Hit, Reval, Failed-Reval, Miss"
  },
  "HTTP_CACHE_MISS_HALFLIFE_EXPERIMENT": {
    "expires_in_version": "40",
    "kind": "enumerated",
    "n_values": 4,
    "description": "HTTP Cache v2 Miss by half-life value (6h, 1d, 7d, 50d)"
  },
  "HTTP_CACHE_MISS_HALFLIFE_EXPERIMENT_2": {
    "expires_in_version": "never",
    "kind": "enumerated",
    "n_values": 4,
    "description": "HTTP Cache v2 Miss by half-life value (5 min, 15 min, 1 hour, 6 hours)"
  },
  "HTTP_CACHE_ENTRY_RELOAD_TIME": {
    "expires_in_version": "never",
    "kind": "exponential",
    "high": "900000",
    "n_buckets": 50,
    "extended_statistics_ok": true,
    "description": "Time before we reload an HTTP cache entry again to memory"
  },
  "HTTP_CACHE_ENTRY_ALIVE_TIME": {
    "expires_in_version": "never",
    "kind": "exponential",
    "high": "7200000",
    "n_buckets": 50,
    "extended_statistics_ok": true,
    "description": "Time for which an HTTP cache entry is kept warmed in memory"
  },
  "HTTP_CACHE_ENTRY_REUSE_COUNT": {
    "expires_in_version": "never",
    "kind": "linear",
    "high": "20",
    "n_buckets": 19,
    "description": "Reuse count of an HTTP cache entry warmed in memory"
  },
  "HTTP_MEMORY_CACHE_DISPOSITION_2": {
    "expires_in_version": "never",
    "kind": "enumerated",
    "n_values": 5,
    "description": "HTTP Memory Cache Hit, Reval, Failed-Reval, Miss"
  },
  "HTTP_OFFLINE_CACHE_DISPOSITION_2": {
    "expires_in_version": "never",
    "kind": "enumerated",
    "n_values": 5,
    "description": "HTTP Offline Cache Hit, Reval, Failed-Reval, Miss"
  },
  "HTTP_OFFLINE_CACHE_DOCUMENT_LOAD": {
    "expires_in_version": "never",
    "kind": "boolean",
    "description": "Rate of page load from offline cache"
  },
  "CACHE_DEVICE_SEARCH_2": {
    "expires_in_version": "never",
    "kind": "exponential",
    "high": "10000",
    "n_buckets": 50,
    "extended_statistics_ok": true,
    "description": "Time to search cache (ms)"
  },
  "CACHE_MEMORY_SEARCH_2": {
    "expires_in_version": "default",
    "kind": "exponential",
    "high": "10000",
    "n_buckets": 50,
    "extended_statistics_ok": true,
    "description": "Time to search memory cache (ms)"
  },
  "CACHE_DISK_SEARCH_2": {
    "expires_in_version": "default",
    "kind": "exponential",
    "high": "10000",
    "n_buckets": 50,
    "extended_statistics_ok": true,
    "description": "Time to search disk cache (ms)"
  },
  "CACHE_OFFLINE_SEARCH_2": {
    "expires_in_version": "never",
    "kind": "exponential",
    "high": "10000",
    "n_buckets": 50,
    "extended_statistics_ok": true,
    "description": "Time to search offline cache (ms)"
  },
  "TRANSACTION_WAIT_TIME_HTTP": {
    "expires_in_version": "never",
    "kind": "exponential",
    "high": "5000",
    "n_buckets": 100,
    "extended_statistics_ok": true,
    "description": "Time from submission to dispatch of HTTP transaction (ms)"
  },
  "TRANSACTION_WAIT_TIME_HTTP_PIPELINES": {
    "expires_in_version": "never",
    "kind": "exponential",
    "high": "5000",
    "n_buckets": 100,
    "extended_statistics_ok": true,
    "description": "Time from submission to dispatch of HTTP with pipelines transaction (ms)"
  },
  "TRANSACTION_WAIT_TIME_SPDY": {
    "expires_in_version": "never",
    "kind": "exponential",
    "high": "5000",
    "n_buckets": 100,
    "extended_statistics_ok": true,
    "description": "Time from submission to dispatch of SPDY transaction (ms)"
  },
  "HTTP_SAW_QUIC_ALT_PROTOCOL": {
    "expires_in_version": "never",
    "kind": "boolean",
    "description": "Fraction of responses with a quic alt-protocol advertisement."
  },
 "HTTP_DISK_CACHE_OVERHEAD": {
    "expires_in_version": "default",
    "kind": "exponential",
    "high": "32000000",
    "n_buckets": 100,
    "extended_statistics_ok": true,
    "description": "HTTP Disk cache memory overhead (bytes)"
  },
  "CACHE_LM_INCONSISTENT": {
    "expires_in_version": "never",
    "kind": "boolean",
    "description": "Cache discovered inconsistent last-modified entry"
  },
  "CACHE_SERVICE_LOCK_WAIT_2": {
    "expires_in_version": "never",
    "kind": "exponential",
    "high": "10000",
    "n_buckets": 50,
    "description": "Time spent waiting on the cache service lock (ms)"
  },
  "CACHE_SERVICE_LOCK_WAIT_MAINTHREAD_2": {
    "expires_in_version": "never",
    "kind": "exponential",
    "high": "10000",
    "n_buckets": 50,
    "description": "Time spent waiting on the cache service lock on the main thread (ms)"
  },
  "DISK_CACHE_SMART_SIZE_USING_OLD_MAX": {
    "expires_in_version": "40",
    "kind": "boolean",
    "description": "Whether we are using the old default cache smart size"
  },
  "CACHE_SERVICE_LOCK_WAIT_MAINTHREAD_NSSETDISKSMARTSIZECALLBACK_NOTIFY": {
    "expires_in_version": "never",
    "kind": "exponential",
    "high": "10 * 1000",
    "n_buckets": 50,
    "description": "Time spent waiting on the cache service lock (ms) on the main thread in NSSETDISKSMARTSIZECALLBACK_NOTIFY"
  },
  "CACHE_SERVICE_LOCK_WAIT_MAINTHREAD_NSPROCESSREQUESTEVENT_RUN": {
    "expires_in_version": "never",
    "kind": "exponential",
    "high": "10 * 1000",
    "n_buckets": 50,
    "description": "Time spent waiting on the cache service lock (ms) on the main thread in NSPROCESSREQUESTEVENT_RUN"
  },
  "CACHE_SERVICE_LOCK_WAIT_MAINTHREAD_NSOUTPUTSTREAMWRAPPER_LAZYINIT": {
    "expires_in_version": "never",
    "kind": "exponential",
    "high": "10 * 1000",
    "n_buckets": 50,
    "description": "Time spent waiting on the cache service lock (ms) on the main thread in NSOUTPUTSTREAMWRAPPER_LAZYINIT"
  },
  "CACHE_SERVICE_LOCK_WAIT_MAINTHREAD_NSOUTPUTSTREAMWRAPPER_CLOSEINTERNAL": {
    "expires_in_version": "never",
    "kind": "exponential",
    "high": "10 * 1000",
    "n_buckets": 50,
    "description": "Time spent waiting on the cache service lock (ms) on the main thread in NSOUTPUTSTREAMWRAPPER_CLOSEINTERNAL"
  },
  "CACHE_SERVICE_LOCK_WAIT_MAINTHREAD_NSOUTPUTSTREAMWRAPPER_RELEASE": {
    "expires_in_version": "never",
    "kind": "exponential",
    "high": "10 * 1000",
    "n_buckets": 50,
    "description": "Time spent waiting on the cache service lock (ms) on the main thread in NSOUTPUTSTREAMWRAPPER_RELEASE"
  },
  "CACHE_SERVICE_LOCK_WAIT_MAINTHREAD_NSCOMPRESSOUTPUTSTREAMWRAPPER_RELEASE": {
    "expires_in_version": "never",
    "kind": "exponential",
    "high": "10 * 1000",
    "n_buckets": 50,
    "description": "Time spent waiting on the cache service lock (ms) on the main thread in NSCOMPRESSOUTPUTSTREAMWRAPPER_RELEASE"
  },
  "CACHE_SERVICE_LOCK_WAIT_MAINTHREAD_NSINPUTSTREAMWRAPPER_LAZYINIT": {
    "expires_in_version": "never",
    "kind": "exponential",
    "high": "10 * 1000",
    "n_buckets": 50,
    "description": "Time spent waiting on the cache service lock (ms) on the main thread in NSINPUTSTREAMWRAPPER_LAZYINIT"
  },
  "CACHE_SERVICE_LOCK_WAIT_MAINTHREAD_NSINPUTSTREAMWRAPPER_CLOSEINTERNAL": {
    "expires_in_version": "never",
    "kind": "exponential",
    "high": "10 * 1000",
    "n_buckets": 50,
    "description": "Time spent waiting on the cache service lock (ms) on the main thread in NSINPUTSTREAMWRAPPER_CLOSEINTERNAL"
  },
  "CACHE_SERVICE_LOCK_WAIT_MAINTHREAD_NSINPUTSTREAMWRAPPER_RELEASE": {
    "expires_in_version": "never",
    "kind": "exponential",
    "high": "10 * 1000",
    "n_buckets": 50,
    "description": "Time spent waiting on the cache service lock (ms) on the main thread in NSINPUTSTREAMWRAPPER_RELEASE"
  },
  "CACHE_SERVICE_LOCK_WAIT_MAINTHREAD_NSDECOMPRESSINPUTSTREAMWRAPPER_RELEASE": {
    "expires_in_version": "never",
    "kind": "exponential",
    "high": "10 * 1000",
    "n_buckets": 50,
    "description": "Time spent waiting on the cache service lock (ms) on the main thread in NSDECOMPRESSINPUTSTREAMWRAPPER_RELEASE"
  },
  "CACHE_SERVICE_LOCK_WAIT_MAINTHREAD_NSEVICTDISKCACHEENTRIESEVENT_RUN": {
    "expires_in_version": "40",
    "kind": "exponential",
    "high": "10 * 1000",
    "n_buckets": 50,
    "description": "Time spent waiting on the cache service lock (ms) on the main thread in NSEVICTDISKCACHEENTRIESEVENT_RUN"
  },
  "CACHE_SERVICE_LOCK_WAIT_MAINTHREAD_NSDOOMEVENT_RUN": {
    "expires_in_version": "never",
    "kind": "exponential",
    "high": "10 * 1000",
    "n_buckets": 50,
    "description": "Time spent waiting on the cache service lock (ms) on the main thread in NSDOOMEVENT_RUN"
  },
  "CACHE_SERVICE_LOCK_WAIT_MAINTHREAD_NSDISKCACHESTREAMIO_WRITE": {
    "expires_in_version": "40",
    "kind": "exponential",
    "high": "10 * 1000",
    "n_buckets": 50,
    "description": "Time spent waiting on the cache service lock (ms) on the main thread in NSDISKCACHESTREAMIO_WRITE"
  },
  "CACHE_SERVICE_LOCK_WAIT_MAINTHREAD_NSDISKCACHESTREAMIO_CLOSEOUTPUTSTREAM": {
    "expires_in_version": "40",
    "kind": "exponential",
    "high": "10 * 1000",
    "n_buckets": 50,
    "description": "Time spent waiting on the cache service lock (ms) on the main thread in NSDISKCACHESTREAMIO_CLOSEOUTPUTSTREAM"
  },
  "CACHE_SERVICE_LOCK_WAIT_MAINTHREAD_NSDISKCACHEDEVICEDEACTIVATEENTRYEVENT_RUN": {
    "expires_in_version": "40",
    "kind": "exponential",
    "high": "10 * 1000",
    "n_buckets": 50,
    "description": "Time spent waiting on the cache service lock (ms) on the main thread in NSDISKCACHEDEVICEDEACTIVATEENTRYEVENT_RUN"
  },
  "CACHE_SERVICE_LOCK_WAIT_MAINTHREAD_NSDISKCACHEBINDING_DESTRUCTOR": {
    "expires_in_version": "40",
    "kind": "exponential",
    "high": "10 * 1000",
    "n_buckets": 50,
    "description": "Time spent waiting on the cache service lock (ms) on the main thread in NSDISKCACHEBINDING_DESTRUCTOR"
  },
  "CACHE_SERVICE_LOCK_WAIT_MAINTHREAD_NSCACHESERVICE_SHUTDOWN": {
    "expires_in_version": "never",
    "kind": "exponential",
    "high": "10 * 1000",
    "n_buckets": 50,
    "description": "Time spent waiting on the cache service lock (ms) on the main thread in NSCACHESERVICE_SHUTDOWN"
  },
  "CACHE_SERVICE_LOCK_WAIT_MAINTHREAD_NSCACHESERVICE_SETOFFLINECACHEENABLED": {
    "expires_in_version": "never",
    "kind": "exponential",
    "high": "10 * 1000",
    "n_buckets": 50,
    "description": "Time spent waiting on the cache service lock (ms) on the main thread in NSCACHESERVICE_SETOFFLINECACHEENABLED"
  },
  "CACHE_SERVICE_LOCK_WAIT_MAINTHREAD_NSCACHESERVICE_SETOFFLINECACHECAPACITY": {
    "expires_in_version": "never",
    "kind": "exponential",
    "high": "10 * 1000",
    "n_buckets": 50,
    "description": "Time spent waiting on the cache service lock (ms) on the main thread in NSCACHESERVICE_SETOFFLINECACHECAPACITY"
  },
  "CACHE_SERVICE_LOCK_WAIT_MAINTHREAD_NSCACHESERVICE_SETMEMORYCACHE": {
    "expires_in_version": "never",
    "kind": "exponential",
    "high": "10 * 1000",
    "n_buckets": 50,
    "description": "Time spent waiting on the cache service lock (ms) on the main thread in NSCACHESERVICE_SETMEMORYCACHE"
  },
  "CACHE_SERVICE_LOCK_WAIT_MAINTHREAD_NSCACHESERVICE_SETDISKSMARTSIZE": {
    "expires_in_version": "never",
    "kind": "exponential",
    "high": "10 * 1000",
    "n_buckets": 50,
    "description": "Time spent waiting on the cache service lock (ms) on the main thread in NSCACHESERVICE_SETDISKSMARTSIZE"
  },
  "CACHE_SERVICE_LOCK_WAIT_MAINTHREAD_NSCACHESERVICE_SETDISKCACHEMAXENTRYSIZE": {
    "expires_in_version": "never",
    "kind": "exponential",
    "high": "10 * 1000",
    "n_buckets": 50,
    "description": "Time spent waiting on the cache service lock (ms) on the main thread in NSCACHESERVICE_SETDISKCACHEMAXENTRYSIZE"
  },
  "CACHE_SERVICE_LOCK_WAIT_MAINTHREAD_NSCACHESERVICE_SETMEMORYCACHEMAXENTRYSIZE": {
    "expires_in_version": "never",
    "kind": "exponential",
    "high": "10 * 1000",
    "n_buckets": 50,
    "description": "Time spent waiting on the cache service lock (ms) on the main thread in NSCACHESERVICE_SETMEMORYCACHEMAXENTRYSIZE"
  },
  "CACHE_SERVICE_LOCK_WAIT_MAINTHREAD_NSCACHESERVICE_SETDISKCACHEENABLED": {
    "expires_in_version": "never",
    "kind": "exponential",
    "high": "10 * 1000",
    "n_buckets": 50,
    "description": "Time spent waiting on the cache service lock (ms) on the main thread in NSCACHESERVICE_SETDISKCACHEENABLED"
  },
  "CACHE_SERVICE_LOCK_WAIT_MAINTHREAD_NSCACHESERVICE_SETDISKCACHECAPACITY": {
    "expires_in_version": "never",
    "kind": "exponential",
    "high": "10 * 1000",
    "n_buckets": 50,
    "description": "Time spent waiting on the cache service lock (ms) on the main thread in NSCACHESERVICE_SETDISKCACHECAPACITY"
  },
  "CACHE_SERVICE_LOCK_WAIT_MAINTHREAD_NSCACHESERVICE_OPENCACHEENTRY": {
    "expires_in_version": "never",
    "kind": "exponential",
    "high": "10 * 1000",
    "n_buckets": 50,
    "description": "Time spent waiting on the cache service lock (ms) on the main thread in NSCACHESERVICE_OPENCACHEENTRY"
  },
  "CACHE_SERVICE_LOCK_WAIT_MAINTHREAD_NSCACHESERVICE_ONPROFILESHUTDOWN": {
    "expires_in_version": "never",
    "kind": "exponential",
    "high": "10 * 1000",
    "n_buckets": 50,
    "description": "Time spent waiting on the cache service lock (ms) on the main thread in NSCACHESERVICE_ONPROFILESHUTDOWN"
  },
  "CACHE_SERVICE_LOCK_WAIT_MAINTHREAD_NSCACHESERVICE_ONPROFILECHANGED": {
    "expires_in_version": "never",
    "kind": "exponential",
    "high": "10 * 1000",
    "n_buckets": 50,
    "description": "Time spent waiting on the cache service lock (ms) on the main thread in NSCACHESERVICE_ONPROFILECHANGED"
  },
  "CACHE_SERVICE_LOCK_WAIT_MAINTHREAD_NSCACHESERVICE_ISSTORAGEENABLEDFORPOLICY": {
    "expires_in_version": "never",
    "kind": "exponential",
    "high": "10 * 1000",
    "n_buckets": 50,
    "description": "Time spent waiting on the cache service lock (ms) on the main thread in NSCACHESERVICE_ISSTORAGEENABLEDFORPOLICY"
  },
  "CACHE_SERVICE_LOCK_WAIT_MAINTHREAD_NSCACHESERVICE_GETCACHEIOTARGET": {
    "expires_in_version": "never",
    "kind": "exponential",
    "high": "10 * 1000",
    "n_buckets": 50,
    "description": "Time spent waiting on the cache service lock (ms) on the main thread in NSCACHESERVICE_GETCACHEIOTARGET"
  },
  "CACHE_SERVICE_LOCK_WAIT_MAINTHREAD_NSCACHESERVICE_EVICTENTRIESFORCLIENT": {
    "expires_in_version": "never",
    "kind": "exponential",
    "high": "10 * 1000",
    "n_buckets": 50,
    "description": "Time spent waiting on the cache service lock (ms) on the main thread in NSCACHESERVICE_EVICTENTRIESFORCLIENT"
  },
  "CACHE_SERVICE_LOCK_WAIT_MAINTHREAD_NSCACHESERVICE_DISKDEVICEHEAPSIZE": {
    "expires_in_version": "never",
    "kind": "exponential",
    "high": "10 * 1000",
    "n_buckets": 50,
    "description": "Time spent waiting on the cache service lock (ms) on the main thread in NSCACHESERVICE_DISKDEVICEHEAPSIZE"
  },
  "CACHE_SERVICE_LOCK_WAIT_MAINTHREAD_NSCACHESERVICE_CLOSEALLSTREAMS": {
    "expires_in_version": "never",
    "kind": "exponential",
    "high": "10 * 1000",
    "n_buckets": 50,
    "description": "Time spent waiting on the cache service lock (ms) on the main thread in NSCACHESERVICE_CLOSEALLSTREAMS"
  },
  "CACHE_SERVICE_LOCK_WAIT_MAINTHREAD_NSCACHEENTRYDESCRIPTOR_DOOM": {
    "expires_in_version": "never",
    "kind": "exponential",
    "high": "10 * 1000",
    "n_buckets": 50,
    "description": "Time spent waiting on the cache service lock (ms) on the main thread in NSCACHEENTRYDESCRIPTOR_DOOM"
  },
  "CACHE_SERVICE_LOCK_WAIT_MAINTHREAD_NSCACHEENTRYDESCRIPTOR_SETPREDICTEDDATASIZE": {
    "expires_in_version": "never",
    "kind": "exponential",
    "high": "10 * 1000",
    "n_buckets": 50,
    "description": "Time spent waiting on the cache service lock (ms) on the main thread in NSCACHEENTRYDESCRIPTOR_SETPREDICTEDDATASIZE"
  },
  "CACHE_SERVICE_LOCK_WAIT_MAINTHREAD_NSCACHEENTRYDESCRIPTOR_GETDATASIZE": {
    "expires_in_version": "never",
    "kind": "exponential",
    "high": "10 * 1000",
    "n_buckets": 50,
    "description": "Time spent waiting on the cache service lock (ms) on the main thread in NSCACHEENTRYDESCRIPTOR_GETDATASIZE"
  },
  "CACHE_SERVICE_LOCK_WAIT_MAINTHREAD_NSCACHEENTRYDESCRIPTOR_GETSTORAGEDATASIZE": {
    "expires_in_version": "never",
    "kind": "exponential",
    "high": "10 * 1000",
    "n_buckets": 50,
    "description": "Time spent waiting on the cache service lock (ms) on the main thread in NSCACHEENTRYDESCRIPTOR_GETSTORAGEDATASIZE"
  },
  "CACHE_SERVICE_LOCK_WAIT_MAINTHREAD_NSCACHEENTRYDESCRIPTOR_REQUESTDATASIZECHANGE": {
    "expires_in_version": "never",
    "kind": "exponential",
    "high": "10 * 1000",
    "n_buckets": 50,
    "description": "Time spent waiting on the cache service lock (ms) on the main thread in NSCACHEENTRYDESCRIPTOR_REQUESTDATASIZECHANGE"
  },
  "CACHE_SERVICE_LOCK_WAIT_MAINTHREAD_NSCACHEENTRYDESCRIPTOR_SETDATASIZE": {
    "expires_in_version": "never",
    "kind": "exponential",
    "high": "10 * 1000",
    "n_buckets": 50,
    "description": "Time spent waiting on the cache service lock (ms) on the main thread in NSCACHEENTRYDESCRIPTOR_SETDATASIZE"
  },
  "CACHE_SERVICE_LOCK_WAIT_MAINTHREAD_NSCACHEENTRYDESCRIPTOR_OPENINPUTSTREAM": {
    "expires_in_version": "never",
    "kind": "exponential",
    "high": "10 * 1000",
    "n_buckets": 50,
    "description": "Time spent waiting on the cache service lock (ms) on the main thread in NSCACHEENTRYDESCRIPTOR_OPENINPUTSTREAM"
  },
  "CACHE_SERVICE_LOCK_WAIT_MAINTHREAD_NSCACHEENTRYDESCRIPTOR_OPENOUTPUTSTREAM": {
    "expires_in_version": "never",
    "kind": "exponential",
    "high": "10 * 1000",
    "n_buckets": 50,
    "description": "Time spent waiting on the cache service lock (ms) on the main thread in NSCACHEENTRYDESCRIPTOR_OPENOUTPUTSTREAM"
  },
  "CACHE_SERVICE_LOCK_WAIT_MAINTHREAD_NSCACHEENTRYDESCRIPTOR_GETCACHEELEMENT": {
    "expires_in_version": "never",
    "kind": "exponential",
    "high": "10 * 1000",
    "n_buckets": 50,
    "description": "Time spent waiting on the cache service lock (ms) on the main thread in NSCACHEENTRYDESCRIPTOR_GETCACHEELEMENT"
  },
  "CACHE_SERVICE_LOCK_WAIT_MAINTHREAD_NSCACHEENTRYDESCRIPTOR_SETCACHEELEMENT": {
    "expires_in_version": "never",
    "kind": "exponential",
    "high": "10 * 1000",
    "n_buckets": 50,
    "description": "Time spent waiting on the cache service lock (ms) on the main thread in NSCACHEENTRYDESCRIPTOR_SETCACHEELEMENT"
  },
  "CACHE_SERVICE_LOCK_WAIT_MAINTHREAD_NSCACHEENTRYDESCRIPTOR_GETSTORAGEPOLICY": {
    "expires_in_version": "never",
    "kind": "exponential",
    "high": "10 * 1000",
    "n_buckets": 50,
    "description": "Time spent waiting on the cache service lock (ms) on the main thread in NSCACHEENTRYDESCRIPTOR_GETSTORAGEPOLICY"
  },
  "CACHE_SERVICE_LOCK_WAIT_MAINTHREAD_NSCACHEENTRYDESCRIPTOR_SETSTORAGEPOLICY": {
    "expires_in_version": "never",
    "kind": "exponential",
    "high": "10 * 1000",
    "n_buckets": 50,
    "description": "Time spent waiting on the cache service lock (ms) on the main thread in NSCACHEENTRYDESCRIPTOR_SETSTORAGEPOLICY"
  },
  "CACHE_SERVICE_LOCK_WAIT_MAINTHREAD_NSCACHEENTRYDESCRIPTOR_GETFILE": {
    "expires_in_version": "never",
    "kind": "exponential",
    "high": "10 * 1000",
    "n_buckets": 50,
    "description": "Time spent waiting on the cache service lock (ms) on the main thread in NSCACHEENTRYDESCRIPTOR_GETFILE"
  },
  "CACHE_SERVICE_LOCK_WAIT_MAINTHREAD_NSCACHEENTRYDESCRIPTOR_GETSECURITYINFO": {
    "expires_in_version": "never",
    "kind": "exponential",
    "high": "10 * 1000",
    "n_buckets": 50,
    "description": "Time spent waiting on the cache service lock (ms) on the main thread in NSCACHEENTRYDESCRIPTOR_GETSECURITYINFO"
  },
  "CACHE_SERVICE_LOCK_WAIT_MAINTHREAD_NSCACHEENTRYDESCRIPTOR_SETSECURITYINFO": {
    "expires_in_version": "never",
    "kind": "exponential",
    "high": "10 * 1000",
    "n_buckets": 50,
    "description": "Time spent waiting on the cache service lock (ms) on the main thread in NSCACHEENTRYDESCRIPTOR_SETSECURITYINFO"
  },
  "CACHE_SERVICE_LOCK_WAIT_MAINTHREAD_NSCACHEENTRYDESCRIPTOR_DOOMANDFAILPENDINGREQUESTS": {
    "expires_in_version": "never",
    "kind": "exponential",
    "high": "10 * 1000",
    "n_buckets": 50,
    "description": "Time spent waiting on the cache service lock (ms) on the main thread in NSCACHEENTRYDESCRIPTOR_DOOMANDFAILPENDINGREQUESTS"
  },
  "CACHE_SERVICE_LOCK_WAIT_MAINTHREAD_NSCACHEENTRYDESCRIPTOR_MARKVALID": {
    "expires_in_version": "never",
    "kind": "exponential",
    "high": "10 * 1000",
    "n_buckets": 50,
    "description": "Time spent waiting on the cache service lock (ms) on the main thread in NSCACHEENTRYDESCRIPTOR_MARKVALID"
  },
  "CACHE_SERVICE_LOCK_WAIT_MAINTHREAD_NSCACHEENTRYDESCRIPTOR_CLOSE": {
    "expires_in_version": "never",
    "kind": "exponential",
    "high": "10 * 1000",
    "n_buckets": 50,
    "description": "Time spent waiting on the cache service lock (ms) on the main thread in NSCACHEENTRYDESCRIPTOR_CLOSE"
  },
  "CACHE_SERVICE_LOCK_WAIT_MAINTHREAD_NSCACHEENTRYDESCRIPTOR_GETMETADATAELEMENT": {
    "expires_in_version": "never",
    "kind": "exponential",
    "high": "10 * 1000",
    "n_buckets": 50,
    "description": "Time spent waiting on the cache service lock (ms) on the main thread in NSCACHEENTRYDESCRIPTOR_GETMETADATAELEMENT"
  },
  "CACHE_SERVICE_LOCK_WAIT_MAINTHREAD_NSCACHEENTRYDESCRIPTOR_SETMETADATAELEMENT": {
    "expires_in_version": "never",
    "kind": "exponential",
    "high": "10 * 1000",
    "n_buckets": 50,
    "description": "Time spent waiting on the cache service lock (ms) on the main thread in NSCACHEENTRYDESCRIPTOR_SETMETADATAELEMENT"
  },
  "CACHE_SERVICE_LOCK_WAIT_MAINTHREAD_NSCACHEENTRYDESCRIPTOR_VISITMETADATA": {
    "expires_in_version": "never",
    "kind": "exponential",
    "high": "10 * 1000",
    "n_buckets": 50,
    "description": "Time spent waiting on the cache service lock (ms) on the main thread in NSCACHEENTRYDESCRIPTOR_VISITMETADATA"
  },
  "CACHE_SERVICE_LOCK_WAIT_MAINTHREAD_NSCACHEENTRYDESCRIPTOR_SETEXPIRATIONTIME": {
    "expires_in_version": "never",
    "kind": "exponential",
    "high": "10 * 1000",
    "n_buckets": 50,
    "description": "Time spent waiting on the cache service lock (ms) on the main thread in NSCACHEENTRYDESCRIPTOR_SETEXPIRATIONTIME"
  },
  "CACHE_SERVICE_LOCK_WAIT_MAINTHREAD_NSCACHEENTRYDESCRIPTOR_ISSTREAMBASED": {
    "expires_in_version": "never",
    "kind": "exponential",
    "high": "10 * 1000",
    "n_buckets": 50,
    "description": "Time spent waiting on the cache service lock (ms) on the main thread in NSCACHEENTRYDESCRIPTOR_ISSTREAMBASED"
  },
  "CACHE_SERVICE_LOCK_WAIT_MAINTHREAD_NSCACHEENTRYDESCRIPTOR_GETLASTMODIFIED": {
    "expires_in_version": "never",
    "kind": "exponential",
    "high": "10 * 1000",
    "n_buckets": 50,
    "description": "Time spent waiting on the cache service lock (ms) on the main thread in NSCACHEENTRYDESCRIPTOR_GETLASTMODIFIED"
  },
  "CACHE_SERVICE_LOCK_WAIT_MAINTHREAD_NSCACHEENTRYDESCRIPTOR_GETEXPIRATIONTIME": {
    "expires_in_version": "never",
    "kind": "exponential",
    "high": "10 * 1000",
    "n_buckets": 50,
    "description": "Time spent waiting on the cache service lock (ms) on the main thread in NSCACHEENTRYDESCRIPTOR_GETEXPIRATIONTIME"
  },
  "CACHE_SERVICE_LOCK_WAIT_MAINTHREAD_NSCACHEENTRYDESCRIPTOR_GETKEY": {
    "expires_in_version": "never",
    "kind": "exponential",
    "high": "10 * 1000",
    "n_buckets": 50,
    "description": "Time spent waiting on the cache service lock (ms) on the main thread in NSCACHEENTRYDESCRIPTOR_GETKEY"
  },
  "CACHE_SERVICE_LOCK_WAIT_MAINTHREAD_NSCACHEENTRYDESCRIPTOR_GETFETCHCOUNT": {
    "expires_in_version": "never",
    "kind": "exponential",
    "high": "10 * 1000",
    "n_buckets": 50,
    "description": "Time spent waiting on the cache service lock (ms) on the main thread in NSCACHEENTRYDESCRIPTOR_GETFETCHCOUNT"
  },
  "CACHE_SERVICE_LOCK_WAIT_MAINTHREAD_NSCACHEENTRYDESCRIPTOR_GETDEVICEID": {
    "expires_in_version": "never",
    "kind": "exponential",
    "high": "10 * 1000",
    "n_buckets": 50,
    "description": "Time spent waiting on the cache service lock (ms) on the main thread in NSCACHEENTRYDESCRIPTOR_GETDEVICEID"
  },
  "CACHE_SERVICE_LOCK_WAIT_MAINTHREAD_NSCACHESERVICE_PROCESSREQUEST": {
    "expires_in_version": "never",
    "kind": "exponential",
    "high": "10 * 1000",
    "n_buckets": 50,
    "description": "Time spent waiting on the cache service lock (ms) on the main thread in NSCACHESERVICE_PROCESSREQUEST"
  },
  "CACHE_SERVICE_LOCK_WAIT_MAINTHREAD_NSCACHESERVICE_VISITENTRIES": {
    "expires_in_version": "never",
    "kind": "exponential",
    "high": "10 * 1000",
    "n_buckets": 50,
    "description": "Time spent waiting on the cache service lock (ms) on the main thread in NSCACHESERVICE_VISITENTRIES"
  },
  "CACHE_SERVICE_LOCK_WAIT_MAINTHREAD_NSCACHEENTRYDESCRIPTOR_GETPREDICTEDDATASIZE": {
    "expires_in_version": "never",
    "kind": "exponential",
    "high": "10 * 1000",
    "n_buckets": 50,
    "description": "Time spent waiting on the cache service lock (ms) on the main thread in NSCACHEENTRYDESCRIPTOR_GETPREDICTEDDATASIZE"
  },
  "CACHE_SERVICE_LOCK_WAIT_MAINTHREAD_NSCACHEENTRYDESCRIPTOR_GETLASTFETCHED": {
    "expires_in_version": "never",
    "kind": "exponential",
    "high": "10 * 1000",
    "n_buckets": 50,
    "description": "Time spent waiting on the cache service lock (ms) on the main thread in NSCACHEENTRYDESCRIPTOR_GETLASTFETCHED"
  },
  "CACHE_SERVICE_LOCK_WAIT_MAINTHREAD_NSCACHEENTRYDESCRIPTOR_GETCLIENTID": {
    "expires_in_version": "never",
    "kind": "exponential",
    "high": "10 * 1000",
    "n_buckets": 50,
    "description": "Time spent waiting on the cache service lock (ms) on the main thread in NSCACHEENTRYDESCRIPTOR_GETCLIENTID"
  },
  "CACHE_SERVICE_LOCK_WAIT_MAINTHREAD_NSBLOCKONCACHETHREADEVENT_RUN": {
    "expires_in_version": "never",
    "kind": "exponential",
    "high": "10 * 1000",
    "n_buckets": 50,
    "description": "Time spent waiting on the cache service lock (ms) on the main thread in NSBLOCKONCACHETHREADEVENT_RUN"
  },
  "CACHE_SERVICE_LOCK_WAIT_MAINTHREAD_NSDISKCACHEMAP_REVALIDATION": {
    "expires_in_version": "40",
    "kind": "exponential",
    "high": "10 * 1000",
    "n_buckets": 50,
    "description": "Time spent waiting on the cache service lock (ms) on the main thread in NSDISKCACHEMAP_REVALIDATION"
  },
  "CACHE_SERVICE_LOCK_WAIT_MAINTHREAD_NSASYNCDOOMEVENT_RUN": {
    "expires_in_version": "never",
    "kind": "exponential",
    "high": "10 * 1000",
    "n_buckets": 50,
    "description": "Time spent waiting on the cache service lock (ms) on the main thread in NSASYNCDOOMEVENT_RUN"
  },
  "DNT_USAGE": {
    "expires_in_version": "never",
    "kind": "enumerated",
    "n_values": 3,
    "description": "I want to be tracked, I do NOT want to be tracked, DNT unset"
  },
  "DNS_LOOKUP_METHOD2": {
    "expires_in_version": "never",
    "kind": "enumerated",
    "n_values": 16,
    "description": "DNS Lookup Type (hit, renewal, negative-hit, literal, overflow, network-first, network-shared)"
  },
  "DNS_CLEANUP_AGE": {
    "expires_in_version": "never",
    "kind": "exponential",
    "high": "1440",
    "n_buckets": 50,
    "extended_statistics_ok": true,
    "description": "DNS Cache Entry Age at Removal Time (minutes)"
  },
  "DNS_LOOKUP_TIME": {
    "expires_in_version": "never",
    "kind": "exponential",
    "high": "60000",
    "n_buckets": 50,
    "extended_statistics_ok": true,
    "description": "Time for a successful DNS OS resolution (msec)"
  },
  "DNS_RENEWAL_TIME": {
    "expires_in_version": "never",
    "kind": "exponential",
    "high": "60000",
    "n_buckets": 50,
    "extended_statistics_ok": true,
    "description": "Time for a renewed DNS OS resolution (msec)"
  },
  "DNS_RENEWAL_TIME_FOR_TTL": {
    "expires_in_version": "never",
    "kind": "exponential",
    "high": "60000",
    "n_buckets": 50,
    "extended_statistics_ok": true,
    "description": "Time for a DNS OS resolution (msec) used to get TTL"
  },
  "DNS_FAILED_LOOKUP_TIME": {
    "expires_in_version": "never",
    "kind": "exponential",
    "high": "60000",
    "n_buckets": 50,
    "extended_statistics_ok": true,
    "description": "Time for an unsuccessful DNS OS resolution (msec)"
  },
  "DNS_BLACKLIST_COUNT": {
    "expires_in_version": "never",
    "kind": "linear",
    "high": 21,
    "n_buckets": 20,
    "description": "The number of unusable addresses reported for each record"
  },
  "REFRESH_DRIVER_TICK" : {
    "expires_in_version": "never",
    "description": "Total time spent ticking the refresh driver in milliseconds",
    "kind": "exponential",
    "high": "1000",
    "n_buckets": 50
  },
  "PAINT_BUILD_DISPLAYLIST_TIME" : {
    "expires_in_version": "never",
    "description": "Time spent in building displaylists in milliseconds",
    "kind": "exponential",
    "high": "1000",
    "n_buckets": 50
  },
  "PAINT_RASTERIZE_TIME" : {
    "expires_in_version": "never",
    "description": "Time spent rasterizing each frame in milliseconds",
    "kind": "exponential",
    "high": "1000",
    "n_buckets": 50
  },
  "PREDICTOR_PREDICT_ATTEMPTS": {
    "expires_in_version": "never",
    "kind": "exponential",
    "high": "1000 * 1000",
    "n_buckets": 50,
    "extended_statistics_ok": true,
    "description": "Number of times nsINetworkPredictor::Predict is called and attempts to predict"
  },
  "PREDICTOR_LEARN_ATTEMPTS": {
    "expires_in_version": "never",
    "kind": "exponential",
    "high": "1000 * 1000",
    "n_buckets": 50,
    "extended_statistics_ok": true,
    "description": "Number of times nsINetworkPredictor::Learn is called and attempts to learn"
  },
  "PREDICTOR_PREDICT_FULL_QUEUE": {
    "expires_in_version": "never",
    "kind": "exponential",
    "high": "60000",
    "n_buckets": 50,
    "extended_statistics_ok": true,
    "description": "Number of times nsINetworkPredictor::Predict doesn't continue because the queue is full"
  },
  "PREDICTOR_LEARN_FULL_QUEUE": {
    "expires_in_version": "never",
    "kind": "exponential",
    "high": "60000",
    "n_buckets": 50,
    "extended_statistics_ok": true,
    "description": "Number of times nsINetworkPredictor::Learn doesn't continue because the queue is full"
  },
  "PREDICTOR_WAIT_TIME": {
    "expires_in_version": "never",
    "kind": "exponential",
    "high": "3000",
    "n_buckets": 10,
    "extended_statistics_ok": true,
    "description": "Amount of time a predictor event waits in the queue (ms)"
  },
  "PREDICTOR_PREDICT_WORK_TIME": {
    "expires_in_version": "never",
    "kind": "exponential",
    "high": "3000",
    "n_buckets": 10,
    "extended_statistics_ok": true,
    "description": "Amount of time spent doing the work for predict (ms)"
  },
  "PREDICTOR_LEARN_WORK_TIME": {
    "expires_in_version": "never",
    "kind": "exponential",
    "high": "3000",
    "n_buckets": 10,
    "extended_statistics_ok": true,
    "description": "Amount of time spent doing the work for learn (ms)"
  },
  "PREDICTOR_TOTAL_PREDICTIONS": {
    "expires_in_version": "never",
    "kind": "exponential",
    "high": "1000 * 1000",
    "n_buckets": 50,
    "extended_statistics_ok": true,
    "description": "How many actual predictions (preresolves, preconnects, ...) happen"
  },
  "PREDICTOR_TOTAL_PRECONNECTS": {
    "expires_in_version": "never",
    "kind": "exponential",
    "high": "1000 * 1000",
    "n_buckets": 50,
    "extended_statistics_ok": true,
    "description": "How many actual preconnects happen"
  },
  "PREDICTOR_TOTAL_PRECONNECTS_CREATED": {
    "expires_in_version": "never",
    "kind": "exponential",
    "high": "1000 * 1000",
    "n_buckets": 50,
    "extended_statistics_ok": true,
    "description": "How many preconnects actually created a speculative socket"
  },
  "PREDICTOR_TOTAL_PRECONNECTS_USED": {
    "expires_in_version": "never",
    "kind": "exponential",
    "high": "1000 * 1000",
    "n_buckets": 50,
    "extended_statistics_ok": true,
    "description": "How many preconnects actually created a used speculative socket"
  },
  "PREDICTOR_TOTAL_PRECONNECTS_UNUSED": {
    "expires_in_version": "never",
    "kind": "exponential",
    "high": "1000 * 1000",
    "n_buckets": 50,
    "extended_statistics_ok": true,
    "description": "How many preconnects needlessly created a speculative socket"
  },
  "PREDICTOR_TOTAL_PRERESOLVES": {
    "expires_in_version": "never",
    "kind": "exponential",
    "high": "1000 * 1000",
    "n_buckets": 50,
    "extended_statistics_ok": true,
    "description": "How many actual preresolves happen"
  },
  "PREDICTOR_PREDICTIONS_CALCULATED": {
    "expires_in_version": "never",
    "kind": "exponential",
    "high": "1000 * 1000",
    "n_buckets": 50,
    "extended_statistics_ok": true,
    "description": "How many prediction calculations are performed"
  },
  "PREDICTOR_GLOBAL_DEGRADATION": {
    "expires_in_version": "never",
    "kind": "linear",
    "high": "100",
    "n_buckets": 50,
    "description": "The global degradation calculated"
  },
  "PREDICTOR_SUBRESOURCE_DEGRADATION": {
    "expires_in_version": "never",
    "kind": "linear",
    "high": "100",
    "n_buckets": 50,
    "description": "The degradation calculated for a subresource"
  },
  "PREDICTOR_BASE_CONFIDENCE": {
    "expires_in_version": "never",
    "kind": "linear",
    "high": "100",
    "n_buckets": 50,
    "description": "The base confidence calculated for a subresource"
  },
  "PREDICTOR_CONFIDENCE": {
    "expires_in_version": "never",
    "kind": "linear",
    "high": "100",
    "n_buckets": 50,
    "description": "The final confidence calculated for a subresource"
  },
  "PREDICTOR_PREDICT_TIME_TO_ACTION": {
    "expires_in_version": "never",
    "kind": "exponential",
    "high": "3000",
    "n_buckets": 10,
    "description": "How long it takes from the time Predict() is called to the time we take action"
  },
  "PREDICTOR_PREDICT_TIME_TO_INACTION": {
    "expires_in_version": "never",
    "kind": "exponential",
    "high": "3000",
    "n_buckets": 10,
    "description": "How long it takes from the time Predict() is called to the time we figure out there's nothing to do"
  },
  "PREDICTOR_CLEANUP_DELTA": {
      "expires_in_version": "40",
      "kind": "exponential",
      "high": "60000",
      "n_buckets": 50,
      "description": "How long between predictor db cleanups, in ms"
  },
  "PREDICTOR_CLEANUP_SUCCEEDED": {
      "expires_in_version": "40",
      "kind": "boolean",
      "description": "Whether or not the predictor cleanup succeeded"
  },
  "PREDICTOR_CLEANUP_TIME": {
      "expires_in_version": "40",
      "kind": "exponential",
      "high": "5000",
      "n_buckets": 10,
      "description": "How long it takes to run the predictor cleanup"
  },
  "PREDICTOR_CLEANUP_SCHEDULED": {
      "expires_in_version": "40",
      "kind": "boolean",
      "description": "Whether or not we actually try the cleanup method when we think about it"
  },
  "PREDICTOR_LOAD_COUNT_IS_ZERO": {
      "expires_in_version": "40",
      "kind": "linear",
      "high": "100",
      "n_buckets": 50,
      "description": "Number of times load count is zero"
  },
  "PREDICTOR_LOAD_COUNT_OVERFLOWS": {
      "expires_in_version": "40",
      "kind": "linear",
      "high": "100",
      "n_buckets": 50,
      "description": "Number of times load count overflowed"
  },
  "PREDICTOR_STARTUP_COUNT_IS_ZERO": {
      "expires_in_version": "40",
      "kind": "linear",
      "high": "100",
      "n_buckets": 50,
      "description": "Number of times startup count is zero"
  },
  "PREDICTOR_STARTUP_COUNT_OVERFLOWS": {
      "expires_in_version": "40",
      "kind": "linear",
      "high": "100",
      "n_buckets": 50,
      "description": "Number of times startup count overflowed"
  },
  "HTTPCONNMGR_TOTAL_SPECULATIVE_CONN": {
    "expires_in_version": "never",
    "kind": "exponential",
    "high": "1000 * 1000",
    "n_buckets": 50,
    "extended_statistics_ok": true,
    "description": "How many speculative http connections are created"
  },
  "HTTPCONNMGR_USED_SPECULATIVE_CONN": {
    "expires_in_version": "never",
    "kind": "exponential",
    "high": "1000 * 1000",
    "n_buckets": 50,
    "extended_statistics_ok": true,
    "description": "How many speculative http connections are actually used"
  },
  "HTTPCONNMGR_UNUSED_SPECULATIVE_CONN": {
    "expires_in_version": "never",
    "kind": "exponential",
    "high": "1000 * 1000",
    "n_buckets": 50,
    "extended_statistics_ok": true,
    "description": "How many speculative connections are made needlessly"
  },
  "URL_PATH_ENDS_IN_EXCLAMATION": {
    "expires_in_version": "never",
    "kind": "boolean",
    "description": "The URL path ends in !"
  },
  "URL_PATH_CONTAINS_EXCLAMATION_SLASH": {
    "expires_in_version": "never",
    "kind": "boolean",
    "description": "The URL path contains !/"
  },
  "URL_PATH_CONTAINS_EXCLAMATION_DOUBLE_SLASH": {
    "expires_in_version": "never",
    "kind": "boolean",
    "description": "The URL path contains !//"
  },
  "FIND_PLUGINS": {
    "alert_emails": ["perf-telemetry-alerts@mozilla.com"],
    "expires_in_version": "40",
    "kind": "exponential",
    "high": "3000",
    "n_buckets": 10,
    "extended_statistics_ok": true,
    "description": "Time spent scanning filesystem for plugins (ms)"
  },
  "CHECK_JAVA_ENABLED": {
    "expires_in_version": "default",
    "kind": "exponential",
    "high": "3000",
    "n_buckets": 10,
    "extended_statistics_ok": true,
    "description": "Time spent checking if Java is enabled (ms)"
  },
  "PLUGIN_HANG_UI_USER_RESPONSE": {
    "expires_in_version": "never",
    "kind": "enumerated",
    "n_values": 3,
    "description": "User response to Plugin Hang UI"
  },
  "PLUGIN_HANG_UI_DONT_ASK": {
    "expires_in_version": "never",
    "kind": "boolean",
    "description": "Whether the user has requested not to see the Plugin Hang UI again"
  },
  "PLUGIN_HANG_UI_RESPONSE_TIME": {
    "expires_in_version": "never",
    "kind": "exponential",
    "high": "60000",
    "n_buckets": 20,
    "description": "Time spent in Plugin Hang UI (ms)"
  },
  "PLUGIN_HANG_TIME": {
    "expires_in_version": "never",
    "kind": "exponential",
    "high": "60000",
    "n_buckets": 20,
    "description": "Value of dom.ipc.plugins.hangUITimeoutSecs plus time spent in Plugin Hang UI (ms)"
  },
  "PLUGIN_LOAD_METADATA": {
    "expires_in_version": "40",
    "kind": "exponential",
    "high": "5000",
    "n_buckets": 20,
    "description": "Time spent loading plugin DLL and obtaining metadata (ms)"
  },
  "PLUGIN_STARTUP_MS": {
    "expires_in_version": "never",
    "kind": "exponential",
    "high": "5000",
    "n_buckets": 20,
    "extended_statistics_ok": true,
    "description": "Time spent starting up plugins (ms)"
  },
  "PLUGIN_SHUTDOWN_MS": {
    "expires_in_version": "never",
    "kind": "exponential",
    "high": "5000",
    "n_buckets": 20,
    "extended_statistics_ok": true,
    "description": "Time spent shutting down plugins (ms)"
  },
  "PLUGIN_CALLED_DIRECTLY": {
    "expires_in_version": "never",
    "kind": "flag",
    "description": "A plugin object was successfully invoked as a function"
  },
  "FLASH_PLUGIN_STATES": {
    "expires_in_version": "50",
    "kind": "enumerated",
    "n_values": 20,
    "description": "A flash object's initialization state"
  },
  "FLASH_PLUGIN_AREA": {
    "expires_in_version": "50",
    "kind": "exponential",
    "low": "256",
    "high": "16777216",
    "n_buckets": 50,
    "description": "Flash object area (width * height)"
  },
  "FLASH_PLUGIN_WIDTH": {
    "expires_in_version": "50",
    "kind": "linear",
    "low": "1",
    "high": "2000",
    "n_buckets": 50,
    "description": "Flash object width"
  },
  "FLASH_PLUGIN_HEIGHT": {
    "expires_in_version": "50",
    "kind": "linear",
    "low": "1",
    "high": "2000",
    "n_buckets": 50,
    "description": "Flash object height"
  },
  "FLASH_PLUGIN_INSTANCES_ON_PAGE": {
    "expires_in_version": "50",
    "kind": "enumerated",
    "n_values": 30,
    "description": "Flash object instances count on page"
  },
  "MOZ_SQLITE_OPEN_MS": {
    "expires_in_version": "default",
    "kind": "exponential",
    "high": "3000",
    "n_buckets": 10,
    "extended_statistics_ok": true,
    "description": "Time spent on SQLite open() (ms)"
  },
  "MOZ_SQLITE_OPEN_MAIN_THREAD_MS": {
    "expires_in_version": "40",
    "kind": "exponential",
    "high": "3000",
    "n_buckets": 10,
    "extended_statistics_ok": true,
    "description": "Time spent on SQLite open() (ms)"
  },
  "MOZ_SQLITE_TRUNCATE_MS": {
    "expires_in_version": "40",
    "kind": "exponential",
    "high": "3000",
    "n_buckets": 10,
    "extended_statistics_ok": true,
    "description": "Time spent on SQLite truncate() (ms)"
  },
  "MOZ_SQLITE_TRUNCATE_MAIN_THREAD_MS": {
    "expires_in_version": "40",
    "kind": "exponential",
    "high": "3000",
    "n_buckets": 10,
    "extended_statistics_ok": true,
    "description": "Time spent on SQLite truncate() (ms)"
  },
  "MOZ_SQLITE_OTHER_READ_MS": {
    "expires_in_version": "40",
    "kind": "exponential",
    "high": "3000",
    "n_buckets": 10,
    "extended_statistics_ok": true,
    "description": "Time spent on SQLite read() (ms)"
  },
  "MOZ_SQLITE_OTHER_READ_MAIN_THREAD_MS": {
    "expires_in_version": "40",
    "kind": "exponential",
    "high": "3000",
    "n_buckets": 10,
    "extended_statistics_ok": true,
    "description": "Time spent on SQLite read() (ms)"
  },
  "MOZ_SQLITE_PLACES_READ_MS": {
    "expires_in_version": "40",
    "kind": "exponential",
    "high": "3000",
    "n_buckets": 10,
    "extended_statistics_ok": true,
    "description": "Time spent on SQLite read() (ms)"
  },
  "MOZ_SQLITE_PLACES_READ_MAIN_THREAD_MS": {
    "expires_in_version": "40",
    "kind": "exponential",
    "high": "3000",
    "n_buckets": 10,
    "extended_statistics_ok": true,
    "description": "Time spent on SQLite read() (ms)"
  },
  "MOZ_SQLITE_COOKIES_OPEN_READAHEAD_MS": {
    "expires_in_version": "never",
    "kind": "exponential",
    "high": "3000",
    "n_buckets": 10,
    "extended_statistics_ok": true,
    "description": "Time spent on cookie DB open with readahead (ms)"
  },
  "MOZ_SQLITE_COOKIES_READ_MS": {
    "expires_in_version": "40",
    "kind": "exponential",
    "high": "3000",
    "n_buckets": 10,
    "extended_statistics_ok": true,
    "description": "Time spent on SQLite read() (ms)"
  },
  "MOZ_SQLITE_COOKIES_READ_MAIN_THREAD_MS": {
    "expires_in_version": "40",
    "kind": "exponential",
    "high": "3000",
    "n_buckets": 10,
    "extended_statistics_ok": true,
    "description": "Time spent on SQLite read() (ms)"
  },
  "MOZ_SQLITE_WEBAPPS_READ_MS": {
    "expires_in_version": "40",
    "kind": "exponential",
    "high": "3000",
    "n_buckets": 10,
    "extended_statistics_ok": true,
    "description": "Time spent on SQLite read() (ms)"
  },
  "MOZ_SQLITE_WEBAPPS_READ_MAIN_THREAD_MS": {
    "expires_in_version": "40",
    "kind": "exponential",
    "high": "3000",
    "n_buckets": 10,
    "extended_statistics_ok": true,
    "description": "Time spent on SQLite read() (ms)"
  },
  "MOZ_SQLITE_OTHER_WRITE_MS": {
    "expires_in_version": "40",
    "kind": "exponential",
    "high": "3000",
    "n_buckets": 10,
    "extended_statistics_ok": true,
    "description": "Time spent on SQLite write() (ms)"
  },
  "MOZ_SQLITE_OTHER_WRITE_MAIN_THREAD_MS": {
    "expires_in_version": "40",
    "kind": "exponential",
    "high": "3000",
    "n_buckets": 10,
    "extended_statistics_ok": true,
    "description": "Time spent on SQLite write() (ms)"
  },
  "MOZ_SQLITE_PLACES_WRITE_MS": {
    "expires_in_version": "default",
    "kind": "exponential",
    "high": "3000",
    "n_buckets": 10,
    "extended_statistics_ok": true,
    "description": "Time spent on SQLite write() (ms)"
  },
  "MOZ_SQLITE_PLACES_WRITE_MAIN_THREAD_MS": {
    "expires_in_version": "40",
    "kind": "exponential",
    "high": "3000",
    "n_buckets": 10,
    "extended_statistics_ok": true,
    "description": "Time spent on SQLite write() (ms)"
  },
  "MOZ_SQLITE_COOKIES_WRITE_MS": {
    "expires_in_version": "40",
    "kind": "exponential",
    "high": "3000",
    "n_buckets": 10,
    "extended_statistics_ok": true,
    "description": "Time spent on SQLite write() (ms)"
  },
  "MOZ_SQLITE_COOKIES_WRITE_MAIN_THREAD_MS": {
    "expires_in_version": "40",
    "kind": "exponential",
    "high": "3000",
    "n_buckets": 10,
    "extended_statistics_ok": true,
    "description": "Time spent on SQLite write() (ms)"
  },
  "MOZ_SQLITE_WEBAPPS_WRITE_MS": {
    "expires_in_version": "40",
    "kind": "exponential",
    "high": "3000",
    "n_buckets": 10,
    "extended_statistics_ok": true,
    "description": "Time spent on SQLite write() (ms)"
  },
  "MOZ_SQLITE_WEBAPPS_WRITE_MAIN_THREAD_MS": {
    "expires_in_version": "40",
    "kind": "exponential",
    "high": "3000",
    "n_buckets": 10,
    "extended_statistics_ok": true,
    "description": "Time spent on SQLite write() (ms)"
  },
  "MOZ_SQLITE_OTHER_SYNC_MS": {
    "expires_in_version": "never",
    "kind": "exponential",
    "high": "3000",
    "n_buckets": 10,
    "extended_statistics_ok": true,
    "description": "Time spent on SQLite fsync() (ms)"
  },
  "MOZ_SQLITE_OTHER_SYNC_MAIN_THREAD_MS": {
    "expires_in_version": "never",
    "kind": "exponential",
    "high": "3000",
    "n_buckets": 10,
    "extended_statistics_ok": true,
    "description": "Time spent on SQLite fsync() (ms)"
  },
  "MOZ_SQLITE_PLACES_SYNC_MS": {
    "expires_in_version": "never",
    "kind": "exponential",
    "high": "3000",
    "n_buckets": 10,
    "extended_statistics_ok": true,
    "description": "Time spent on SQLite fsync() (ms)"
  },
  "MOZ_SQLITE_PLACES_SYNC_MAIN_THREAD_MS": {
    "expires_in_version": "never",
    "kind": "exponential",
    "high": "3000",
    "n_buckets": 10,
    "extended_statistics_ok": true,
    "description": "Time spent on SQLite fsync() (ms)"
  },
  "MOZ_SQLITE_COOKIES_SYNC_MS": {
    "expires_in_version": "never",
    "kind": "exponential",
    "high": "3000",
    "n_buckets": 10,
    "extended_statistics_ok": true,
    "description": "Time spent on SQLite fsync() (ms)"
  },
  "MOZ_SQLITE_COOKIES_SYNC_MAIN_THREAD_MS": {
    "expires_in_version": "never",
    "kind": "exponential",
    "high": "3000",
    "n_buckets": 10,
    "extended_statistics_ok": true,
    "description": "Time spent on SQLite fsync() (ms)"
  },
  "MOZ_SQLITE_WEBAPPS_SYNC_MS": {
    "expires_in_version": "never",
    "kind": "exponential",
    "high": "3000",
    "n_buckets": 10,
    "extended_statistics_ok": true,
    "description": "Time spent on SQLite fsync() (ms)"
  },
  "MOZ_SQLITE_WEBAPPS_SYNC_MAIN_THREAD_MS": {
    "expires_in_version": "never",
    "kind": "exponential",
    "high": "3000",
    "n_buckets": 10,
    "extended_statistics_ok": true,
    "description": "Time spent on SQLite fsync() (ms)"
  },
  "MOZ_SQLITE_OTHER_READ_B": {
    "expires_in_version": "default",
    "kind": "linear",
    "high": "32768",
    "n_buckets": 3,
    "description": "SQLite read() (bytes)"
  },
  "MOZ_SQLITE_PLACES_READ_B": {
    "expires_in_version": "40",
    "kind": "linear",
    "high": "32768",
    "n_buckets": 3,
    "description": "SQLite read() (bytes)"
  },
  "MOZ_SQLITE_COOKIES_READ_B": {
    "expires_in_version": "40",
    "kind": "linear",
    "high": "32768",
    "n_buckets": 3,
    "description": "SQLite read() (bytes)"
  },
  "MOZ_SQLITE_WEBAPPS_READ_B": {
    "expires_in_version": "40",
    "kind": "linear",
    "high": "32768",
    "n_buckets": 3,
    "description": "SQLite read() (bytes)"
  },
  "MOZ_SQLITE_PLACES_WRITE_B": {
    "expires_in_version": "40",
    "kind": "linear",
    "high": "32768",
    "n_buckets": 3,
    "description": "SQLite write (bytes)"
  },
  "MOZ_SQLITE_COOKIES_WRITE_B": {
    "expires_in_version": "40",
    "kind": "linear",
    "high": "32768",
    "n_buckets": 3,
    "description": "SQLite write (bytes)"
  },
  "MOZ_SQLITE_WEBAPPS_WRITE_B": {
    "expires_in_version": "40",
    "kind": "linear",
    "high": "32768",
    "n_buckets": 3,
    "description": "SQLite write (bytes)"
  },
  "MOZ_SQLITE_OTHER_WRITE_B": {
    "expires_in_version": "default",
    "kind": "linear",
    "high": "32768",
    "n_buckets": 3,
    "description": "SQLite write (bytes)"
  },
  "MOZ_STORAGE_ASYNC_REQUESTS_MS": {
    "alert_emails": ["perf-telemetry-alerts@mozilla.com"],
    "expires_in_version": "40",
    "kind": "exponential",
    "high": "32768",
    "n_buckets": 20,
    "extended_statistics_ok": true,
    "description": "mozStorage async requests completion (ms)"
  },
  "MOZ_STORAGE_ASYNC_REQUESTS_SUCCESS": {
    "alert_emails": ["perf-telemetry-alerts@mozilla.com"],
    "expires_in_version": "40",
    "kind": "boolean",
    "description": "mozStorage async requests success"
  },
  "STARTUP_MEASUREMENT_ERRORS": {
    "expires_in_version": "default",
    "kind": "enumerated",
    "n_values": "mozilla::StartupTimeline::MAX_EVENT_ID",
    "description": "Flags errors in startup calculation()"
  },
  "NETWORK_DISK_CACHE_OPEN": {
    "expires_in_version": "default",
    "kind": "exponential",
    "high": "10000",
    "n_buckets": 10,
    "extended_statistics_ok": true,
    "description": "Time spent opening disk cache (ms)"
  },
  "NETWORK_DISK_CACHE_TRASHRENAME": {
    "expires_in_version": "never",
    "kind": "exponential",
    "high": "10000",
    "n_buckets": 10,
    "extended_statistics_ok": true,
    "description": "Time spent renaming bad Cache to Cache.Trash (ms)"
  },
  "NETWORK_DISK_CACHE_DELETEDIR": {
    "expires_in_version": "never",
    "kind": "exponential",
    "high": "10000",
    "n_buckets": 10,
    "extended_statistics_ok": true,
    "description": "Time spent deleting disk cache (ms)"
  },
  "NETWORK_DISK_CACHE_DELETEDIR_SHUTDOWN": {
    "expires_in_version": "never",
    "kind": "exponential",
    "high": "10000",
    "n_buckets": 10,
    "extended_statistics_ok": true,
    "description": "Time spent during showdown stopping thread deleting old disk cache (ms)"
  },
  "NETWORK_DISK_CACHE_SHUTDOWN": {
    "expires_in_version": "never",
    "kind": "exponential",
    "high": "10000",
    "n_buckets": 10,
    "extended_statistics_ok": true,
    "description": "Total Time spent (ms) during disk cache showdown"
  },
  "NETWORK_DISK_CACHE_SHUTDOWN_V2": {
    "expires_in_version": "never",
    "kind": "exponential",
    "high": "10000",
    "n_buckets": 10,
    "extended_statistics_ok": true,
    "description": "Total Time spent (ms) during disk cache showdown [cache2]"
  },
  "NETWORK_DISK_CACHE_SHUTDOWN_CLEAR_PRIVATE": {
    "expires_in_version": "never",
    "kind": "exponential",
    "high": "10000",
    "n_buckets": 10,
    "extended_statistics_ok": true,
    "description": "Time spent (ms) during showdown deleting disk cache for 'clear private data' option"
  },
  "NETWORK_DISK_CACHE2_SHUTDOWN_CLEAR_PRIVATE": {
    "expires_in_version": "never",
    "kind": "exponential",
    "high": "10000",
    "n_buckets": 10,
    "extended_statistics_ok": true,
    "description": "Time spent (ms) during showdown deleting disk cache v2 for 'clear private data' option"
  },
  "NETWORK_DISK_CACHE_REVALIDATION": {
    "expires_in_version": "40",
    "kind": "exponential",
    "high": "10000",
    "n_buckets": 10,
    "extended_statistics_ok": true,
    "description": "Total Time spent (ms) during disk cache revalidation"
  },
  "NETWORK_DISK_CACHE_STREAMIO_CLOSE": {
    "expires_in_version": "40",
    "kind": "exponential",
    "high": "10000",
    "n_buckets": 10,
    "extended_statistics_ok": true,
    "description": "Time spent in nsDiskCacheStreamIO::Close() on non-main thread (ms)"
  },
  "NETWORK_DISK_CACHE_STREAMIO_CLOSE_MAIN_THREAD": {
    "expires_in_version": "40",
    "kind": "exponential",
    "high": "10000",
    "n_buckets": 10,
    "extended_statistics_ok": true,
    "description": "Time spent in nsDiskCacheStreamIO::Close() on the main thread (ms)"
  },
  "IDLE_NOTIFY_BACK_MS": {
    "expires_in_version": "40",
    "kind": "exponential",
    "high": "5000",
    "n_buckets": 10,
    "extended_statistics_ok": true,
    "description": "Time spent checking for and notifying listeners that the user is back (ms)"
  },
  "IDLE_NOTIFY_BACK_LISTENERS": {
    "expires_in_version": "40",
    "kind": "linear",
    "high": "100",
    "n_buckets": 20,
    "description": "Number of listeners notified that the user is back"
  },
  "IDLE_NOTIFY_IDLE_MS": {
    "expires_in_version": "default",
    "kind": "exponential",
    "high": "5000",
    "n_buckets": 10,
    "extended_statistics_ok": true,
    "description": "Time spent checking for and notifying listeners that the user is idle (ms)"
  },
  "IDLE_NOTIFY_IDLE_LISTENERS": {
    "expires_in_version": "40",
    "kind": "linear",
    "high": "100",
    "n_buckets": 20,
    "description": "Number of listeners notified that the user is idle"
  },
  "URLCLASSIFIER_LOOKUP_TIME": {
    "expires_in_version": "never",
    "kind": "exponential",
    "high": "500",
    "n_buckets": 10,
    "extended_statistics_ok": true,
    "description": "Time spent per dbservice lookup (ms)"
  },
  "URLCLASSIFIER_CL_CHECK_TIME": {
    "expires_in_version": "never",
    "kind": "exponential",
    "high": "500",
    "n_buckets": 10,
    "extended_statistics_ok": true,
    "description": "Time spent per classifier lookup (ms)"
  },
  "URLCLASSIFIER_CL_UPDATE_TIME": {
    "expires_in_version": "never",
    "kind": "exponential",
    "low": 20,
    "high": "15000",
    "n_buckets": 15,
    "extended_statistics_ok": true,
    "description": "Time spent per classifier update (ms)"
  },
  "URLCLASSIFIER_PS_FILELOAD_TIME": {
    "expires_in_version": "never",
    "kind": "exponential",
    "high": "1000",
    "n_buckets": 10,
    "extended_statistics_ok": true,
    "description": "Time spent loading PrefixSet from file (ms)"
  },
  "URLCLASSIFIER_PS_FALLOCATE_TIME": {
    "expires_in_version": "40",
    "kind": "exponential",
    "high": "1000",
    "n_buckets": 10,
    "extended_statistics_ok": true,
    "description": "Time spent fallocating PrefixSet (ms)"
  },
  "URLCLASSIFIER_PS_CONSTRUCT_TIME": {
    "expires_in_version": "never",
    "kind": "exponential",
    "high": "5000",
    "n_buckets": 15,
    "extended_statistics_ok": true,
    "description": "Time spent constructing PrefixSet from DB (ms)"
  },
  "URLCLASSIFIER_LC_PREFIXES": {
    "expires_in_version": "never",
    "kind": "linear",
    "high": "1500000",
    "n_buckets": 15,
    "description": "Size of the prefix cache in entries"
  },
  "URLCLASSIFIER_LC_COMPLETIONS": {
    "expires_in_version": "never",
    "kind": "exponential",
    "high": "200",
    "n_buckets": 10,
    "extended_statistics_ok": true,
    "description": "Size of the completion cache in entries"
  },
  "URLCLASSIFIER_PS_FAILURE": {
    "expires_in_version": "40",
    "kind": "boolean",
    "description": "Did UrlClassifier fail to construct the PrefixSet?"
  },
  "PLACES_PAGES_COUNT": {
    "expires_in_version": "never",
    "kind": "exponential",
    "low": 1000,
    "high": "150000",
    "n_buckets": 20,
    "extended_statistics_ok": true,
    "description": "PLACES: Number of unique pages"
  },
  "PLACES_BOOKMARKS_COUNT": {
    "expires_in_version": "never",
    "kind": "exponential",
    "low": 100,
    "high": "8000",
    "n_buckets": 15,
    "extended_statistics_ok": true,
    "description": "PLACES: Number of bookmarks"
  },
  "PLACES_TAGS_COUNT": {
    "expires_in_version": "never",
    "kind": "exponential",
    "high": "200",
    "n_buckets": 10,
    "extended_statistics_ok": true,
    "description": "PLACES: Number of tags"
  },
  "PLACES_KEYWORDS_COUNT": {
    "expires_in_version": "never",
    "kind": "exponential",
    "high": "200",
    "n_buckets": 10,
    "extended_statistics_ok": true,
    "description": "PLACES: Number of keywords"
  },
  "PLACES_BACKUPS_DAYSFROMLAST": {
    "expires_in_version": "never",
    "kind": "enumerated",
    "n_values": 15,
    "description": "PLACES: Days from last backup"
  },
  "PLACES_BACKUPS_BOOKMARKSTREE_MS": {
    "expires_in_version": "never",
    "kind": "exponential",
    "low": 50,
    "high": 2000,
    "n_buckets": 10,
    "extended_statistics_ok": true,
    "description": "PLACES: Time to build the bookmarks tree"
  },
  "PLACES_BACKUPS_TOJSON_MS": {
    "expires_in_version": "default",
    "kind": "exponential",
    "low": 50,
    "high": 2000,
    "n_buckets": 10,
    "extended_statistics_ok": true,
    "description": "PLACES: Time to convert and write the backup"
  },
  "PLACES_EXPORT_TOHTML_MS": {
    "expires_in_version": "never",
    "kind": "exponential",
    "low": 50,
    "high": 2000,
    "n_buckets": 10,
    "extended_statistics_ok": true,
    "description": "PLACES: Time to convert and write bookmarks.html"
  },
  "PLACES_FAVICON_ICO_SIZES": {
    "expires_in_version" : "never",
    "kind": "exponential",
    "high": 524288,
    "n_buckets" : 100,
    "description": "PLACES: Size of the ICO favicon files loaded from the web (Bytes)"
  },
  "PLACES_FAVICON_PNG_SIZES": {
    "expires_in_version" : "never",
    "kind": "exponential",
    "high": 524288,
    "n_buckets" : 100,
    "description": "PLACES: Size of the PNG favicon files loaded from the web (Bytes)"
  },
  "PLACES_FAVICON_GIF_SIZES": {
    "expires_in_version" : "never",
    "kind": "exponential",
    "high": 524288,
    "n_buckets" : 100,
    "description": "PLACES: Size of the GIF favicon files loaded from the web (Bytes)"
  },
  "PLACES_FAVICON_JPEG_SIZES": {
    "expires_in_version" : "never",
    "kind": "exponential",
    "high": 524288,
    "n_buckets" : 100,
    "description": "PLACES: Size of the JPEG favicon files loaded from the web (Bytes)"
  },
  "PLACES_FAVICON_BMP_SIZES": {
    "expires_in_version" : "never",
    "kind": "exponential",
    "high": 524288,
    "n_buckets" : 100,
    "description": "PLACES: Size of the BMP favicon files loaded from the web (Bytes)"
  },
  "PLACES_FAVICON_SVG_SIZES": {
    "expires_in_version" : "never",
    "kind": "exponential",
    "high": 524288,
    "n_buckets" : 100,
    "description": "PLACES: Size of the SVG favicon files loaded from the web (Bytes)"
  },
  "PLACES_FAVICON_OTHER_SIZES": {
    "expires_in_version" : "never",
    "kind": "exponential",
    "high": 524288,
    "n_buckets" : 100,
    "description": "PLACES: Size of favicon files without a specific file type probe, loaded from the web (Bytes)"
  },
  "LINK_ICON_SIZES_ATTR_USAGE": {
    "expires_in_version" : "never",
    "kind": "enumerated",
    "n_values": 4,
    "description": "The possible types of the 'sizes' attribute for <link rel=icon>. 0: Attribute not specified, 1: 'any', 2: Integer dimensions, 3: Invalid value."
  },
  "LINK_ICON_SIZES_ATTR_DIMENSION": {
    "expires_in_version" : "never",
    "kind": "linear",
    "high": 513,
    "n_buckets" : 64,
    "description": "The width dimension of the 'sizes' attribute for <link rel=icon>."
  },
  "FENNEC_DISTRIBUTION_REFERRER_INVALID": {
    "expires_in_version": "never",
    "kind": "flag",
    "description": "Whether the referrer intent specified an invalid distribution name",
    "cpp_guard": "ANDROID"
  },
  "FENNEC_DISTRIBUTION_CODE_CATEGORY": {
    "expires_in_version": "never",
    "kind": "enumerated",
    "n_values": 20,
    "description": "First digit of HTTP result code, or error category, during distribution download",
    "cpp_guard": "ANDROID"
  },
  "FENNEC_DISTRIBUTION_DOWNLOAD_TIME_MS": {
    "expires_in_version": "never",
    "kind": "exponential",
    "low": 100,
    "high": "40000",
    "n_buckets": 30,
    "description": "Time taken to download a specified distribution file (msec)",
    "cpp_guard": "ANDROID"
  },
  "FENNEC_FAVICONS_COUNT": {
    "expires_in_version": "40",
    "kind": "exponential",
    "high": "2000",
    "n_buckets": 10,
    "cpp_guard": "ANDROID",
    "extended_statistics_ok": true,
    "description": "Number of favicons stored in the browser DB"
  },
  "FENNEC_THUMBNAILS_COUNT": {
    "expires_in_version": "40",
    "kind": "exponential",
    "high": "2000",
    "n_buckets": 10,
    "cpp_guard": "ANDROID",
    "extended_statistics_ok": true,
    "description": "Number of thumbnails stored in the browser DB"
  },
  "FENNEC_READING_LIST_COUNT": {
    "expires_in_version": "40",
    "kind": "exponential",
    "high": "1000",
    "n_buckets": 10,
    "cpp_guard": "ANDROID",
    "extended_statistics_ok": true,
    "description": "Number of reading list items stored in the browser DB"
  },
  "PLACES_SORTED_BOOKMARKS_PERC": {
    "expires_in_version": "never",
    "kind": "linear",
    "high": "100",
    "n_buckets": 10,
    "description": "PLACES: Percentage of bookmarks organized in folders"
  },
  "PLACES_TAGGED_BOOKMARKS_PERC": {
    "expires_in_version": "never",
    "kind": "linear",
    "high": "100",
    "n_buckets": 10,
    "description": "PLACES: Percentage of tagged bookmarks"
  },
  "PLACES_DATABASE_FILESIZE_MB": {
    "expires_in_version": "never",
    "kind": "exponential",
    "low": 5,
    "high": "200",
    "n_buckets": 10,
    "extended_statistics_ok": true,
    "description": "PLACES: Database filesize (MB)"
  },
  "PLACES_DATABASE_PAGESIZE_B": {
    "expires_in_version": "never",
    "kind": "exponential",
    "low": 1024,
    "high": "32768",
    "n_buckets": 10,
    "extended_statistics_ok": true,
    "description": "PLACES: Database page size (bytes)"
  },
  "PLACES_DATABASE_SIZE_PER_PAGE_B": {
    "expires_in_version": "never",
    "kind": "exponential",
    "low": 500,
    "high": "10240",
    "n_buckets": 20,
    "extended_statistics_ok": true,
    "description": "PLACES: Average size of a place in the database (bytes)"
  },
  "PLACES_EXPIRATION_STEPS_TO_CLEAN2": {
    "expires_in_version": "never",
    "kind": "enumerated",
    "n_values": 10,
    "description": "PLACES: Expiration steps to cleanup the database"
  },
  "PLACES_AUTOCOMPLETE_1ST_RESULT_TIME_MS": {
    "expires_in_version": "never",
    "kind": "exponential",
    "low": 50,
    "high": "500",
    "n_buckets": 10,
    "extended_statistics_ok": true,
    "description": "PLACES: Time for first autocomplete result if > 50ms (ms)"
  },
  "PLACES_AUTOCOMPLETE_6_FIRST_RESULTS_TIME_MS": {
    "expires_in_version": "never",
    "kind": "exponential",
    "low": 50,
    "high": "1000",
    "n_buckets": 30,
    "extended_statistics_ok": true,
    "description": "PLACES: Time for the 6 first autocomplete results (ms)"
  },
  "HISTORY_LASTVISITED_TREE_QUERY_TIME_MS": {
    "expires_in_version": "never",
    "kind": "exponential",
    "low": 50,
    "high": "2000",
    "n_buckets": 30,
    "extended_statistics_ok": true,
    "description": "PLACES: Time to load the sidebar history tree sorted by last visit (ms)"
  },
  "PLACES_HISTORY_LIBRARY_SEARCH_TIME_MS": {
    "expires_in_version": "never",
    "kind": "exponential",
    "low": 50,
    "high": "1000",
    "n_buckets": 30,
    "extended_statistics_ok": true,
    "description": "PLACES: Time to search the history library (ms)"
  },
  "PLACES_AUTOCOMPLETE_URLINLINE_DOMAIN_QUERY_TIME_MS": {
    "expires_in_version": "never",
    "kind": "exponential",
    "low": 50,
    "high": 2000,
    "n_buckets": 10,
    "extended_statistics_ok": true,
    "description": "PLACES: Duration of the domain query for the url inline autocompletion (ms)"
  },
  "PLACES_IDLE_FRECENCY_DECAY_TIME_MS": {
    "expires_in_version": "never",
    "kind": "exponential",
    "low": 50,
    "high": "10000",
    "n_buckets": 10,
    "extended_statistics_ok": true,
    "description": "PLACES: Time to decay all frecencies values on idle (ms)"
  },
  "PLACES_IDLE_MAINTENANCE_TIME_MS": {
    "expires_in_version": "never",
    "kind": "exponential",
    "low": 1000,
    "high": "30000",
    "n_buckets": 10,
    "extended_statistics_ok": true,
    "description": "PLACES: Time to execute maintenance tasks on idle (ms)"
  },
  "PLACES_ANNOS_BOOKMARKS_COUNT": {
    "expires_in_version": "never",
    "kind": "exponential",
    "low": 50,
    "high": "5000",
    "n_buckets": 10,
    "extended_statistics_ok": true,
    "description": "PLACES: Number of bookmarks annotations"
  },
  "PLACES_ANNOS_PAGES_COUNT": {
    "expires_in_version": "never",
    "kind": "exponential",
    "low": 50,
    "high": "5000",
    "n_buckets": 10,
    "extended_statistics_ok": true,
    "description": "PLACES: Number of pages annotations"
  },
  "PLACES_MAINTENANCE_DAYSFROMLAST": {
    "expires_in_version" : "never",
    "kind": "exponential",
    "low": 7,
    "high": 60,
    "n_buckets" : 10,
    "description": "PLACES: Days from last maintenance"
  },
  "UPDATE_CHECK_NO_UPDATE_EXTERNAL" : {
    "expires_in_version": "never",
    "kind": "count",
    "description": "Update: count of no updates were found for a background update check (externally initiated)"
  },
  "UPDATE_CHECK_NO_UPDATE_NOTIFY" : {
    "expires_in_version": "never",
    "kind": "count",
    "description": "Update: count of no updates were found for a background update check (timer initiated)"
  },
  "UPDATE_CHECK_CODE_EXTERNAL": {
    "expires_in_version": "never",
    "kind": "enumerated",
    "n_values": 50,
    "description": "Update: background update check result code except for no updates found (externally initiated)"
  },
  "UPDATE_CHECK_CODE_NOTIFY": {
    "expires_in_version": "never",
    "kind": "enumerated",
    "n_values": 50,
    "description": "Update: background update check result code except for no updates found (timer initiated)"
  },
  "UPDATE_CHECK_EXTENDED_ERROR_EXTERNAL": {
    "expires_in_version": "never",
    "kind": "count",
    "keyed": true,
    "description": "Update: keyed count (key names are prefixed with AUS_CHECK_EX_ERR_) of background update check extended error code (externally initiated)"
  },
  "UPDATE_CHECK_EXTENDED_ERROR_NOTIFY": {
    "expires_in_version": "never",
    "kind": "count",
    "keyed": true,
    "description": "Update: keyed count (key names are prefixed with AUS_CHECK_EX_ERR_) of background update check extended error code (timer initiated)"
  },
  "UPDATE_INVALID_LASTUPDATETIME_EXTERNAL": {
    "expires_in_version": "never",
    "kind": "count",
    "description": "Update: count of systems that have a last update time greater than the current time (externally initiated)"
  },
  "UPDATE_INVALID_LASTUPDATETIME_NOTIFY": {
    "expires_in_version": "never",
    "kind": "count",
    "description": "Update: count of systems that have a last update time greater than the current time (timer initiated)"
  },
  "UPDATE_LAST_NOTIFY_INTERVAL_DAYS_EXTERNAL": {
    "expires_in_version": "never",
    "kind": "exponential",
    "n_buckets": 60,
    "high": "365",
    "description": "Update: interval in days since the last background update check (externally initiated)"
  },
  "UPDATE_LAST_NOTIFY_INTERVAL_DAYS_NOTIFY": {
    "expires_in_version": "never",
    "kind": "exponential",
    "n_buckets": 30,
    "high": "180",
    "description": "Update: interval in days since the last background update check (timer initiated)"
  },
  "UPDATE_SERVICE_INSTALLED_EXTERNAL": {
    "expires_in_version": "never",
    "kind": "boolean",
    "description": "Update: whether the service is installed (externally initiated)"
  },
  "UPDATE_SERVICE_INSTALLED_NOTIFY": {
    "expires_in_version": "never",
    "kind": "boolean",
    "description": "Update: whether the service is installed (timer initiated)"
  },
  "UPDATE_SERVICE_MANUALLY_UNINSTALLED_EXTERNAL": {
    "expires_in_version": "never",
    "kind": "count",
    "description": "Update: count of systems that manually uninstalled the service (externally initiated)"
  },
  "UPDATE_SERVICE_MANUALLY_UNINSTALLED_NOTIFY": {
    "expires_in_version": "never",
    "kind": "count",
    "description": "Update: count of systems that manually uninstalled the service (timer initiated)"
  },
  "UPDATE_CANNOT_APPLY_EXTERNAL": {
    "expires_in_version": "never",
    "kind": "boolean",
    "description": "Update: systems that cannot apply updates (externally initiated)"
  },
  "UPDATE_CANNOT_APPLY_NOTIFY": {
    "expires_in_version": "never",
    "kind": "boolean",
    "description": "Update: systems that cannot apply updates (timer initiated)"
  },
  "UPDATE_CANNOT_STAGE_EXTERNAL": {
    "expires_in_version": "never",
    "kind": "count",
    "description": "Update: count of systems that cannot stage updates (externally initiated)"
  },
  "UPDATE_CANNOT_STAGE_NOTIFY": {
    "expires_in_version": "never",
    "kind": "count",
    "description": "Update: count of systems that cannot stage updates (timer initiated)"
  },
  "UPDATE_HAS_PREF_URL_OVERRIDE_EXTERNAL": {
    "expires_in_version": "never",
    "kind": "count",
    "description": "Update: count of systems that have an app.update.url.override preference (externally initiated)"
  },
  "UPDATE_HAS_PREF_URL_OVERRIDE_NOTIFY": {
    "expires_in_version": "never",
    "kind": "count",
    "description": "Update: count of systems that have an app.update.url.override preference (timer initiated)"
  },
  "UPDATE_PREF_UPDATE_CANCELATIONS_EXTERNAL": {
    "expires_in_version": "never",
    "kind": "enumerated",
    "n_values": 100,
    "description": "Update: number of sequential update elevation request cancelations greater than 0 (externally initiated)"
  },
  "UPDATE_PREF_UPDATE_CANCELATIONS_NOTIFY": {
    "expires_in_version": "never",
    "kind": "enumerated",
    "n_values": 100,
    "description": "Update: number of sequential update elevation request cancelations greater than 0 (timer initiated)"
  },
  "UPDATE_PREF_SERVICE_ERRORS_EXTERNAL": {
    "expires_in_version": "never",
    "kind": "enumerated",
    "n_values": 30,
    "description": "Update: number of sequential update service errors greater than 0 (externally initiated)"
  },
  "UPDATE_PREF_SERVICE_ERRORS_NOTIFY": {
    "expires_in_version": "never",
    "kind": "enumerated",
    "n_values": 30,
    "description": "Update: number of sequential update service errors greater than 0 (timer initiated)"
  },
  "UPDATE_NOT_PREF_UPDATE_AUTO_EXTERNAL": {
    "expires_in_version": "never",
    "kind": "count",
    "description": "Update: count of when the app.update.auto boolean preference is not the default value of true (true values are not submitted)"
  },
  "UPDATE_NOT_PREF_UPDATE_AUTO_NOTIFY": {
    "expires_in_version": "never",
    "kind": "count",
    "description": "Update: count of when the app.update.auto boolean preference is not the default value of true (true values are not submitted)"
  },
  "UPDATE_NOT_PREF_UPDATE_ENABLED_EXTERNAL": {
    "expires_in_version": "never",
    "kind": "count",
    "description": "Update: count of when the app.update.enabled boolean preference is not the default value of true (true values are not submitted)"
  },
  "UPDATE_NOT_PREF_UPDATE_ENABLED_NOTIFY": {
    "expires_in_version": "never",
    "kind": "count",
    "description": "Update: count of when the app.update.enabled boolean preference is not the default value of true (true values are not submitted)"
  },
  "UPDATE_NOT_PREF_UPDATE_STAGING_ENABLED_EXTERNAL": {
    "expires_in_version": "never",
    "kind": "count",
    "description": "Update: count of when the app.update.staging.enabled boolean preference is not the default value of true (true values are not submitted)"
  },
  "UPDATE_NOT_PREF_UPDATE_STAGING_ENABLED_NOTIFY": {
    "expires_in_version": "never",
    "kind": "count",
    "description": "Update: count of when the app.update.staging.enabled boolean preference is not the default value of true (true values are not submitted)"
  },
  "UPDATE_NOT_PREF_UPDATE_SERVICE_ENABLED_EXTERNAL": {
    "expires_in_version": "never",
    "kind": "count",
    "description": "Update: count of when the app.update.service.enabled boolean preference is not the default value of true (true values are not submitted)"
  },
  "UPDATE_NOT_PREF_UPDATE_SERVICE_ENABLED_NOTIFY": {
    "expires_in_version": "never",
    "kind": "count",
    "description": "Update: count of when the app.update.service.enabled boolean preference is not the default value of true (true values are not submitted)"
  },
  "UPDATE_DOWNLOAD_CODE_COMPLETE": {
    "expires_in_version": "never",
    "kind": "enumerated",
    "n_values": 50,
    "description": "Update: complete patch download result code"
  },
  "UPDATE_DOWNLOAD_CODE_PARTIAL": {
    "expires_in_version": "never",
    "kind": "enumerated",
    "n_values": 50,
    "description": "Update: complete patch download result code"
  },
  "UPDATE_STATE_CODE_COMPLETE_STARTUP": {
    "expires_in_version": "never",
    "kind": "enumerated",
    "n_values": 20,
    "description": "Update: the state of a complete update from update.status on startup"
  },
  "UPDATE_STATE_CODE_PARTIAL_STARTUP": {
    "expires_in_version": "never",
    "kind": "enumerated",
    "n_values": 20,
    "description": "Update: the state of a partial patch update from update.status on startup"
  },
  "UPDATE_STATE_CODE_UNKNOWN_STARTUP": {
    "expires_in_version": "never",
    "kind": "enumerated",
    "n_values": 20,
    "description": "Update: the state of an unknown patch update from update.status on startup"
  },
  "UPDATE_STATE_CODE_COMPLETE_STAGE": {
    "expires_in_version": "never",
    "kind": "enumerated",
    "n_values": 20,
    "description": "Update: the state of a complete patch update from update.status after staging"
  },
  "UPDATE_STATE_CODE_PARTIAL_STAGE": {
    "expires_in_version": "never",
    "kind": "enumerated",
    "n_values": 20,
    "description": "Update: the state of a partial patch update from update.status after staging"
  },
  "UPDATE_STATE_CODE_UNKNOWN_STAGE": {
    "expires_in_version": "never",
    "kind": "enumerated",
    "n_values": 20,
    "description": "Update: the state of an unknown patch update from update.status after staging"
  },
  "UPDATE_STATUS_ERROR_CODE_COMPLETE_STARTUP": {
    "expires_in_version": "never",
    "kind": "enumerated",
    "n_values": 100,
    "description": "Update: the status error code for a failed complete patch update from update.status on startup"
  },
  "UPDATE_STATUS_ERROR_CODE_PARTIAL_STARTUP": {
    "expires_in_version": "never",
    "kind": "enumerated",
    "n_values": 100,
    "description": "Update: the status error code for a failed partial patch update from update.status on startup"
  },
  "UPDATE_STATUS_ERROR_CODE_UNKNOWN_STARTUP": {
    "expires_in_version": "never",
    "kind": "enumerated",
    "n_values": 100,
    "description": "Update: the status error code for a failed unknown patch update from update.status on startup"
  },
  "UPDATE_STATUS_ERROR_CODE_COMPLETE_STAGE": {
    "expires_in_version": "never",
    "kind": "enumerated",
    "n_values": 100,
    "description": "Update: the status error code for a failed complete patch update from update.status after staging"
  },
  "UPDATE_STATUS_ERROR_CODE_PARTIAL_STAGE": {
    "expires_in_version": "never",
    "kind": "enumerated",
    "n_values": 100,
    "description": "Update: the status error code for a failed partial patch update from update.status after staging"
  },
  "UPDATE_STATUS_ERROR_CODE_UNKNOWN_STAGE": {
    "expires_in_version": "never",
    "kind": "enumerated",
    "n_values": 100,
    "description": "Update: the status error code for a failed unknown patch update from update.status after staging"
  },
  "UPDATE_WIZ_LAST_PAGE_CODE": {
    "expires_in_version": "never",
    "kind": "enumerated",
    "n_values": 30,
    "description": "Update: the update wizard page displayed when the UI was closed (mapped in toolkit/mozapps/update/UpdateTelemetry.jsm)"
  },
  "THUNDERBIRD_GLODA_SIZE_MB": {
    "expires_in_version": "40",
    "kind": "linear",
    "high": "1000",
    "n_buckets": 40,
    "description": "Gloda: size of global-messages-db.sqlite (MB)"
  },
  "THUNDERBIRD_CONVERSATIONS_TIME_TO_2ND_GLODA_QUERY_MS": {
    "expires_in_version": "40",
    "kind": "exponential",
    "high": "10000",
    "n_buckets": 30,
    "extended_statistics_ok": true,
    "description": "Conversations: time between the moment we click and the second gloda query returns (ms)"
  },
  "THUNDERBIRD_INDEXING_RATE_MSG_PER_S": {
    "expires_in_version": "40",
    "kind": "linear",
    "high": "100",
    "n_buckets": 20,
    "description": "Gloda: indexing rate (message/s)"
  },
  "FX_GESTURE_TAKE_SNAPSHOT_OF_PAGE": {
    "expires_in_version": "40",
    "kind": "exponential",
    "high": "1000",
    "n_buckets": "30",
    "description": "Firefox: Time taken to capture the page to a canvas, for reuse while swiping through history (ms)."
  },
  "FX_GESTURE_INSTALL_SNAPSHOT_OF_PAGE": {
    "expires_in_version": "40",
    "kind": "exponential",
    "high": "1000",
    "n_buckets": "30",
    "description": "Firefox: Time taken to store the image capture of the page to a canvas, for reuse while swiping through history (ms)."
  },
  "FX_GESTURE_COMPRESS_SNAPSHOT_OF_PAGE": {
    "expires_in_version": "40",
    "kind": "exponential",
    "high": "1000",
    "n_buckets": "30",
    "description": "Firefox: Time taken to kick off image compression of the canvas that will be used during swiping through history (ms)."
  },
  "FX_TAB_ANIM_OPEN_MS": {
    "alert_emails": ["perf-telemetry-alerts@mozilla.com"],
    "expires_in_version": "40",
    "kind": "exponential",
    "high": "3000",
    "n_buckets": 10,
    "description": "Firefox: Time taken by the tab opening animation in milliseconds"
  },
  "FX_TAB_ANIM_CLOSE_MS": {
    "alert_emails": ["perf-telemetry-alerts@mozilla.com"],
    "expires_in_version": "40",
    "kind": "exponential",
    "high": "3000",
    "n_buckets": 10,
    "description": "Firefox: Time taken by the tab closing animation in milliseconds"
  },
  "FX_TAB_ANIM_OPEN_PREVIEW_FRAME_INTERVAL_MS": {
    "expires_in_version": "never",
    "kind": "exponential",
    "low": 7,
    "high": "500",
    "n_buckets": 50,
    "description": "Average frame interval during tab open animation of about:newtab (preview=on), when other tabs are unaffected"
  },
  "FX_TAB_ANIM_OPEN_FRAME_INTERVAL_MS": {
    "expires_in_version": "never",
    "kind": "exponential",
    "low": 7,
    "high": "500",
    "n_buckets": 50,
    "description": "Average frame interval during tab open animation of about:newtab (preview=off), when other tabs are unaffected"
  },
  "FX_TAB_ANIM_ANY_FRAME_INTERVAL_MS": {
    "expires_in_version": "never",
    "kind": "exponential",
    "low": 7,
    "high": "500",
    "n_buckets": 50,
    "description": "Average frame interval during any tab open/close animation (excluding tabstrip scroll)"
  },
  "FX_TAB_ANIM_ANY_FRAME_PAINT_MS": {
    "expires_in_version": "40",
    "kind": "exponential",
    "high": "500",
    "n_buckets": 30,
    "description": "Average paint duration during any tab open/close animation (excluding tabstrip scroll)"
  },
  "FX_REFRESH_DRIVER_FRAME_DELAY_MS": {
    "expires_in_version": "default",
    "kind": "exponential",
    "high": "10000",
    "n_buckets": 50,
    "description": "Delay in ms between the target and the actual handling time of the frame at refresh driver"
  },
  "FX_TAB_SWITCH_UPDATE_MS": {
    "alert_emails": ["perf-telemetry-alerts@mozilla.com"],
    "expires_in_version": "40",
    "kind": "exponential",
    "high": "1000",
    "n_buckets": 20,
    "description": "Firefox: Time in ms spent updating UI in response to a tab switch"
  },
  "FX_TAB_SWITCH_TOTAL_MS": {
    "expires_in_version": "default",
    "kind": "exponential",
    "high": "1000",
    "n_buckets": 20,
    "description": "Firefox: Time in ms till a tab switch is complete including the first paint"
  },
  "FX_TAB_CLICK_MS": {
    "expires_in_version": "default",
    "kind": "exponential",
    "high": "1000",
    "n_buckets": 20,
    "description": "Firefox: Time in ms spent on switching tabs in response to a tab click"
  },
  "FX_IDENTITY_POPUP_OPEN_MS": {
    "expires_in_version": "40",
    "kind": "exponential",
    "high": "1000",
    "n_buckets": 10,
    "extended_statistics_ok": true,
    "description": "Firefox: Time taken by the identity popup to open in milliseconds"
  },
  "FX_BOOKMARKS_TOOLBAR_INIT_MS": {
    "expires_in_version": "never",
    "kind": "exponential",
    "low": 50,
    "high": "5000",
    "n_buckets": 10,
    "extended_statistics_ok": true,
    "description": "Firefox: Time to initialize the bookmarks toolbar view (ms)"
  },
  "FX_NEW_WINDOW_MS": {
    "expires_in_version": "default",
    "kind": "exponential",
    "high": "10000",
    "n_buckets": 20,
    "extended_statistics_ok": true,
    "description": "Firefox: Time taken to open a new browser window (ms)"
  },
  "FX_PAGE_LOAD_MS": {
    "expires_in_version": "default",
    "kind": "exponential",
    "high": "10000",
    "n_buckets": 20,
    "extended_statistics_ok": true,
    "description": "Firefox: Time taken to load a page (ms)"
  },
  "FX_TOTAL_TOP_VISITS": {
    "expires_in_version": "default",
    "kind": "boolean",
    "description": "Count the number of times a new top page was starting to load"
  },
  "FX_THUMBNAILS_CAPTURE_TIME_MS": {
    "expires_in_version": "40",
    "kind": "exponential",
    "high": "500",
    "n_buckets": 15,
    "extended_statistics_ok": true,
    "description": "THUMBNAILS: Time (ms) it takes to capture a thumbnail"
  },
  "FX_THUMBNAILS_STORE_TIME_MS": {
    "expires_in_version": "40",
    "kind": "exponential",
    "high": "500",
    "n_buckets": 15,
    "extended_statistics_ok": true,
    "description": "THUMBNAILS: Time (ms) it takes to store a thumbnail in the cache"
  },
  "FX_THUMBNAILS_HIT_OR_MISS": {
    "expires_in_version": "40",
    "kind": "boolean",
    "description": "THUMBNAILS: Thumbnail found"
  },
  "EVENTLOOP_UI_LAG_EXP_MS": {
    "alert_emails": ["perf-telemetry-alerts@mozilla.com"],
    "expires_in_version": "40",
    "kind": "exponential",
    "low": 50,
    "high": "60000",
    "n_buckets": 20,
    "extended_statistics_ok": true,
    "description": "Widget: Time it takes for the message before a UI message (ms)"
  },
  "FX_SESSION_RESTORE_STARTUP_INIT_SESSION_MS": {
    "expires_in_version": "default",
    "kind": "exponential",
    "high": "30000",
    "n_buckets": 20,
    "extended_statistics_ok": true,
    "description": "Session restore: Time it takes to prepare the data structures for restoring a session (ms)"
  },
  "FX_SESSION_RESTORE_STARTUP_ONLOAD_INITIAL_WINDOW_MS": {
    "expires_in_version": "40",
    "kind": "exponential",
    "high": "30000",
    "n_buckets": 20,
    "extended_statistics_ok": true,
    "description": "Session restore: Time it takes to finish restoration once we have first opened a window (ms)"
  },
  "FX_SESSION_RESTORE_COLLECT_ALL_WINDOWS_DATA_MS": {
    "expires_in_version": "40",
    "kind": "exponential",
    "high": "30000",
    "n_buckets": 10,
    "extended_statistics_ok": true,
    "description": "Session restore: Time to collect all window data (ms)"
  },
  "FX_SESSION_RESTORE_COLLECT_COOKIES_MS": {
    "expires_in_version": "40",
    "kind": "exponential",
    "high": "30000",
    "n_buckets": 10,
    "extended_statistics_ok": true,
    "description": "Session restore: Time to collect cookies (ms)"
  },
  "FX_SESSION_RESTORE_COLLECT_DATA_MS": {
    "expires_in_version": "default",
    "kind": "exponential",
    "high": "30000",
    "n_buckets": 10,
    "extended_statistics_ok": true,
    "description": "Session restore: Time to collect all window and tab data (ms)"
  },
  "FX_SESSION_RESTORE_COLLECT_DATA_LONGEST_OP_MS": {
    "expires_in_version": "40",
    "kind": "exponential",
    "high": "30000",
    "n_buckets": 10,
    "extended_statistics_ok": true,
    "description": "Session restore: Duration of the longest uninterruptible operation while collecting all window and tab data (ms)"
  },
  "FX_SESSION_RESTORE_CONTENT_COLLECT_DATA_LONGEST_OP_MS": {
    "expires_in_version": "default",
    "kind": "exponential",
    "high": "30000",
    "n_buckets": 10,
    "extended_statistics_ok": true,
    "description": "Session restore: Duration of the longest uninterruptible operation while collecting data in the content process (ms)"
  },
  "FX_SESSION_RESTORE_SERIALIZE_DATA_MS": {
    "alert_emails": ["session-restore-telemetry-alerts@mozilla.com"],
    "expires_in_version": "40",
    "kind": "exponential",
    "high": "1000",
    "n_buckets": 10,
    "extended_statistics_ok": true,
    "description": "Session restore: Time to JSON serialize session data (ms)"
  },
  "FX_SESSION_RESTORE_SERIALIZE_DATA_LONGEST_OP_MS": {
    "expires_in_version": "40",
    "kind": "exponential",
    "high": "30000",
    "n_buckets": 10,
    "extended_statistics_ok": true,
    "description": "Session restore: Duration of the longest uninterruptible operation while serializing session data (ms)"
  },
  "FX_SESSION_RESTORE_READ_FILE_MS": {
    "expires_in_version": "default",
    "kind": "exponential",
    "high": "3000",
    "n_buckets": 10,
    "extended_statistics_ok": true,
    "description": "Session restore: Time to read the session data from the file on disk (ms)"
  },
  "FX_SESSION_RESTORE_SEND_SERIALIZED_STATE_LONGEST_OP_MS": {
    "expires_in_version": "40",
    "kind": "exponential",
    "high": "3000",
    "n_buckets": 10,
    "extended_statistics_ok": true,
    "description": "Session restore: Time spent on the main thread sending the session data off the main thread for writing (ms)"
  },
  "FX_SESSION_RESTORE_WRITE_FILE_MS": {
    "expires_in_version": "default",
    "kind": "exponential",
    "high": "3000",
    "n_buckets": 10,
    "extended_statistics_ok": true,
    "description": "Session restore: Time to write the session data to the file on disk (ms)"
  },
  "FX_SESSION_RESTORE_WRITE_FILE_LONGEST_OP_MS": {
    "expires_in_version": "40",
    "kind": "exponential",
    "high": "3000",
    "n_buckets": 10,
    "extended_statistics_ok": true,
    "description": "Session restore: Duration of the longest uninterruptible operation while writing session data (ms)"
  },
  "FX_SESSION_RESTORE_FILE_SIZE_BYTES": {
    "expires_in_version": "default",
    "kind": "exponential",
    "high": 50000000,
    "n_buckets": 30,
    "extended_statistics_ok": true,
    "description": "Session restore: The size of file sessionstore.js (bytes)"
  },
  "FX_SESSION_RESTORE_CORRUPT_FILE": {
    "expires_in_version": "default",
    "kind": "boolean",
    "description": "Session restore: Whether the file read on startup contained parse-able JSON"
  },
  "FX_SESSION_RESTORE_ALL_FILES_CORRUPT": {
    "expires_in_version": "default",
    "kind": "boolean",
    "description": "Session restore: Whether none of the backup files contained parse-able JSON"
  },
  "FX_SESSION_RESTORE_RESTORE_WINDOW_MS": {
    "expires_in_version": "default",
    "kind": "exponential",
    "high": "3000",
    "n_buckets": 10,
    "extended_statistics_ok": true,
    "description": "Session restore: Time spent blocking the main thread while restoring a window state (ms)"
  },
  "FX_SESSION_RESTORE_SESSION_LENGTH": {
    "expires_in_version": "40",
    "kind": "exponential",
    "high": "365",
    "n_buckets": 15,
    "description": "Session restore: Days elapsed since the session was first started"
  },
  "FX_SESSION_RESTORE_EXTRACTING_STATISTICS_DURATION_MS": {
    "expires_in_version": "40",
    "kind": "exponential",
    "high": "3000",
    "n_buckets": 10,
    "extended_statistics_ok": true,
    "description": "Session restore: Duration of the off main thread statistics extraction mechanism (ms)"
  },
  "FX_SESSION_RESTORE_TOTAL_OPEN_WINDOWS_SIZE_BYTES": {
    "expires_in_version": "default",
    "kind": "exponential",
    "high": "50000000",
    "n_buckets": 30,
    "description": "Session restore: The subset of sessionrestore.js representing open windows (total size, in bytes)"
  },
  "FX_SESSION_RESTORE_TOTAL_CLOSED_WINDOWS_SIZE_BYTES": {
    "expires_in_version": "40",
    "kind": "exponential",
    "high": "50000000",
    "n_buckets": 30,
    "description": "Session restore: The subset of sessionrestore.js representing closed windows (total size, in bytes)"
  },
  "FX_SESSION_RESTORE_TOTAL_CLOSED_TABS_IN_OPEN_WINDOWS_SIZE_BYTES": {
    "expires_in_version": "40",
    "kind": "exponential",
    "high": "50000000",
    "n_buckets": 30,
    "description": "Sessionrestore: The subset of sesionstore.js representing closed tabs in open windows (total size, in bytes)"
  },
  "FX_SESSION_RESTORE_TOTAL_COOKIES_SIZE_BYTES": {
    "expires_in_version": "40",
    "kind": "exponential",
    "high": "50000000",
    "n_buckets": 30,
    "description": "The subset of sessionstore.js dealing with cookies (total size, in bytes)"
  },
  "FX_SESSION_RESTORE_TOTAL_DOM_STORAGE_SIZE_BYTES": {
    "expires_in_version": "40",
    "kind": "exponential",
    "high": "50000000",
    "n_buckets": 30,
    "description": "The subset of sessionstore.js dealing with DOM storage (total size, in bytes)"
  },
  "FX_SESSION_RESTORE_TOTAL_FORMDATA_SIZE_BYTES": {
    "expires_in_version": "40",
    "kind": "exponential",
    "high": "50000000",
    "n_buckets": 30,
    "description": "The subset of sessionstore.js dealing with storing form data (total size, in bytes)"
  },
  "FX_SESSION_RESTORE_TOTAL_HISTORY_SIZE_BYTES": {
    "expires_in_version": "default",
    "kind": "exponential",
    "high": "50000000",
    "n_buckets": 30,
    "description": "The subset of sessionstore.js dealing with storing history (total size, in bytes)"
  },
  "FX_SESSION_RESTORE_INDIVIDUAL_OPEN_WINDOWS_SIZE_BYTES": {
    "expires_in_version": "40",
    "kind": "exponential",
    "high": "5000000",
    "n_buckets": 30,
    "description": "Session restore: The subset of sessionrestore.js representing open windows (item size, in bytes)"
  },
  "FX_SESSION_RESTORE_INDIVIDUAL_CLOSED_WINDOWS_SIZE_BYTES": {
    "expires_in_version": "40",
    "kind": "exponential",
    "high": "5000000",
    "n_buckets": 30,
    "description": "Session restore: The subset of sessionrestore.js representing closed windows (item size, in bytes)"
  },
  "FX_SESSION_RESTORE_INDIVIDUAL_CLOSED_TABS_IN_OPEN_WINDOWS_SIZE_BYTES": {
    "expires_in_version": "40",
    "kind": "exponential",
    "high": "5000000",
    "n_buckets": 30,
    "description": "Sessionrestore: The subset of sesionstore.js representing closed tabs in open windows (item size, in bytes)"
  },
  "FX_SESSION_RESTORE_INDIVIDUAL_COOKIES_SIZE_BYTES": {
    "expires_in_version": "40",
    "kind": "exponential",
    "high": "50000000",
    "n_buckets": 30,
    "description": "The subset of sessionstore.js dealing with cookies (item size, in bytes)"
  },
  "FX_SESSION_RESTORE_INDIVIDUAL_DOM_STORAGE_SIZE_BYTES": {
    "expires_in_version": "default",
    "kind": "exponential",
    "high": "5000000",
    "n_buckets": 30,
    "description": "The subset of sessionstore.js dealing with DOM storage (item size, in bytes)"
  },
  "FX_SESSION_RESTORE_INDIVIDUAL_FORMDATA_SIZE_BYTES": {
    "expires_in_version": "40",
    "kind": "exponential",
    "high": "5000000",
    "n_buckets": 30,
    "description": "The subset of sessionstore.js dealing with storing form data (item size, in bytes)"
  },
  "FX_SESSION_RESTORE_INDIVIDUAL_HISTORY_SIZE_BYTES": {
    "expires_in_version": "40",
    "kind": "exponential",
    "high": "5000000",
    "n_buckets": 30,
    "description": "The subset of sessionstore.js dealing with storing history (item size, in bytes)"
  },
  "INNERWINDOWS_WITH_MUTATION_LISTENERS": {
    "expires_in_version": "never",
    "kind": "boolean",
    "description": "Deleted or to-be-reused innerwindow which has had mutation event listeners."
  },
  "CHARSET_OVERRIDE_SITUATION": {
    "expires_in_version": "default",
    "kind": "enumerated",
    "n_values": 8,
    "description": "Labeling status of top-level page when overriding charset (0: unlabeled file URL without detection, 1: unlabeled non-TLD-guessed non-file URL without detection, 2: unlabeled file URL with detection, 3: unlabeled non-file URL with detection, 4: labeled, 5: already overridden, 6: bug, 7: unlabeled with TLD guessing)"
  },
  "CHARSET_OVERRIDE_USED": {
    "expires_in_version": "default",
    "kind": "flag",
    "description": "Whether the character encoding menu was used to override an encoding in this session."
  },
  "DECODER_INSTANTIATED_HZ": {
    "expires_in_version": "default",
    "kind": "flag",
    "description": "Whether the decoder for HZ has been instantiated in this session."
  },
  "DECODER_INSTANTIATED_ISO2022CN": {
    "expires_in_version": "40",
    "kind": "flag",
    "description": "Whether the decoder for ISO-2022-CN has been instantiated in this session."
  },
  "DECODER_INSTANTIATED_ISO2022KR": {
    "expires_in_version": "40",
    "kind": "flag",
    "description": "Whether the decoder for ISO-2022-KR has been instantiated in this session."
  },
  "DECODER_INSTANTIATED_ISO2022JP": {
    "expires_in_version": "default",
    "kind": "flag",
    "description": "Whether the decoder for ISO-2022-JP has been instantiated in this session."
  },
  "DECODER_INSTANTIATED_JOHAB": {
    "expires_in_version": "32",
    "kind": "flag",
    "description": "Whether the decoder for JOHAB has been instantiated in this session."
  },
  "DECODER_INSTANTIATED_T61": {
    "expires_in_version": "32",
    "kind": "flag",
    "description": "Whether the decoder for T.61 has been instantiated in this session."
  },
  "DECODER_INSTANTIATED_IBM850": {
    "expires_in_version": "38",
    "kind": "flag",
    "description": "Whether the decoder for IBM850 has been instantiated in this session."
  },
  "DECODER_INSTANTIATED_IBM852": {
    "expires_in_version": "38",
    "kind": "flag",
    "description": "Whether the decoder for IBM852 has been instantiated in this session."
  },
  "DECODER_INSTANTIATED_IBM855": {
    "expires_in_version": "38",
    "kind": "flag",
    "description": "Whether the decoder for IBM855 has been instantiated in this session."
  },
  "DECODER_INSTANTIATED_IBM857": {
    "expires_in_version": "38",
    "kind": "flag",
    "description": "Whether the decoder for IBM857 has been instantiated in this session."
  },
  "DECODER_INSTANTIATED_IBM862": {
    "expires_in_version": "38",
    "kind": "flag",
    "description": "Whether the decoder for IBM862 has been instantiated in this session."
  },
  "DECODER_INSTANTIATED_IBM866": {
    "expires_in_version": "never",
    "kind": "flag",
    "description": "Whether the decoder for IBM866 has been instantiated in this session."
  },
  "DECODER_INSTANTIATED_MACGREEK": {
    "expires_in_version": "40",
    "kind": "flag",
    "description": "Whether the decoder for MACGREEK has been instantiated in this session."
  },
  "DECODER_INSTANTIATED_MACICELANDIC": {
    "expires_in_version": "40",
    "kind": "flag",
    "description": "Whether the decoder for MACICELANDIC has been instantiated in this session."
  },
  "DECODER_INSTANTIATED_MACCE": {
    "expires_in_version": "40",
    "kind": "flag",
    "description": "Whether the decoder for MACCE has been instantiated in this session."
  },
  "DECODER_INSTANTIATED_MACHEBREW": {
    "expires_in_version": "40",
    "kind": "flag",
    "description": "Whether the decoder for MACHEBREW has been instantiated in this session."
  },
  "DECODER_INSTANTIATED_MACARABIC": {
    "expires_in_version": "40",
    "kind": "flag",
    "description": "Whether the decoder for MACARABIC has been instantiated in this session."
  },
  "DECODER_INSTANTIATED_MACFARSI": {
    "expires_in_version": "40",
    "kind": "flag",
    "description": "Whether the decoder for MACFARSI has been instantiated in this session."
  },
  "DECODER_INSTANTIATED_MACCROATIAN": {
    "expires_in_version": "default",
    "kind": "flag",
    "description": "Whether the decoder for MACCROATIAN has been instantiated in this session."
  },
  "DECODER_INSTANTIATED_MACCYRILLIC": {
    "expires_in_version": "40",
    "kind": "flag",
    "description": "Whether the decoder for MACCYRILLIC has been instantiated in this session."
  },
  "DECODER_INSTANTIATED_MACROMANIAN": {
    "expires_in_version": "40",
    "kind": "flag",
    "description": "Whether the decoder for MACROMANIAN has been instantiated in this session."
  },
  "DECODER_INSTANTIATED_MACTURKISH": {
    "expires_in_version": "40",
    "kind": "flag",
    "description": "Whether the decoder for MACTURKISH has been instantiated in this session."
  },
  "DECODER_INSTANTIATED_MACDEVANAGARI": {
    "expires_in_version": "40",
    "kind": "flag",
    "description": "Whether the decoder for MACDEVANAGARI has been instantiated in this session."
  },
  "DECODER_INSTANTIATED_MACGUJARATI": {
    "expires_in_version": "40",
    "kind": "flag",
    "description": "Whether the decoder for MACGUJARATI has been instantiated in this session."
  },
  "DECODER_INSTANTIATED_MACGURMUKHI": {
    "expires_in_version": "40",
    "kind": "flag",
    "description": "Whether the decoder for MACGURMUKHI has been instantiated in this session."
  },
  "DECODER_INSTANTIATED_ISOIR111": {
    "expires_in_version": "38",
    "kind": "flag",
    "description": "Whether the decoder for ISOIR111 has been instantiated in this session."
  },
  "DECODER_INSTANTIATED_ARMSCII8": {
    "expires_in_version": "default",
    "kind": "flag",
    "description": "Whether the decoder for ARMSCII8 has been instantiated in this session."
  },
  "DECODER_INSTANTIATED_VISCII": {
    "expires_in_version": "40",
    "kind": "flag",
    "description": "Whether the decoder for VISCII has been instantiated in this session."
  },
  "DECODER_INSTANTIATED_VIETTCVN5712": {
    "expires_in_version": "40",
    "kind": "flag",
    "description": "Whether the decoder for VIETTCVN5712 has been instantiated in this session."
  },
  "DECODER_INSTANTIATED_VIETVPS": {
    "expires_in_version": "40",
    "kind": "flag",
    "description": "Whether the decoder for VIETVPS has been instantiated in this session."
  },
  "DECODER_INSTANTIATED_KOI8R": {
    "expires_in_version": "default",
    "kind": "flag",
    "description": "Whether the decoder for KOI8R has been instantiated in this session."
  },
  "DECODER_INSTANTIATED_KOI8U": {
    "expires_in_version": "40",
    "kind": "flag",
    "description": "Whether the decoder for KOI8U has been instantiated in this session."
  },
  "DECODER_INSTANTIATED_ISO_8859_5": {
    "expires_in_version": "default",
    "kind": "flag",
    "description": "Whether the decoder for ISO-8859-5 has been instantiated in this session."
  },
  "XUL_FOREGROUND_REFLOW_MS": {
    "expires_in_version": "40",
    "kind": "exponential",
    "high": "3000",
    "n_buckets": 10,
    "description": "XUL reflows in foreground windows (ms)"
  },
  "XUL_BACKGROUND_REFLOW_MS": {
    "expires_in_version": "40",
    "kind": "exponential",
    "high": "3000",
    "n_buckets": 10,
    "description": "XUL reflows in background windows (ms)"
  },
  "HTML_FOREGROUND_REFLOW_MS_2": {
    "expires_in_version": "never",
    "kind": "exponential",
    "high": "10000",
    "n_buckets": 20,
    "description": "HTML reflows in foreground windows (ms)"
  },
  "HTML_BACKGROUND_REFLOW_MS_2": {
    "expires_in_version": "40",
    "kind": "exponential",
    "high": "10000",
    "n_buckets": 20,
    "description": "HTML reflows in background windows (ms)"
  },
  "LONG_REFLOW_INTERRUPTIBLE": {
    "expires_in_version": "never",
    "kind": "boolean",
    "description": "Long running reflow, interruptible or not"
  },
  "XUL_INITIAL_FRAME_CONSTRUCTION": {
    "expires_in_version": "40",
    "kind": "exponential",
    "high": "3000",
    "n_buckets": 10,
    "description": "initial xul frame construction"
  },
  "XMLHTTPREQUEST_ASYNC_OR_SYNC": {
    "expires_in_version": "never",
    "kind": "boolean",
    "description": "Type of XMLHttpRequest, async or sync"
  },
  "DOM_TIMERS_FIRED_PER_NATIVE_TIMEOUT": {
    "expires_in_version": "40",
    "kind": "exponential",
    "high": "3000",
    "n_buckets": 10,
    "extended_statistics_ok": true,
    "description": "DOM: Timer handlers called per native timer expiration"
  },
  "DOM_TIMERS_RECENTLY_SET": {
    "expires_in_version": "40",
    "kind": "exponential",
    "high": "3000",
    "n_buckets": 10,
    "extended_statistics_ok": true,
    "description": "DOM: setTimeout/setInterval calls recently (last 30s or more)"
  },
  "DOM_RANGE_DETACHED": {
    "expires_in_version": "40",
    "kind": "boolean",
    "description": "DOM: Ranges that are detached on destruction (bug 702948)"
  },
  "DOM_WINDOW_SHOWMODALDIALOG_USED": {
    "expires_in_version": "41",
    "kind": "flag",
    "description": "Whether Window.showModalDialog was used in this session"
  },
  "LOCALDOMSTORAGE_INIT_DATABASE_MS": {
    "expires_in_version": "40",
    "kind": "exponential",
    "high": "3000",
    "n_buckets": 10,
    "extended_statistics_ok": true,
    "description": "Time to open the localStorage database (ms)"
  },
  "LOCALDOMSTORAGE_SHUTDOWN_DATABASE_MS": {
    "expires_in_version": "default",
    "kind": "exponential",
    "high": "3000",
    "n_buckets": 10,
    "extended_statistics_ok": true,
    "description": "Time to flush and close the localStorage database (ms)"
  },
  "LOCALDOMSTORAGE_PRELOAD_PENDING_ON_FIRST_ACCESS": {
    "expires_in_version": "default",
    "kind": "boolean",
    "description": "True when we had to wait for a pending preload on first access to localStorage data, false otherwise"
  },
  "LOCALDOMSTORAGE_GETALLKEYS_BLOCKING_MS": {
    "expires_in_version": "40",
    "kind": "exponential",
    "high": "3000",
    "n_buckets": 10,
    "extended_statistics_ok": true,
    "description": "Time to block before we return a list of all keys in domain's LocalStorage (ms)"
  },
  "LOCALDOMSTORAGE_GETKEY_BLOCKING_MS": {
    "expires_in_version": "40",
    "kind": "exponential",
    "high": "3000",
    "n_buckets": 10,
    "extended_statistics_ok": true,
    "description": "Time to block before we return a key name in domain's LocalStorage (ms)"
  },
  "LOCALDOMSTORAGE_GETLENGTH_BLOCKING_MS": {
    "expires_in_version": "40",
    "kind": "exponential",
    "high": "3000",
    "n_buckets": 10,
    "extended_statistics_ok": true,
    "description": "Time to block before we return number of keys in domain's LocalStorage (ms)"
  },
  "LOCALDOMSTORAGE_GETVALUE_BLOCKING_MS": {
    "expires_in_version": "default",
    "kind": "exponential",
    "high": "3000",
    "n_buckets": 10,
    "extended_statistics_ok": true,
    "description": "Time to block before we return a value for a key in LocalStorage (ms)"
  },
  "LOCALDOMSTORAGE_SETVALUE_BLOCKING_MS": {
    "expires_in_version": "40",
    "kind": "exponential",
    "high": "3000",
    "n_buckets": 10,
    "extended_statistics_ok": true,
    "description": "Time to block before we set a single key's value in LocalStorage (ms)"
  },
  "LOCALDOMSTORAGE_REMOVEKEY_BLOCKING_MS": {
    "expires_in_version": "40",
    "kind": "exponential",
    "high": "3000",
    "n_buckets": 10,
    "extended_statistics_ok": true,
    "description": "Time to block before we remove a single key from LocalStorage (ms)"
  },
  "LOCALDOMSTORAGE_CLEAR_BLOCKING_MS": {
    "expires_in_version": "40",
    "kind": "exponential",
    "high": "3000",
    "n_buckets": 10,
    "extended_statistics_ok": true,
    "description": "Time to block before we clear LocalStorage for all domains (ms)"
  },
  "LOCALDOMSTORAGE_UNLOAD_BLOCKING_MS": {
    "expires_in_version": "40",
    "kind": "exponential",
    "high": "3000",
    "n_buckets": 10,
    "extended_statistics_ok": true,
    "description": "Time to fetch LocalStorage data before we can clean the cache (ms)"
  },
  "LOCALDOMSTORAGE_SESSIONONLY_PRELOAD_BLOCKING_MS": {
    "expires_in_version": "40",
    "kind": "exponential",
    "high": "3000",
    "n_buckets": 10,
    "extended_statistics_ok": true,
    "description": "Time to fetch LocalStorage data before we can expose them as session only data (ms)"
  },
  "LOCALDOMSTORAGE_KEY_SIZE_BYTES": {
    "expires_in_version": "40",
    "kind": "exponential",
    "low": 1024,
    "high": "32768",
    "n_buckets": 10,
    "extended_statistics_ok": true,
    "description": "DOM storage: size of keys stored in localStorage"
  },
  "LOCALDOMSTORAGE_VALUE_SIZE_BYTES": {
    "expires_in_version": "40",
    "kind": "exponential",
    "low": 1024,
    "high": "32768",
    "n_buckets": 10,
    "extended_statistics_ok": true,
    "description": "DOM storage: size of values stored in localStorage"
  },
  "SESSIONDOMSTORAGE_KEY_SIZE_BYTES": {
    "expires_in_version": "40",
    "kind": "exponential",
    "low": 1024,
    "high": "32768",
    "n_buckets": 10,
    "extended_statistics_ok": true,
    "description": "DOM storage: size of keys stored in sessionStorage"
  },
  "SESSIONDOMSTORAGE_VALUE_SIZE_BYTES": {
    "expires_in_version": "40",
    "kind": "exponential",
    "low": 1024,
    "high": "32768",
    "n_buckets": 10,
    "extended_statistics_ok": true,
    "description": "DOM storage: size of values stored in sessionStorage"
  },
  "RANGE_CHECKSUM_ERRORS": {
    "alert_emails": ["perf-telemetry-alerts@mozilla.com"],
    "expires_in_version": "never",
    "kind": "exponential",
    "high": "3000",
    "n_buckets": 10,
    "extended_statistics_ok": true,
    "description": "Number of histograms with range checksum errors"
  },
  "BUCKET_ORDER_ERRORS": {
    "alert_emails": ["perf-telemetry-alerts@mozilla.com"],
    "expires_in_version": "never",
    "kind": "exponential",
    "high": "3000",
    "n_buckets": 10,
    "extended_statistics_ok": true,
    "description": "Number of histograms with bucket order errors"
  },
  "TOTAL_COUNT_HIGH_ERRORS": {
    "alert_emails": ["perf-telemetry-alerts@mozilla.com"],
    "expires_in_version": "never",
    "kind": "exponential",
    "high": "3000",
    "n_buckets": 10,
    "extended_statistics_ok": true,
    "description": "Number of histograms with total count high errors"
  },
  "TOTAL_COUNT_LOW_ERRORS": {
    "alert_emails": ["perf-telemetry-alerts@mozilla.com"],
    "expires_in_version": "never",
    "kind": "exponential",
    "high": "3000",
    "n_buckets": 10,
    "extended_statistics_ok": true,
    "description": "Number of histograms with total count low errors"
  },
  "TELEMETRY_DISCARDED_CONTENT_PINGS_COUNT": {
    "alert_emails": ["perf-telemetry-alerts@mozilla.com"],
    "expires_in_version": "never",
    "kind": "count",
    "description": "Count of discarded content payloads."
  },
  "TELEMETRY_FILES_EVICTED": {
    "alert_emails": ["perf-telemetry-alerts@mozilla.com", "rvitillo@mozilla.com"],
    "expires_in_version": "never",
    "kind": "enumerated",
    "n_values": 30,
    "description": "Number of telemetry pings evicted at startup"
  },
  "TELEMETRY_TEST_FLAG": {
    "expires_in_version": "never",
    "kind": "flag",
    "description": "a testing histogram; not meant to be touched"
  },
  "TELEMETRY_TEST_COUNT": {
    "expires_in_version": "never",
    "kind": "count",
    "description": "a testing histogram; not meant to be touched"
  },
  "TELEMETRY_TEST_KEYED_FLAG": {
    "expires_in_version": "never",
    "kind": "flag",
    "keyed": true,
    "description": "a testing histogram; not meant to be touched"
  },
  "TELEMETRY_TEST_KEYED_COUNT": {
    "expires_in_version": "never",
    "kind": "count",
    "keyed": true,
    "description": "a testing histogram; not meant to be touched"
  },
  "TELEMETRY_TEST_RELEASE_OPTOUT": {
    "expires_in_version": "never",
    "kind": "flag",
    "releaseChannelCollection": "opt-out",
    "description": "a testing histogram; not meant to be touched"
  },
  "TELEMETRY_TEST_RELEASE_OPTIN": {
    "expires_in_version": "never",
    "kind": "flag",
    "releaseChannelCollection": "opt-in",
    "description": "a testing histogram; not meant to be touched"
  },
  "TELEMETRY_TEST_KEYED_RELEASE_OPTIN": {
    "expires_in_version": "never",
    "kind": "flag",
    "keyed": true,
    "releaseChannelCollection": "opt-in",
    "description": "a testing histogram; not meant to be touched"
  },
  "TELEMETRY_TEST_KEYED_RELEASE_OPTOUT": {
    "expires_in_version": "never",
    "kind": "flag",
    "keyed": true,
    "releaseChannelCollection": "opt-out",
    "description": "a testing histogram; not meant to be touched"
  },
  "STARTUP_CRASH_DETECTED": {
    "expires_in_version": "never",
    "kind": "flag",
    "description": "Whether there was a crash during the last startup"
  },
  "SAFE_MODE_USAGE": {
    "expires_in_version": "never",
    "kind": "enumerated",
    "n_values": 3,
    "description": "Whether the user is in safe mode (No, Yes, Forced)"
  },
  "NEWTAB_PAGE_ENABLED": {
    "expires_in_version": "default",
    "kind": "boolean",
    "description": "New tab page is enabled."
  },
  "NEWTAB_PAGE_PINNED_SITES_COUNT": {
    "expires_in_version": "default",
    "kind": "enumerated",
    "n_values": 9,
    "description": "Number of pinned sites on the new tab page."
  },
  "NEWTAB_PAGE_BLOCKED_SITES_COUNT": {
    "expires_in_version": "default",
    "kind": "exponential",
    "high": "100",
    "n_buckets": 10,
    "extended_statistics_ok": true,
    "description": "Number of sites blocked from the new tab page."
  },
  "NEWTAB_PAGE_SHOWN": {
    "expires_in_version": "35",
    "kind": "boolean",
    "description": "Number of times about:newtab was shown from opening a new tab or window."
  },
  "NEWTAB_PAGE_SITE_CLICKED": {
    "expires_in_version": "35",
    "kind": "enumerated",
    "n_values": 10,
    "description": "Track click count on about:newtab tiles per index (0-8). For non-default row or column configurations all clicks into the '9' bucket."
  },
  "PANORAMA_INITIALIZATION_TIME_MS": {
    "expires_in_version": "40",
    "kind": "exponential",
    "high": "10000",
    "n_buckets": 15,
    "extended_statistics_ok": true,
    "description": "Time it takes to initialize Panorama (ms)"
  },
  "PANORAMA_GROUPS_COUNT": {
    "expires_in_version": "40",
    "kind": "exponential",
    "high": "25",
    "n_buckets": 15,
    "extended_statistics_ok": true,
    "description": "Number of groups in Panorama"
  },
  "PANORAMA_STACKED_GROUPS_COUNT": {
    "expires_in_version": "40",
    "kind": "exponential",
    "high": "25",
    "n_buckets": 15,
    "extended_statistics_ok": true,
    "description": "Number of stacked groups in Panorama"
  },
  "PANORAMA_MEDIAN_TABS_IN_GROUPS_COUNT": {
    "expires_in_version": "40",
    "kind": "exponential",
    "high": "100",
    "n_buckets": 15,
    "extended_statistics_ok": true,
    "description": "Median of tabs in groups in Panorama"
  },
  "BROWSERPROVIDER_XUL_IMPORT_TIME": {
    "expires_in_version": "40",
    "kind": "exponential",
    "low": 20,
    "high": "600000",
    "n_buckets": 20,
    "extended_statistics_ok": true,
    "description": "Time for the initial conversion of a XUL places database (ms)",
    "cpp_guard": "ANDROID"
  },
  "BROWSERPROVIDER_XUL_IMPORT_BOOKMARKS": {
    "expires_in_version": "default",
    "kind": "exponential",
    "high": "50000",
    "n_buckets": 20,
    "extended_statistics_ok": true,
    "description": "Number of bookmarks in the original XUL places database",
    "cpp_guard": "ANDROID"
  },
  "BROWSERPROVIDER_XUL_IMPORT_HISTORY": {
    "expires_in_version": "40",
    "kind": "exponential",
    "high": "1000000",
    "n_buckets": 20,
    "extended_statistics_ok": true,
    "description": "Number of history entries in the original XUL places database",
    "cpp_guard": "ANDROID"
  },
  "FENNEC_GLOBALHISTORY_ADD_MS": {
    "expires_in_version": "never",
    "kind": "exponential",
    "low": 10,
    "high": "20000",
    "n_buckets": 20,
    "description": "Time for a record to be added to history (ms)",
    "cpp_guard": "ANDROID"
  },
  "FENNEC_GLOBALHISTORY_UPDATE_MS": {
    "expires_in_version": "never",
    "kind": "exponential",
    "low": 10,
    "high": "20000",
    "n_buckets": 20,
    "description": "Time for a record to be updated in history (ms)",
    "cpp_guard": "ANDROID"
  },
  "FENNEC_GLOBALHISTORY_VISITED_BUILD_MS": {
    "expires_in_version": "never",
    "kind": "exponential",
    "low": 10,
    "high": "20000",
    "n_buckets": 20,
    "description": "Time to update the visited link set (ms)",
    "cpp_guard": "ANDROID"
  },
  "FENNEC_RESTORING_ACTIVITY": {
    "expires_in_version": "never",
    "kind": "flag",
    "description": "Fennec is starting up but the Gecko thread was still running",
    "cpp_guard": "ANDROID"
  },
  "FENNEC_SEARCH_LOADER_TIME_MS": {
    "expires_in_version": "never",
    "kind": "exponential",
    "low": 10,
    "high": "20000",
    "n_buckets": 20,
    "description": "Time for a URL bar DB search to return (ms)",
    "cpp_guard": "ANDROID"
  },
  "FENNEC_STARTUP_GECKOAPP_ACTION": {
    "expires_in_version": "never",
    "kind": "enumerated",
    "n_values": 4,
    "description": "The way the GeckoApp was launched. (Normal, URL, Prefetch, Redirector)",
    "cpp_guard": "ANDROID"
  },
  "FENNEC_STARTUP_TIME_GECKOREADY": {
    "expires_in_version": "never",
    "kind": "exponential",
    "low": 500,
    "high": "20000",
    "n_buckets": 20,
    "description": "Time for the Gecko:Ready message to arrive (ms)",
    "cpp_guard": "ANDROID"
  },
  "FENNEC_STARTUP_TIME_JAVAUI": {
    "expires_in_version": "never",
    "kind": "exponential",
    "low": 100,
    "high": "5000",
    "n_buckets": 20,
    "description": "Time for the Java UI to load (ms)",
    "cpp_guard": "ANDROID"
  },
  "FENNEC_TOPSITES_LOADER_TIME_MS": {
    "expires_in_version": "never",
    "kind": "exponential",
    "low": 10,
    "high": "20000",
    "n_buckets": 20,
    "description": "Time for the home screen Top Sites query to return with no filter set (ms)",
    "cpp_guard": "ANDROID"
  },
  "FENNEC_WAS_KILLED": {
    "expires_in_version": "never",
    "kind": "flag",
    "description": "Killed, likely due to an OOM condition",
    "cpp_guard": "ANDROID"
  },
  "SECURITY_UI": {
    "expires_in_version": "never",
    "kind": "enumerated",
    "n_values": 100,
    "description": "Security UI Telemetry"
  },
  "JS_TELEMETRY_ADDON_EXCEPTIONS" : {
    "expires_in_version" : "never",
    "kind": "count",
    "keyed" : true,
    "description" : "Exceptions thrown by add-ons"
  },
  "MISBEHAVING_ADDONS_CPOW_TIME_MS": {
    "expires_in_version": "never",
    "kind": "exponential",
    "low": 1,
    "high": 10000,
    "n_buckets": 20,
    "keyed": true,
    "description": "Time spent by an add-on performing blocking cross-process communications (ms, keyed by add-on ID, updated every 15s by default)"
  },
  "MISBEHAVING_ADDONS_JANK_LEVEL": {
    "expires_in_version": "never",
    "kind": "enumerated",
    "n_values": 10,
    "keyed": true,
    "description": "Longest blocking operation performed by the add-on (log2(duration in ms), keyed by add-on, updated every 15s by default)"
  },
  "SEARCH_COUNTS": {
    "expires_in_version": "never",
    "kind": "count",
    "keyed": true,
    "description": "Record the search counts for search engines"
  },
  "SEARCH_DEFAULT_ENGINE": {
    "expires_in_version": "never",
    "kind": "flag",
    "keyed": true,
    "description": "Record the default search engine."
  },
  "SEARCH_SERVICE_INIT_MS": {
    "expires_in_version": "never",
    "kind": "exponential",
    "high": "1000",
    "n_buckets": 15,
    "extended_statistics_ok": true,
    "description": "Time (ms) it takes to initialize the search service"
  },
  "SEARCH_SERVICE_INIT_SYNC": {
    "alert_emails": ["rvitillo@mozilla.com", "gavin@mozilla.com"],
    "expires_in_version": "never",
    "kind": "boolean",
    "description": "search service has been initialized synchronously"
  },
  "SEARCH_SERVICE_BUILD_CACHE_MS": {
    "expires_in_version": "40",
    "kind": "exponential",
    "high": "1000",
    "n_buckets": 15,
    "extended_statistics_ok": true,
    "description": "Time (ms) it takes to build the cache of the search service"
  },
  "SEARCH_SERVICE_COUNTRY_FETCH_TIME_MS": {
    "alert_emails": ["mhammond@mozilla.com", "gavin@mozilla.com"],
    "expires_in_version": "never",
    "kind": "exponential",
    "n_buckets": 30,
    "high": 100000,
    "description": "Time (ms) it takes to fetch the country code"
  },
  "SEARCH_SERVICE_COUNTRY_FETCH_RESULT": {
    "alert_emails": ["mhammond@mozilla.com", "gavin@mozilla.com"],
    "expires_in_version": "never",
    "kind": "enumerated",
    "n_values": 8,
    "description": "Result of XHR request fetching the country-code. 0=SUCCESS, 1=SUCCESS_WITHOUT_DATA, 2=XHRTIMEOUT, 3=ERROR (rest reserved for finer-grained error codes later)"
  },
  "SEARCH_SERVICE_COUNTRY_TIMEOUT": {
    "alert_emails": ["mhammond@mozilla.com", "gavin@mozilla.com"],
    "expires_in_version": "never",
    "kind": "boolean",
    "description": "True if we stopped waiting for the XHR response before it completed"
  },
  "SEARCH_SERVICE_COUNTRY_FETCH_CAUSED_SYNC_INIT": {
    "alert_emails": ["mhammond@mozilla.com", "gavin@mozilla.com"],
    "expires_in_version": "never",
    "kind": "boolean",
    "description": "True if the search service was synchronously initialized while we were waiting for the XHR response"
  },
  "SEARCH_SERVICE_US_COUNTRY_MISMATCHED_TIMEZONE": {
    "alert_emails": ["mhammond@mozilla.com", "gavin@mozilla.com"],
    "expires_in_version": "never",
    "kind": "flag",
    "description": "Set if the fetched country-code indicates US but the time-zone heuristic doesn't"
  },
  "SEARCH_SERVICE_US_TIMEZONE_MISMATCHED_COUNTRY": {
    "alert_emails": ["mhammond@mozilla.com", "gavin@mozilla.com"],
    "expires_in_version": "never",
    "kind": "flag",
    "description": "Set if the time-zone heuristic indicates US but the fetched country code doesn't"
  },
  "SEARCH_SERVICE_US_COUNTRY_MISMATCHED_PLATFORM_OSX": {
    "alert_emails": ["mhammond@mozilla.com", "gavin@mozilla.com"],
    "expires_in_version": "never",
    "kind": "boolean",
    "description": "If we are on OSX and either the OSX countryCode or the geoip countryCode indicates we are in the US, set to false if they both do or true otherwise"
  },
  "SEARCH_SERVICE_NONUS_COUNTRY_MISMATCHED_PLATFORM_OSX": {
    "alert_emails": ["mhammond@mozilla.com", "gavin@mozilla.com"],
    "expires_in_version": "never",
    "kind": "boolean",
    "description": "If we are on OSX and neither the OSX countryCode nor the geoip countryCode indicates we are in the US, set to false if they both agree on the value or true otherwise"
  },
  "SEARCH_SERVICE_US_COUNTRY_MISMATCHED_PLATFORM_WIN": {
    "alert_emails": ["mhammond@mozilla.com", "gavin@mozilla.com"],
    "expires_in_version": "never",
    "kind": "boolean",
    "description": "If we are on Windows and either the Windows countryCode or the geoip countryCode indicates we are in the US, set to false if they both do or true otherwise"
  },
  "SEARCH_SERVICE_NONUS_COUNTRY_MISMATCHED_PLATFORM_WIN": {
    "alert_emails": ["mhammond@mozilla.com", "gavin@mozilla.com"],
    "expires_in_version": "never",
    "kind": "boolean",
    "description": "If we are on Windows and neither the Windows countryCode nor the geoip countryCode indicates we are in the US, set to false if they both agree on the value or true otherwise"
  },
  "SOCIAL_ENABLED_ON_SESSION": {
    "expires_in_version": "never",
    "kind": "flag",
    "description": "Social has been enabled at least once on the current session"
  },
  "ENABLE_PRIVILEGE_EVER_CALLED": {
    "expires_in_version": "never",
    "kind": "flag",
    "description": "Whether enablePrivilege has ever been called during the current session"
  },
  "READ_SAVED_PING_SUCCESS": {
    "alert_emails": ["perf-telemetry-alerts@mozilla.com"],
    "expires_in_version": "never",
    "kind": "boolean",
    "description": "Successfully reading a saved ping file"
  },
  "TOUCH_ENABLED_DEVICE": {
    "expires_in_version": "never",
    "kind": "boolean",
    "description": "The device supports touch input",
    "cpp_guard": "XP_WIN"
  },
  "COMPONENTS_SHIM_ACCESSED_BY_CONTENT": {
    "expires_in_version": "never",
    "kind": "flag",
    "description": "Whether content ever accesed the Components shim in this session"
  },
  "CHECK_ADDONS_MODIFIED_MS": {
    "expires_in_version": "never",
    "kind": "exponential",
    "high": "5000",
    "n_buckets": 15,
    "extended_statistics_ok": true,
    "description": "Time (ms) it takes to figure out extension last modified time"
  },
  "TELEMETRY_MEMORY_REPORTER_MS": {
    "alert_emails": ["memshrink-telemetry-alerts@mozilla.com"],
    "expires_in_version": "never",
    "kind": "exponential",
    "high": "5000",
    "n_buckets": 10,
    "extended_statistics_ok": true,
    "description": "Time (ms) it takes to run memory reporters when sending a telemetry ping"
  },
  "SSL_SUCCESFUL_CERT_VALIDATION_TIME_MOZILLAPKIX" : {
    "expires_in_version": "never",
    "kind": "exponential",
    "high": "60000",
    "n_buckets": 50,
    "extended_statistics_ok": true,
    "description": "Time spent on a successful cert verification in mozilla::pkix mode (ms)"
  },
  "SSL_INITIAL_FAILED_CERT_VALIDATION_TIME_MOZILLAPKIX" : {
    "expires_in_version": "never",
    "kind": "exponential",
    "high": "60000",
    "n_buckets": 50,
    "extended_statistics_ok": true,
    "description": "Time spent on an initially failed cert verification in mozilla::pkix mode (ms)"
  },
  "HEALTHREPORT_DB_OPEN_FIRSTRUN_MS": {
    "expires_in_version": "never",
    "kind": "exponential",
    "high": "20000",
    "n_buckets": 15,
    "description": "Time (ms) spent to open Firefox Health Report's database the first time, including schema setup."
  },
  "HEALTHREPORT_DB_OPEN_MS": {
    "expires_in_version": "never",
    "kind": "exponential",
    "high": "20000",
    "n_buckets": 15,
    "description": "Time (ms) spent to open Firefox Health Report's database."
  },
  "HEALTHREPORT_INIT_FIRSTRUN_MS": {
    "expires_in_version": "never",
    "kind": "exponential",
    "high": "20000",
    "n_buckets": 15,
    "description": "Time (ms) spent to initialize Firefox Health Report the first time, including provider and collector initialization."
  },
  "HEALTHREPORT_INIT_MS": {
    "expires_in_version": "never",
    "kind": "exponential",
    "high": "20000",
    "n_buckets": 15,
    "extended_statistics_ok": true,
    "description": "Time (ms) spent to initialize Firefox Health Report service."
  },
  "HEALTHREPORT_GENERATE_JSON_PAYLOAD_MS": {
    "expires_in_version": "never",
    "kind": "exponential",
    "high": "30000",
    "n_buckets": 20,
    "extended_statistics_ok": true,
    "description": "Time (ms) it takes to obtain and format a Health Report JSON payload."
  },
  "HEALTHREPORT_JSON_PAYLOAD_SERIALIZE_MS": {
    "expires_in_version": "never",
    "kind": "exponential",
    "high": "5000",
    "n_buckets": 10,
    "description": "Time (ms) it takes to JSON.stringify() the FHR JSON payload."
  },
  "HEALTHREPORT_PAYLOAD_UNCOMPRESSED_BYTES": {
    "expires_in_version": "never",
    "kind": "linear",
    "high": "2000000",
    "n_buckets": 202,
    "description": "Size (in bytes) of the raw Health Report payload."
  },
  "HEALTHREPORT_PAYLOAD_COMPRESSED_BYTES": {
    "expires_in_version": "never",
    "kind": "linear",
    "high": "2000000",
    "n_buckets": 202,
    "description": "Size (in bytes) of the compressed Health Report payload. This is what is sent over the wire."
  },
  "HEALTHREPORT_UPLOAD_MS": {
    "expires_in_version": "never",
    "kind": "exponential",
    "high": "60000",
    "n_buckets": 20,
    "extended_statistics_ok": true,
    "description": "Time (ms) it takes to upload the Health Report payload."
  },
  "HEALTHREPORT_COLLECT_CONSTANT_DATA_MS": {
    "expires_in_version": "never",
    "kind": "exponential",
    "high": "20000",
    "n_buckets": 15,
    "description": "Time (ms) it takes FHR to collect constant data."
  },
  "HEALTHREPORT_COLLECT_DAILY_MS": {
    "expires_in_version": "never",
    "kind": "exponential",
    "high": "20000",
    "n_buckets": 15,
    "description": "Time (ms) it takes FHR to collect daily data."
  },
  "HEALTHREPORT_SHUTDOWN_MS": {
    "expires_in_version": "never",
    "kind": "exponential",
    "high": "20000",
    "n_buckets": 15,
    "description": "Time (ms) it takes FHR to shut down."
  },
  "HEALTHREPORT_POST_COLLECT_CHECKPOINT_MS": {
    "expires_in_version": "never",
    "kind": "exponential",
    "high": "20000",
    "n_buckets": 15,
    "description": "Time (ms) for a WAL checkpoint after collecting all measurements."
  },
  "CRASH_STORE_COMPRESSED_BYTES": {
    "expires_in_version": "never",
    "kind": "exponential",
    "high": "1000000",
    "n_buckets": 202,
    "description": "Size (in bytes) of the compressed crash store JSON file."
  },
  "PLUGINS_NOTIFICATION_SHOWN": {
    "expires_in_version": "never",
    "kind": "boolean",
    "description": "The number of times the click-to-activate notification was shown: false: shown by in-content activation true: shown by location bar activation"
  },
  "PLUGINS_NOTIFICATION_PLUGIN_COUNT": {
    "expires_in_version": "never",
    "kind": "enumerated",
    "n_values": 5,
    "description": "The number of plugins present in the click-to-activate notification, minus one (1, 2, 3, 4, more than 4)"
  },
  "PLUGINS_NOTIFICATION_USER_ACTION": {
    "expires_in_version": "never",
    "kind": "enumerated",
    "n_values": 3,
    "description": "User actions taken in the plugin notification: 0: allownow 1: allowalways 2: block"
  },
  "PLUGINS_INFOBAR_SHOWN": {
    "expires_in_version": "never",
    "kind": "boolean",
    "description": "Count of when the hidden-plugin infobar was displayed."
  },
  "PLUGINS_INFOBAR_BLOCK": {
    "expires_in_version": "never",
    "kind": "boolean",
    "description": "Count the number of times the user clicked 'block' on the hidden-plugin infobar."
  },
  "PLUGINS_INFOBAR_ALLOW": {
    "expires_in_version": "never",
    "kind": "boolean",
    "description": "Count the number of times the user clicked 'allow' on the hidden-plugin infobar."
  },
  "POPUP_NOTIFICATION_MAINACTION_TRIGGERED_MS": {
    "expires_in_version": "40",
    "kind": "linear",
    "low": 25,
    "high": "80 * 25",
    "n_buckets": "80 + 1",
    "description": "The time (in milliseconds) after showing a PopupNotification that the mainAction was first triggered"
  },
  "DEVTOOLS_DEBUGGER_RDP_LOCAL_RELOAD_MS": {
    "expires_in_version": "never",
    "kind": "exponential",
    "high": "10000",
    "n_buckets": "1000",
    "description": "The time (in milliseconds) that it took a 'reload' request to go round trip."
  },
  "DEVTOOLS_DEBUGGER_RDP_REMOTE_RELOAD_MS": {
    "expires_in_version": "never",
    "kind": "exponential",
    "high": "10000",
    "n_buckets": "1000",
    "description": "The time (in milliseconds) that it took a 'reload' request to go round trip."
  },
  "DEVTOOLS_DEBUGGER_RDP_LOCAL_NAVIGATETO_MS": {
    "expires_in_version": "never",
    "kind": "exponential",
    "high": "10000",
    "n_buckets": "1000",
    "description": "The time (in milliseconds) that it took a 'navigateTo' request to go round trip."
  },
  "DEVTOOLS_DEBUGGER_RDP_REMOTE_NAVIGATETO_MS": {
    "expires_in_version": "never",
    "kind": "exponential",
    "high": "10000",
    "n_buckets": "1000",
    "description": "The time (in milliseconds) that it took a 'navigateTo' request to go round trip."
  },
  "DEVTOOLS_DEBUGGER_RDP_LOCAL_PROTOTYPEANDPROPERTIES_MS": {
    "expires_in_version": "never",
    "kind": "exponential",
    "high": "10000",
    "n_buckets": "1000",
    "description": "The time (in milliseconds) that it took a 'prototypeAndProperties' request to go round trip."
  },
  "DEVTOOLS_DEBUGGER_RDP_REMOTE_PROTOTYPEANDPROPERTIES_MS": {
    "expires_in_version": "never",
    "kind": "exponential",
    "high": "10000",
    "n_buckets": "1000",
    "description": "The time (in milliseconds) that it took a 'prototypeAndProperties' request to go round trip."
  },
  "DEVTOOLS_DEBUGGER_RDP_LOCAL_ENUMPROPERTIES_MS": {
    "expires_in_version": "never",
    "kind": "exponential",
    "high": "10000",
    "n_buckets": "1000",
    "description": "The time (in milliseconds) that it took a 'enumProperties' request to go round trip."
  },
  "DEVTOOLS_DEBUGGER_RDP_REMOTE_ENUMPROPERTIES_MS": {
    "expires_in_version": "never",
    "kind": "exponential",
    "high": "10000",
    "n_buckets": "1000",
    "description": "The time (in milliseconds) that it took a 'enumProperties' request to go round trip."
  },
<<<<<<< HEAD
  "MEDIA_WMF_DECODE_ERROR": {
    "expires_in_version": "50",
    "kind": "enumerated",
    "n_values": 256,
    "description": "WMF media decoder error or success (0) codes."
=======
  "DEVTOOLS_DEBUGGER_RDP_LOCAL_PROTOTYPESANDPROPERTIES_MS": {
    "expires_in_version": "never",
    "kind": "exponential",
    "high": "10000",
    "n_buckets": "1000",
    "description": "The time (in milliseconds) that it took a 'prototypesAndProperties' request to go round trip."
  },
  "DEVTOOLS_DEBUGGER_RDP_REMOTE_PROTOTYPESANDPROPERTIES_MS": {
    "expires_in_version": "never",
    "kind": "exponential",
    "high": "10000",
    "n_buckets": "1000",
    "description": "The time (in milliseconds) that it took a 'prototypesAndProperties' request to go round trip."
  },
  "DEVTOOLS_DEBUGGER_RDP_LOCAL_PROPERTY_MS": {
    "expires_in_version": "never",
    "kind": "exponential",
    "high": "10000",
    "n_buckets": "1000",
    "description": "The time (in milliseconds) that it took a 'property' request to go round trip."
  },
  "DEVTOOLS_DEBUGGER_RDP_REMOTE_PROPERTY_MS": {
    "expires_in_version": "never",
    "kind": "exponential",
    "high": "10000",
    "n_buckets": "1000",
    "description": "The time (in milliseconds) that it took a 'property' request to go round trip."
  },
  "DEVTOOLS_DEBUGGER_RDP_LOCAL_PROTOTYPE_MS": {
    "expires_in_version": "never",
    "kind": "exponential",
    "high": "10000",
    "n_buckets": "1000",
    "description": "The time (in milliseconds) that it took a 'prototype' request to go round trip."
  },
  "DEVTOOLS_DEBUGGER_RDP_REMOTE_PROTOTYPE_MS": {
    "expires_in_version": "never",
    "kind": "exponential",
    "high": "10000",
    "n_buckets": "1000",
    "description": "The time (in milliseconds) that it took a 'prototype' request to go round trip."
  },
  "DEVTOOLS_DEBUGGER_RDP_REMOTE_DISPLAYSTRING_MS": {
    "expires_in_version": "never",
    "kind": "exponential",
    "high": "10000",
    "n_buckets": "1000",
    "description": "The time (in milliseconds) that it took a 'displayString' request to go round trip."
  },
  "DEVTOOLS_DEBUGGER_RDP_LOCAL_DISPLAYSTRING_MS": {
    "expires_in_version": "never",
    "kind": "exponential",
    "high": "10000",
    "n_buckets": "1000",
    "description": "The time (in milliseconds) that it took a 'displayString' request to go round trip."
  },
  "DEVTOOLS_DEBUGGER_RDP_LOCAL_SUBSTRING_MS": {
    "expires_in_version": "never",
    "kind": "exponential",
    "high": "10000",
    "n_buckets": "1000",
    "description": "The time (in milliseconds) that it took a 'substring' request to go round trip."
  },
  "DEVTOOLS_DEBUGGER_RDP_REMOTE_SUBSTRING_MS": {
    "expires_in_version": "never",
    "kind": "exponential",
    "high": "10000",
    "n_buckets": "1000",
    "description": "The time (in milliseconds) that it took a 'substring' request to go round trip."
  },
  "DEVTOOLS_DEBUGGER_RDP_LOCAL_RELEASE_MS": {
    "expires_in_version": "never",
    "kind": "exponential",
    "high": "10000",
    "n_buckets": "1000",
    "description": "The time (in milliseconds) that it took a 'release' request to go round trip."
  },
  "DEVTOOLS_DEBUGGER_RDP_REMOTE_RELEASE_MS": {
    "expires_in_version": "never",
    "kind": "exponential",
    "high": "10000",
    "n_buckets": "1000",
    "description": "The time (in milliseconds) that it took a 'release' request to go round trip."
  },
  "DEVTOOLS_DEBUGGER_RDP_LOCAL_LISTTABS_MS": {
    "expires_in_version": "never",
    "kind": "exponential",
    "high": "10000",
    "n_buckets": "1000",
    "description": "The time (in milliseconds) that it took a 'listTabs' request to go round trip."
  },
  "DEVTOOLS_DEBUGGER_RDP_REMOTE_LISTTABS_MS": {
    "expires_in_version": "never",
    "kind": "exponential",
    "high": "10000",
    "n_buckets": "1000",
    "description": "The time (in milliseconds) that it took a 'listTabs' request to go round trip."
  },
  "DEVTOOLS_DEBUGGER_RDP_LOCAL_PROTOCOLDESCRIPTION_MS": {
    "expires_in_version": "never",
    "kind": "exponential",
    "high": "10000",
    "n_buckets": "1000",
    "description": "The time (in milliseconds) that it took a 'protocolDescription' request to go round trip."
  },
  "DEVTOOLS_DEBUGGER_RDP_REMOTE_PROTOCOLDESCRIPTION_MS": {
    "expires_in_version": "never",
    "kind": "exponential",
    "high": "10000",
    "n_buckets": "1000",
    "description": "The time (in milliseconds) that it took a 'protocolDescription' request to go round trip."
  },
  "DEVTOOLS_DEBUGGER_RDP_LOCAL_LISTADDONS_MS": {
    "expires_in_version": "never",
    "kind": "exponential",
    "high": "10000",
    "n_buckets": "1000",
    "description": "The time (in milliseconds) that it took a 'listAddons' request to go round trip."
  },
  "DEVTOOLS_DEBUGGER_RDP_REMOTE_LISTADDONS_MS": {
    "expires_in_version": "never",
    "kind": "exponential",
    "high": "10000",
    "n_buckets": "1000",
    "description": "The time (in milliseconds) that it took a 'listAddons' request to go round trip."
  },
  "DEVTOOLS_DEBUGGER_RDP_LOCAL_LISTPROCESSES_MS": {
    "expires_in_version": "never",
    "kind": "exponential",
    "high": "10000",
    "n_buckets": "1000",
    "description": "The time (in milliseconds) that it took a 'listProcesses' request to go round trip."
  },
  "DEVTOOLS_DEBUGGER_RDP_REMOTE_LISTPROCESSES_MS": {
    "expires_in_version": "never",
    "kind": "exponential",
    "high": "10000",
    "n_buckets": "1000",
    "description": "The time (in milliseconds) that it took a 'listProcesses' request to go round trip."
  },
  "DEVTOOLS_DEBUGGER_RDP_LOCAL_DELETE_MS": {
    "expires_in_version": "never",
    "kind": "exponential",
    "high": "10000",
    "n_buckets": "1000",
    "description": "The time (in milliseconds) that it took a 'delete' request to go round trip."
  },
  "DEVTOOLS_DEBUGGER_RDP_REMOTE_DELETE_MS": {
    "expires_in_version": "never",
    "kind": "exponential",
    "high": "10000",
    "n_buckets": "1000",
    "description": "The time (in milliseconds) that it took a 'delete' request to go round trip."
  },
  "DEVTOOLS_DEBUGGER_RDP_LOCAL_THREADDETACH_MS": {
    "expires_in_version": "never",
    "kind": "exponential",
    "high": "10000",
    "n_buckets": "1000",
    "description": "The time (in milliseconds) that it took a 'detach' request to go round trip."
  },
  "DEVTOOLS_DEBUGGER_RDP_REMOTE_THREADDETACH_MS": {
    "expires_in_version": "never",
    "kind": "exponential",
    "high": "10000",
    "n_buckets": "1000",
    "description": "The time (in milliseconds) that it took a 'detach' request to go round trip."
  },
  "DEVTOOLS_DEBUGGER_RDP_LOCAL_ADDONDETACH_MS": {
    "expires_in_version": "never",
    "kind": "exponential",
    "high": "10000",
    "n_buckets": "1000",
    "description": "The time (in milliseconds) that it took a 'detach' request to go round trip."
  },
  "DEVTOOLS_DEBUGGER_RDP_REMOTE_ADDONDETACH_MS": {
    "expires_in_version": "never",
    "kind": "exponential",
    "high": "10000",
    "n_buckets": "1000",
    "description": "The time (in milliseconds) that it took a 'detach' request to go round trip."
  },
  "DEVTOOLS_DEBUGGER_RDP_LOCAL_TABDETACH_MS": {
    "expires_in_version": "never",
    "kind": "exponential",
    "high": "10000",
    "n_buckets": "1000",
    "description": "The time (in milliseconds) that it took a 'detach' request to go round trip."
  },
  "DEVTOOLS_DEBUGGER_RDP_REMOTE_TABDETACH_MS": {
    "expires_in_version": "never",
    "kind": "exponential",
    "high": "10000",
    "n_buckets": "1000",
    "description": "The time (in milliseconds) that it took a 'detach' request to go round trip."
  },
  "DEVTOOLS_DEBUGGER_RDP_LOCAL_WORKERDETACH_MS": {
    "expires_in_version": "never",
    "kind": "exponential",
    "high": "10000",
    "n_buckets": "1000",
    "description": "The time (in milliseconds) that it took a 'detach' request to go round trip."
  },
  "DEVTOOLS_DEBUGGER_RDP_REMOTE_WORKERDETACH_MS": {
    "expires_in_version": "never",
    "kind": "exponential",
    "high": "10000",
    "n_buckets": "1000",
    "description": "The time (in milliseconds) that it took a 'detach' request to go round trip."
  },
  "DEVTOOLS_DEBUGGER_RDP_LOCAL_WORKERDETACH_MS": {
    "expires_in_version": "never",
    "kind": "exponential",
    "high": "10000",
    "n_buckets": "1000",
    "description": "The time (in milliseconds) that it took a 'detach' request to go round trip."
  },
  "DEVTOOLS_DEBUGGER_RDP_REMOTE_WORKERDETACH_MS": {
    "expires_in_version": "never",
    "kind": "exponential",
    "high": "10000",
    "n_buckets": "1000",
    "description": "The time (in milliseconds) that it took a 'detach' request to go round trip."
  },
  "DEVTOOLS_DEBUGGER_DISPLAY_SOURCE_LOCAL_MS": {
    "expires_in_version": "never",
    "kind": "exponential",
    "high": "10000",
    "n_buckets": "1000",
    "description": "The time (in milliseconds) that it took to display a selected source to the user."
  },
  "DEVTOOLS_DEBUGGER_DISPLAY_SOURCE_REMOTE_MS": {
    "expires_in_version": "never",
    "kind": "exponential",
    "high": "10000",
    "n_buckets": "1000",
    "description": "The time (in milliseconds) that it took to display a selected source to the user."
  },
  "DEVTOOLS_DEBUGGER_RDP_LOCAL_RECONFIGURETAB_MS": {
    "expires_in_version": "never",
    "kind": "exponential",
    "high": "10000",
    "n_buckets": "1000",
    "description": "The time (in milliseconds) that it took a 'reconfigure tab' request to go round trip."
  },
  "DEVTOOLS_DEBUGGER_RDP_REMOTE_RECONFIGURETAB_MS": {
    "expires_in_version": "never",
    "kind": "exponential",
    "high": "10000",
    "n_buckets": "1000",
    "description": "The time (in milliseconds) that it took a 'reconfigure tab' request to go round trip."
  },
  "DEVTOOLS_DEBUGGER_RDP_LOCAL_LISTWORKERS_MS": {
    "expires_in_version": "never",
    "kind": "exponential",
    "high": "10000",
    "n_buckets": "1000",
    "description": "The time (in milliseconds) that it took a 'listWorkers' request to go round trip."
  },
  "DEVTOOLS_DEBUGGER_RDP_REMOTE_LISTWORKERS_MS": {
    "expires_in_version": "never",
    "kind": "exponential",
    "high": "10000",
    "n_buckets": "1000",
    "description": "The time (in milliseconds) that it took a 'listWorkers' request to go round trip."
  },
  "DEVTOOLS_DEBUGGER_RDP_LOCAL_RECONFIGURETHREAD_MS": {
    "expires_in_version": "never",
    "kind": "exponential",
    "high": "10000",
    "n_buckets": "1000",
    "description": "The time (in milliseconds) that it took a 'reconfigure thread' request to go round trip."
  },
  "DEVTOOLS_DEBUGGER_RDP_REMOTE_RECONFIGURETHREAD_MS": {
    "expires_in_version": "never",
    "kind": "exponential",
    "high": "10000",
    "n_buckets": "1000",
    "description": "The time (in milliseconds) that it took a 'reconfigure thread' request to go round trip."
>>>>>>> c554d461
  },
  "VIDEO_CANPLAYTYPE_H264_CONSTRAINT_SET_FLAG": {
    "expires_in_version": "40",
    "kind": "enumerated",
    "n_values": 128,
    "description": "The H.264 constraint set flag as extracted from the codecs parameter passed to HTMLMediaElement.canPlayType, with the addition of 0 for unknown values."
  },
  "VIDEO_CANPLAYTYPE_H264_LEVEL": {
    "expires_in_version": "40",
    "kind": "enumerated",
    "n_values": 51,
    "description": "The H.264 level (level_idc) as extracted from the codecs parameter passed to HTMLMediaElement.canPlayType, from levels 1 (10) to 5.2 (51), with the addition of 0 for unknown values."
  },
  "VIDEO_CANPLAYTYPE_H264_PROFILE": {
    "expires_in_version": "40",
    "kind": "enumerated",
    "n_values": 244,
    "description": "The H.264 profile number (profile_idc) as extracted from the codecs parameter passed to HTMLMediaElement.canPlayType."
  },
  "VIDEO_DECODED_H264_SPS_CONSTRAINT_SET_FLAG": {
    "expires_in_version": "40",
    "kind": "enumerated",
    "n_values": 128,
    "description": "A bit pattern to collect H.264 constraint set flag from the decoded SPS. Bits 0 through 5 represent constraint_set0_flag through constraint_set5_flag, respectively."
  },
  "VIDEO_DECODED_H264_SPS_LEVEL": {
    "expires_in_version": "40",
    "kind": "enumerated",
    "n_values": 51,
    "description": "The H.264 level (level_idc) as extracted from the decoded SPS, from levels 1 (10) to 5.2 (51), with the addition of 0 for unknown values."
  },
  "VIDEO_DECODED_H264_SPS_PROFILE": {
    "expires_in_version": "40",
    "kind": "enumerated",
    "n_values": 244,
    "description": "The H.264 profile number (profile_idc) as extracted from the decoded SPS."
  },
  "VIDEO_H264_SPS_MAX_NUM_REF_FRAMES": {
    "expires_in_version": "40",
    "kind": "enumerated",
    "n_values": 17,
    "description": "SPS.max_num_ref_frames indicates how deep the H.264 queue is going to be, and as such the minimum memory usage by the decoder, from 0 to 16. 17 indicates an invalid value."
  },
  "WEBRTC_ICE_FINAL_CONNECTION_STATE": {
    "expires_in_version": "never",
    "kind": "enumerated",
    "n_values": 7,
    "description": "The ICE connection state when the PC was closed"
  },
  "WEBRTC_ICE_ON_TIME_TRICKLE_ARRIVAL_TIME": {
    "expires_in_version": "never",
    "kind": "exponential",
    "high": "10000",
    "n_buckets": "20",
    "description": "The length of time (in milliseconds) that a trickle candidate took to arrive after the start of ICE, given that it arrived when ICE was not in a failure state (ie; a candidate that we could do something with, hence 'on time')"
  },
  "WEBRTC_ICE_LATE_TRICKLE_ARRIVAL_TIME": {
    "expires_in_version": "never",
    "kind": "exponential",
    "high": "10000",
    "n_buckets": "20",
    "description": "The length of time (in milliseconds) that a trickle candidate took to arrive after the start of ICE, given that it arrived after ICE failed."
  },
  "WEBRTC_ICE_SUCCESS_TIME": {
    "expires_in_version": "never",
    "kind": "exponential",
    "high": "10000",
    "n_buckets": "20",
    "description": "The length of time (in milliseconds) it took for ICE to complete, given that ICE succeeded."
  },
  "WEBRTC_ICE_FAILURE_TIME": {
    "expires_in_version": "never",
    "kind": "exponential",
    "high": "10000",
    "n_buckets": "20",
    "description": "The length of time (in milliseconds) it took for ICE to complete, given that it failed."
  },
  "WEBRTC_ICE_SUCCESS_RATE": {
    "expires_in_version": "never",
    "kind": "boolean",
    "description": "The number of failed ICE Connections (0) vs. number of successful ICE connections (1)."
  },
  "WEBRTC_CANDIDATE_TYPES_GIVEN_SUCCESS": {
    "expires_in_version": "never",
    "kind": "enumerated",
    "n_values": 128,
    "description": "A bitpattern indicating what types of candidates were present. Bit 0: Remote server reflexive. Bit 1: Remote relayed. Bit 2: Local server reflexive. Bits 3-6: Local UDP, TCP, TLS, and HTTPS relay respectively."
  },
  "WEBRTC_CANDIDATE_TYPES_GIVEN_FAILURE": {
    "expires_in_version": "never",
    "kind": "enumerated",
    "n_values": 128,
    "description": "Identical to WEBRTC_CANDIDATE_TYPES_GIVEN_SUCCEESS, except recorded only when ICE fails on the stream in question."
  },
  "WEBRTC_STUN_RATE_LIMIT_EXCEEDED_BY_TYPE_GIVEN_SUCCESS": {
    "expires_in_version": "never",
    "kind": "enumerated",
    "n_values": 4,
    "description": "For each successful PeerConnection, bit 0 indicates the short-duration rate limit was reached, bit 1 indicates the long-duration rate limit was reached"
  },
  "WEBRTC_STUN_RATE_LIMIT_EXCEEDED_BY_TYPE_GIVEN_FAILURE": {
    "expires_in_version": "never",
    "kind": "enumerated",
    "n_values": 4,
    "description": "For each failed PeerConnection, bit 0 indicates the short-duration rate limit was reached, bit 1 indicates the long-duration rate limit was reached"
  },
  "WEBRTC_AVSYNC_WHEN_AUDIO_LAGS_VIDEO_MS": {
    "expires_in_version": "never",
    "kind": "exponential",
    "high": 60000,
    "n_buckets": 1000,
    "description": "The delay (in milliseconds) when audio is behind video. Zero delay is counted. Measured every second of a call."
  },
  "WEBRTC_AVSYNC_WHEN_VIDEO_LAGS_AUDIO_MS": {
    "expires_in_version": "never",
    "kind": "exponential",
    "high": 60000,
    "n_buckets": 1000,
    "description": "The delay (in milliseconds) when video is behind audio. Zero delay is not counted. Measured every second of a call."
  },
  "WEBRTC_VIDEO_QUALITY_INBOUND_BANDWIDTH_KBITS": {
    "expires_in_version": "never",
    "kind": "exponential",
    "high": 1000000,
    "n_buckets": 1000,
    "description": "Locally measured data rate of inbound video (kbit/s). Computed every second of a call."
  },
  "WEBRTC_AUDIO_QUALITY_INBOUND_BANDWIDTH_KBITS": {
    "expires_in_version": "never",
    "kind": "exponential",
    "high": 1000000,
    "n_buckets": 1000,
    "description": "Locally measured data rate on inbound audio (kbit/s). Computed every second of a call."
  },
  "WEBRTC_VIDEO_QUALITY_OUTBOUND_BANDWIDTH_KBITS": {
    "expires_in_version": "never",
    "kind": "exponential",
    "high": 1000000,
    "n_buckets": 1000,
    "description": "Data rate deduced from RTCP from remote recipient of outbound video (kbit/s). Computed every second of a call (for easy comparison)."
  },
  "WEBRTC_AUDIO_QUALITY_OUTBOUND_BANDWIDTH_KBITS": {
    "expires_in_version": "never",
    "kind": "exponential",
    "high": 1000000,
    "n_buckets": 1000,
    "description": "Data rate deduced from RTCP from remote recipient of outbound audio (kbit/s). Computed every second of a call (for easy comparison)."
  },
  "WEBRTC_VIDEO_QUALITY_INBOUND_PACKETLOSS": {
    "expires_in_version": "never",
    "kind": "exponential",
    "high": 1000,
    "n_buckets": 100,
    "description": "Locally measured packet loss on inbound video (permille). Sampled every second of a call."
  },
  "WEBRTC_AUDIO_QUALITY_INBOUND_PACKETLOSS": {
    "expires_in_version": "never",
    "kind": "exponential",
    "high": 1000,
    "n_buckets": 100,
    "description": "Locally measured packet loss on inbound audio (permille). Sampled every second of a call."
  },
  "WEBRTC_VIDEO_QUALITY_OUTBOUND_PACKETLOSS": {
    "expires_in_version": "never",
    "kind": "exponential",
    "high": 1000,
    "n_buckets": 100,
    "description": "RTCP-reported packet loss by remote recipient of outbound video (permille). Sampled every second of a call (for easy comparison)."
  },
  "WEBRTC_AUDIO_QUALITY_OUTBOUND_PACKETLOSS": {
    "expires_in_version": "never",
    "kind": "exponential",
    "high": 1000,
    "n_buckets": 100,
    "description": "RTCP-reported packet loss by remote recipient of outbound audio (permille). Sampled every second of a call (for easy comparison)."
  },
  "WEBRTC_VIDEO_QUALITY_INBOUND_JITTER": {
    "expires_in_version": "never",
    "kind": "exponential",
    "high": 10000,
    "n_buckets": 100,
    "description": "Locally measured jitter on inbound video (ms). Sampled every second of a call."
  },
  "WEBRTC_AUDIO_QUALITY_INBOUND_JITTER": {
    "expires_in_version": "never",
    "kind": "exponential",
    "high": 10000,
    "n_buckets": 1000,
    "description": "Locally measured jitter on inbound audio (ms). Sampled every second of a call."
  },
  "WEBRTC_VIDEO_QUALITY_OUTBOUND_JITTER": {
    "expires_in_version": "never",
    "kind": "exponential",
    "high": 10000,
    "n_buckets": 1000,
    "description": "RTCP-reported jitter by remote recipient of outbound video (ms). Sampled every second of a call (for easy comparison)."
  },
  "WEBRTC_AUDIO_QUALITY_OUTBOUND_JITTER": {
    "expires_in_version": "never",
    "kind": "exponential",
    "high": 10000,
    "n_buckets": 1000,
    "description": "RTCP-reported jitter by remote recipient of outbound audio (ms). Sampled every second of a call (for easy comparison)."
  },
  "WEBRTC_VIDEO_ERROR_RECOVERY_MS": {
    "expires_in_version": "never",
    "kind": "exponential",
    "high": 10000,
    "n_buckets": 500,
    "description": "Time to recover from a video error in ms"
  },
  "WEBRTC_VIDEO_RECOVERY_BEFORE_ERROR_PER_MIN": {
    "expires_in_version": "never",
    "kind": "exponential",
    "high": 1000,
    "n_buckets": 200,
    "description": "Number of losses recovered before error per min"
  },
  "WEBRTC_VIDEO_RECOVERY_AFTER_ERROR_PER_MIN": {
    "expires_in_version": "never",
    "kind": "exponential",
    "high": 1000,
    "n_buckets": 200,
    "description": "Number of losses recovered after error per min"
  },
  "WEBRTC_VIDEO_DECODE_ERROR_TIME_PERMILLE": {
    "expires_in_version": "never",
    "kind": "exponential",
    "high": 1000,
    "n_buckets": 100,
    "description": "Percentage*10 (permille) of call decoding with errors or frozen due to errors"
  },
  "WEBRTC_VIDEO_QUALITY_OUTBOUND_RTT": {
    "expires_in_version": "never",
    "kind": "exponential",
    "high": 10000,
    "n_buckets": 1000,
    "description": "Roundtrip time of outbound video (ms). Sampled every second of a call."
  },
  "WEBRTC_AUDIO_QUALITY_OUTBOUND_RTT": {
    "expires_in_version": "never",
    "kind": "exponential",
    "high": 10000,
    "n_buckets": 1000,
    "description": "Roundtrip time of outbound audio (ms). Sampled every second of a call."
  },
  "WEBRTC_VIDEO_ENCODER_BITRATE_AVG_PER_CALL_KBPS": {
    "expires_in_version": "never",
    "kind": "exponential",
    "high": 10000,
    "n_buckets": 100,
    "description": "Video encoder's average bitrate (in kbits/s) over an entire call"
  },
  "WEBRTC_VIDEO_ENCODER_BITRATE_STD_DEV_PER_CALL_KBPS": {
    "expires_in_version": "never",
    "kind": "exponential",
    "high": 5000,
    "n_buckets": 100,
    "description": "Standard deviation from video encoder's average bitrate (in kbits/s) over an entire call"
  },
  "WEBRTC_VIDEO_ENCODER_FRAMERATE_AVG_PER_CALL": {
    "expires_in_version": "never",
    "kind": "exponential",
    "high": 200,
    "n_buckets": 50,
    "description": "Video encoder's average framerate (in fps) over an entire call"
  },
  "WEBRTC_VIDEO_ENCODER_FRAMERATE_10X_STD_DEV_PER_CALL": {
    "expires_in_version": "never",
    "kind": "exponential",
    "high": 200,
    "n_buckets": 50,
    "description": "Standard deviation from video encoder's average framerate (in 1/10 fps) over an entire call"
  },
  "WEBRTC_VIDEO_ENCODER_DROPPED_FRAMES_PER_CALL_FPM": {
    "expires_in_version": "never",
    "kind": "exponential",
    "high": 50000,
    "n_buckets": 100,
    "description": "Video encoder's number of frames dropped (in frames/min) over an entire call"
  },
  "WEBRTC_VIDEO_DECODER_BITRATE_AVG_PER_CALL_KBPS": {
    "expires_in_version": "never",
    "kind": "exponential",
    "high": 10000,
    "n_buckets": 100,
    "description": "Video decoder's average bitrate (in kbits/s) over an entire call"
  },
  "WEBRTC_VIDEO_DECODER_BITRATE_STD_DEV_PER_CALL_KBPS": {
    "expires_in_version": "never",
    "kind": "exponential",
    "high": 5000,
    "n_buckets": 100,
    "description": "Standard deviation from video decoder's average bitrate (in kbits/s) over an entire call"
  },
  "WEBRTC_VIDEO_DECODER_FRAMERATE_AVG_PER_CALL": {
    "expires_in_version": "never",
    "kind": "exponential",
    "high": "200",
    "n_buckets": "50",
    "description": "Video decoder's average framerate (in fps) over an entire call"
  },
  "WEBRTC_VIDEO_DECODER_FRAMERATE_10X_STD_DEV_PER_CALL": {
    "expires_in_version": "never",
    "kind": "exponential",
    "high": "200",
    "n_buckets": "50",
    "description": "Standard deviation from video decoder's average framerate (in 1/10 fps) over an entire call"
  },
  "WEBRTC_VIDEO_DECODER_DISCARDED_PACKETS_PER_CALL_PPM": {
    "expires_in_version": "never",
    "kind": "exponential",
    "high": 50000,
    "n_buckets": 100,
    "description": "Video decoder's number of discarded packets (in packets/min) over an entire call"
  },
  "WEBRTC_CALL_DURATION": {
    "expires_in_version": "never",
    "kind": "exponential",
    "high": "10000",
    "n_buckets": "1000",
    "description": "The length of time (in seconds) that a call lasted."
  },
  "WEBRTC_CALL_COUNT": {
    "expires_in_version": "never",
    "kind": "exponential",
    "high": "500",
    "n_buckets": "50",
    "description": "The number of calls made during a session."
  },
  "WEBRTC_ICE_ADD_CANDIDATE_ERRORS_GIVEN_SUCCESS": {
    "expires_in_version": "never",
    "kind": "linear",
    "high": "30",
    "n_buckets": "29",
    "description": "The number of times AddIceCandidate failed on a given PeerConnection, given that ICE succeeded."
  },
  "WEBRTC_ICE_ADD_CANDIDATE_ERRORS_GIVEN_FAILURE": {
    "expires_in_version": "never",
    "kind": "linear",
    "high": "30",
    "n_buckets": "29",
    "description": "The number of times AddIceCandidate failed on a given PeerConnection, given that ICE failed."
  },
  "COOKIES_3RDPARTY_NUM_SITES_ACCEPTED": {
    "expires_in_version": "40",
    "kind": "linear",
    "low": "5",
    "high": "145",
    "n_buckets": "30",
    "description": "The number of distinct pairs (first-party site, third-party site attempting to set cookie) for which the third-party cookie has been accepted. Sites are considered identical if they have the same eTLD + 1. Measures are normalized per 24h."
  },
  "COOKIES_3RDPARTY_NUM_SITES_BLOCKED": {
    "expires_in_version": "default",
    "kind": "linear",
    "low": "5",
    "high": "145",
    "n_buckets": "30",
    "description": "The number of distinct pairs (first-party site, third-party site attempting to set cookie) for which the third-party cookie has been rejected. Sites are considered identical if they have the same eTLD + 1. Measures are normalized per 24h."
  },
  "COOKIES_3RDPARTY_NUM_ATTEMPTS_ACCEPTED": {
    "expires_in_version": "40",
    "kind": "linear",
    "low": "10",
    "high": "500",
    "n_buckets": "50",
    "description": "The total number of distinct attempts by third-party sites to place cookies which have been accepted.  Measures are normalized per 24h."
  },
  "COOKIES_3RDPARTY_NUM_ATTEMPTS_BLOCKED": {
    "expires_in_version": "default",
    "kind": "linear",
    "low": "10",
    "high": "500",
    "n_buckets": "50",
    "description": "The total number of distinct attempts by third-party sites to place cookies which have been rejected.  Measures are normalized per 24h."
  },
  "DEVTOOLS_OS_ENUMERATED_PER_USER": {
    "expires_in_version": "never",
    "kind": "enumerated",
    "n_values": 13,
    "description": "OS of DevTools user (0:Windows XP, 1:Windows Vista, 2:Windows 7, 3:Windows 8, 4:Windows 8.1, 5:OSX, 6:Linux 7:reserved, 8:reserved, 9:reserved, 10:reserved, 11:reserved, 12:other)"
  },
  "DEVTOOLS_OS_IS_64_BITS_PER_USER": {
    "expires_in_version": "never",
    "kind": "enumerated",
    "n_values": 3,
    "description": "OS bit size of DevTools user (0:32bit, 1:64bit, 2:128bit)"
    },
  "DEVTOOLS_SCREEN_RESOLUTION_ENUMERATED_PER_USER": {
    "expires_in_version": "never",
    "kind": "enumerated",
    "n_values": 13,
    "description": "Screen resolution of DevTools user (0:lower, 1:800x600, 2:1024x768, 3:1280x800, 4:1280x1024, 5:1366x768, 6:1440x900, 7:1920x1080, 8:2560?1440, 9:2560?1600, 10:2880x1800, 11:other, 12:higher)"
  },
  "DEVTOOLS_WEBIDE_OPENED_BOOLEAN": {
    "expires_in_version": "never",
    "kind": "boolean",
    "description": "How many times has the DevTools WebIDE been opened?"
  },
  "DEVTOOLS_CANVASDEBUGGER_OPENED_BOOLEAN": {
    "expires_in_version": "never",
    "kind": "boolean",
    "description": "How many times has the devtool's Canvas Debugger been opened?"
  },
  "DEVTOOLS_TOOLBOX_OPENED_BOOLEAN": {
    "expires_in_version": "never",
    "kind": "boolean",
    "description": "How many times has the devtool's toolbox been opened?"
  },
  "DEVTOOLS_WEBIDE_OPENED_PER_USER_FLAG": {
    "expires_in_version": "never",
    "kind": "flag",
    "description": "How many users have opened the DevTools WebIDE?"
  },
  "DEVTOOLS_CANVASDEBUGGER_OPENED_PER_USER_FLAG": {
    "expires_in_version": "never",
    "kind": "flag",
    "description": "How many users have opened the devtool's Canvas Debugger?"
  },
  "DEVTOOLS_TOOLBOX_OPENED_PER_USER_FLAG": {
    "expires_in_version": "never",
    "kind": "flag",
    "description": "How many times has the devtool's toolbox been opened?"
  },
  "DEVTOOLS_WEBIDE_TIME_ACTIVE_SECONDS": {
    "expires_in_version": "never",
    "kind": "exponential",
    "high": "10000000",
    "n_buckets": 100,
    "description": "How long has WebIDE been active (seconds)"
  },
  "DEVTOOLS_CANVASDEBUGGER_TIME_ACTIVE_SECONDS": {
    "expires_in_version": "never",
    "kind": "exponential",
    "high": "10000000",
    "n_buckets": 100,
    "description": "How long has the Canvas Debugger been active (seconds)"
  },
  "DEVTOOLS_TOOLBOX_TIME_ACTIVE_SECONDS": {
    "expires_in_version": "never",
    "kind": "exponential",
    "high": "10000000",
    "n_buckets": 100,
    "description": "How long has the toolbox been active (seconds)"
  },
  "DEVTOOLS_OPTIONS_TIME_ACTIVE_SECONDS": {
    "expires_in_version": "never",
    "kind": "exponential",
    "high": "10000000",
    "n_buckets": 100,
    "description": "How long has the options panel been active (seconds)"
  },
  "DEVTOOLS_WEBIDE_CONNECTION_RESULT": {
    "expires_in_version": "never",
    "kind": "boolean",
    "description": "Did WebIDE runtime connection succeed?"
  },
  "DEVTOOLS_WEBIDE_USB_CONNECTION_RESULT": {
    "expires_in_version": "never",
    "kind": "boolean",
    "description": "Did WebIDE USB runtime connection succeed?"
  },
  "DEVTOOLS_WEBIDE_WIFI_CONNECTION_RESULT": {
    "expires_in_version": "never",
    "kind": "boolean",
    "description": "Did WebIDE WiFi runtime connection succeed?"
  },
  "DEVTOOLS_WEBIDE_SIMULATOR_CONNECTION_RESULT": {
    "expires_in_version": "never",
    "kind": "boolean",
    "description": "Did WebIDE simulator runtime connection succeed?"
  },
  "DEVTOOLS_WEBIDE_REMOTE_CONNECTION_RESULT": {
    "expires_in_version": "never",
    "kind": "boolean",
    "description": "Did WebIDE remote runtime connection succeed?"
  },
  "DEVTOOLS_WEBIDE_LOCAL_CONNECTION_RESULT": {
    "expires_in_version": "never",
    "kind": "boolean",
    "description": "Did WebIDE local runtime connection succeed?"
  },
  "DEVTOOLS_WEBIDE_CONNECTION_TIME_SECONDS": {
    "expires_in_version": "never",
    "kind": "exponential",
    "high": "10000000",
    "n_buckets": 100,
    "description": "How long was WebIDE connected to a runtime (seconds)?"
  },
  "DEVTOOLS_WEBIDE_CONNECTION_PLAY_USED": {
    "expires_in_version": "never",
    "kind": "boolean",
    "description": "Was WebIDE's play button used during this runtime connection?"
  },
  "DEVTOOLS_WEBIDE_CONNECTION_DEBUG_USED": {
    "expires_in_version": "never",
    "kind": "boolean",
    "description": "Was WebIDE's debug button used during this runtime connection?"
  },
  "DEVTOOLS_TABS_OPEN_PEAK_LINEAR": {
    "expires_in_version": "never",
    "kind": "linear",
    "high": "101",
    "n_buckets": 100,
    "description": "The peak number of open tabs in all windows for a session for devtools users."
  },
  "DEVTOOLS_TABS_OPEN_AVERAGE_LINEAR": {
    "expires_in_version": "never",
    "kind": "linear",
    "high": "101",
    "n_buckets": "100",
    "description": "The mean number of open tabs in all windows for a session for devtools users."
  },
  "DEVTOOLS_TABS_PINNED_PEAK_LINEAR": {
    "expires_in_version": "never",
    "kind": "linear",
    "high": "101",
    "n_buckets": "100",
    "description": "The peak number of pinned tabs (app tabs) in all windows for a session for devtools users."
  },
  "DEVTOOLS_TABS_PINNED_AVERAGE_LINEAR": {
    "expires_in_version": "never",
    "kind": "linear",
    "high": "101",
    "n_buckets": "100",
    "description": "The mean number of pinned tabs (app tabs) in all windows for a session for devtools users."
  },
  "DEVTOOLS_SAVE_HEAP_SNAPSHOT_MS": {
    "expires_in_version": "never",
    "kind": "exponential",
    "high": "100000",
    "n_buckets": "1000",
    "description": "The time (in milliseconds) that it took to save a heap snapshot in mozilla::devtools::ChromeUtils::SaveHeapSnapshot."
  },
  "DEVTOOLS_READ_HEAP_SNAPSHOT_MS": {
    "expires_in_version": "never",
    "kind": "exponential",
    "high": "100000",
    "n_buckets": "1000",
    "description": "The time (in milliseconds) that it took to read a heap snapshot in mozilla::devtools::ChromeUtils::ReadHeapSnapshot."
  },
  "DEVTOOLS_HEAP_SNAPSHOT_NODE_COUNT": {
    "expires_in_version": "never",
    "kind": "linear",
    "high": "10000000",
    "n_buckets": "10000",
    "description": "The number of nodes serialized into a heap snapshot."
  },
  "DEVTOOLS_HEAP_SNAPSHOT_EDGE_COUNT": {
    "expires_in_version": "never",
    "kind": "linear",
    "high": "10000000",
    "n_buckets": "10000",
    "description": "The number of edges serialized into a heap snapshot."
  },
  "BROWSER_IS_USER_DEFAULT": {
    "expires_in_version": "never",
    "kind": "boolean",
    "description": "The result of the startup default desktop browser check."
  },
  "BROWSER_IS_ASSIST_DEFAULT": {
    "expires_in_version": "never",
    "kind": "boolean",
    "description": "The result of the default browser check for assist intent."
  },
  "MIXED_CONTENT_PAGE_LOAD": {
    "expires_in_version": "never",
    "kind": "enumerated",
    "n_values": 4,
    "description": "Accumulates type of content (mixed, mixed passive, unmixed) per page load"
  },
  "MIXED_CONTENT_UNBLOCK_COUNTER": {
    "expires_in_version": "never",
    "kind": "enumerated",
    "n_values": 3,
    "description": "A simple counter of daily mixed-content unblock operations and top documents loaded"
  },
  "NTLM_MODULE_USED_2": {
    "expires_in_version": "never",
    "kind": "enumerated",
    "n_values": 8,
    "description": "The module used for the NTLM protocol (Windows_API, Kerberos, Samba_auth or Generic) and whether or not the authentication was used to connect to a proxy server. This data is collected only once per session (at first NTLM authentification) ; fixed version."
  },
  "FX_THUMBNAILS_BG_QUEUE_SIZE_ON_CAPTURE": {
    "expires_in_version": "default",
    "kind": "exponential",
    "high": 100,
    "n_buckets": 15,
    "extended_statistics_ok": true,
    "description": "BACKGROUND THUMBNAILS: Size of capture queue when a capture request is received"
  },
  "FX_THUMBNAILS_BG_CAPTURE_QUEUE_TIME_MS": {
    "expires_in_version": "default",
    "kind": "exponential",
    "high": 300000,
    "n_buckets": 20,
    "extended_statistics_ok": true,
    "description": "BACKGROUND THUMBNAILS: Time the capture request spent in the queue before being serviced (ms)"
  },
  "FX_THUMBNAILS_BG_CAPTURE_SERVICE_TIME_MS": {
    "expires_in_version": "default",
    "kind": "exponential",
    "high": 30000,
    "n_buckets": 20,
    "extended_statistics_ok": true,
    "description": "BACKGROUND THUMBNAILS: Time the capture took once it started and successfully completed (ms)"
  },
  "FX_THUMBNAILS_BG_CAPTURE_DONE_REASON_2": {
    "expires_in_version": "default",
    "kind": "enumerated",
    "n_values": 10,
    "description": "BACKGROUND THUMBNAILS: Reason the capture completed (see TEL_CAPTURE_DONE_* constants in BackgroundPageThumbs.jsm)"
  },
  "FX_THUMBNAILS_BG_CAPTURE_PAGE_LOAD_TIME_MS": {
    "expires_in_version": "default",
    "kind": "exponential",
    "high": 60000,
    "n_buckets": 20,
    "extended_statistics_ok": true,
    "description": "BACKGROUND THUMBNAILS: Time the capture's page load took (ms)"
  },
  "FX_THUMBNAILS_BG_CAPTURE_CANVAS_DRAW_TIME_MS": {
    "expires_in_version": "default",
    "kind": "exponential",
    "high": 500,
    "n_buckets": 15,
    "extended_statistics_ok": true,
    "description": "BACKGROUND THUMBNAILS: Time it took to draw the capture's window to canvas (ms)"
  },
  "NETWORK_CACHE_V2_MISS_TIME_MS": {
    "expires_in_version": "never",
    "kind": "exponential",
    "high": "10000",
    "n_buckets": 50,
    "extended_statistics_ok": true,
    "description": "Time spent to find out a cache entry file is missing"
  },
  "NETWORK_CACHE_V2_HIT_TIME_MS": {
    "expires_in_version": "never",
    "kind": "exponential",
    "high": "10000",
    "n_buckets": 50,
    "extended_statistics_ok": true,
    "description": "Time spent to open an existing file"
  },
  "NETWORK_CACHE_V1_TRUNCATE_TIME_MS": {
    "expires_in_version": "never",
    "kind": "exponential",
    "high": "10000",
    "n_buckets": 50,
    "extended_statistics_ok": true,
    "description": "Time spent to reopen an entry with OPEN_TRUNCATE"
  },
  "NETWORK_CACHE_V1_MISS_TIME_MS": {
    "expires_in_version": "never",
    "kind": "exponential",
    "high": "10000",
    "n_buckets": 50,
    "extended_statistics_ok": true,
    "description": "Time spent to find out a cache entry is missing"
  },
  "NETWORK_CACHE_V1_HIT_TIME_MS": {
    "expires_in_version": "never",
    "kind": "exponential",
    "high": "10000",
    "n_buckets": 50,
    "extended_statistics_ok": true,
    "description": "Time spent to open an existing cache entry"
  },
  "NETWORK_CACHE_V2_OUTPUT_STREAM_STATUS": {
    "expires_in_version": "never",
    "kind": "enumerated",
    "n_values": "7",
    "description": "Final status of the CacheFileOutputStream (0=ok, 1=other error, 2=out of memory, 3=disk full, 4=file corrupted, 5=file not found, 6=binding aborted)"
  },
  "NETWORK_CACHE_V2_INPUT_STREAM_STATUS": {
    "expires_in_version": "never",
    "kind": "enumerated",
    "n_values": "7",
    "description": "Final status of the CacheFileInputStream (0=ok, 1=other error, 2=out of memory, 3=disk full, 4=file corrupted, 5=file not found, 6=binding aborted)"
  },
  "DATABASE_LOCKED_EXCEPTION": {
    "expires_in_version": "42",
    "kind": "enumerated",
    "description": "Record database locks when opening one of Fennec's databases. The index corresponds to how many attempts, beginning with 0.",
    "n_values": "5"
  },
  "DATABASE_SUCCESSFUL_UNLOCK": {
    "expires_in_version": "42",
    "kind": "enumerated",
    "description": "Record on which attempt we successfully unlocked a database. See DATABASE_LOCKED_EXCEPTION.",
    "n_values": "5"
  },
  "SQLITEBRIDGE_PROVIDER_PASSWORDS_LOCKED": {
    "expires_in_version": "40",
    "kind": "enumerated",
    "n_values": "10",
    "description": "The number of errors using the PasswordsProvider due to a locked DB."
  },
  "SQLITEBRIDGE_PROVIDER_FORMS_LOCKED": {
    "expires_in_version": "40",
    "kind": "enumerated",
    "n_values": "10",
    "description": "The number of errors using the FormHistoryProvider due to a locked DB."
  },
  "SQLITEBRIDGE_PROVIDER_HOME_LOCKED": {
    "expires_in_version": "40",
    "kind": "enumerated",
    "n_values": "10",
    "description": "The number of errors using the HomeProvider due to a locked DB."
  },
  "SSL_TLS13_INTOLERANCE_REASON_PRE": {
    "expires_in_version": "never",
    "kind": "enumerated",
    "n_values": 64,
    "description": "Potential TLS 1.3 intolerance, before considering historical info (see tlsIntoleranceTelemetryBucket() in nsNSSIOLayer.cpp)."
  },
  "SSL_TLS13_INTOLERANCE_REASON_POST": {
    "expires_in_version": "never",
    "kind": "enumerated",
    "n_values": 64,
    "description": "Potential TLS 1.3 intolerance, after considering historical info (see tlsIntoleranceTelemetryBucket() in nsNSSIOLayer.cpp)."
  },
  "SSL_TLS12_INTOLERANCE_REASON_PRE": {
    "expires_in_version": "never",
    "kind": "enumerated",
    "n_values": 64,
    "description": "Detected symptom of TLS 1.2 intolerance, before considering historical info"
  },
  "SSL_TLS12_INTOLERANCE_REASON_POST": {
    "expires_in_version": "never",
    "kind": "enumerated",
    "n_values": 64,
    "description": "Detected symptom of TLS 1.2 intolerance, after considering historical info"
  },
  "SSL_TLS11_INTOLERANCE_REASON_PRE": {
    "expires_in_version": "never",
    "kind": "enumerated",
    "n_values": 64,
    "description": "Detected symptom of TLS 1.1 intolerance, before considering historical info"
  },
  "SSL_TLS11_INTOLERANCE_REASON_POST": {
    "expires_in_version": "never",
    "kind": "enumerated",
    "n_values": 64,
    "description": "Detected symptom of TLS 1.1 intolerance, after considering historical info"
  },
  "SSL_TLS10_INTOLERANCE_REASON_PRE": {
    "expires_in_version": "never",
    "kind": "enumerated",
    "n_values": 64,
    "description": "Detected symptom of TLS 1.0 intolerance, before considering historical info"
  },
  "SSL_TLS10_INTOLERANCE_REASON_POST": {
    "expires_in_version": "never",
    "kind": "enumerated",
    "n_values": 64,
    "description": "Detected symptom of TLS 1.0 intolerance, after considering historical info"
  },
  "SSL_VERSION_FALLBACK_INAPPROPRIATE": {
    "expires_in_version": "never",
    "kind": "enumerated",
    "n_values": 64,
    "description": "TLS/SSL version intolerance was falsely detected, server rejected handshake"
  },
  "SSL_FALLBACK_LIMIT_REACHED": {
    "expires_in_version": "default",
    "kind": "enumerated",
    "n_values": 16,
    "description": "TLS/SSL version fallback reached the fallback limit (1=TLS 1.0, 2=TLS 1.1, 3=TLS 1.2) or the minimum version (4=TLS 1.0, 8=TLS 1.1, 12=TLS 1.2), stopped the fallback"
  },
  "SSL_WEAK_CIPHERS_FALLBACK": {
    "expires_in_version": "never",
    "kind": "enumerated",
    "n_values": 64,
    "description": "Fallback attempted when server did not support any strong cipher suites"
  },
  "SSL_CIPHER_SUITE_FULL": {
    "expires_in_version": "never",
    "kind": "enumerated",
    "n_values": 128,
    "description": "Negotiated cipher suite in full handshake (see key in HandshakeCallback in nsNSSCallbacks.cpp)"
  },
  "SSL_CIPHER_SUITE_RESUMED": {
    "expires_in_version": "never",
    "kind": "enumerated",
    "n_values": 128,
    "description": "Negotiated cipher suite in resumed handshake (see key in HandshakeCallback in nsNSSCallbacks.cpp)"
  },
  "SSL_KEA_RSA_KEY_SIZE_FULL": {
    "expires_in_version": "never",
    "kind": "enumerated",
    "n_values": 24,
    "description": "RSA KEA (TLS_RSA_*) key size in full handshake"
  },
  "SSL_KEA_DHE_KEY_SIZE_FULL": {
    "expires_in_version": "never",
    "kind": "enumerated",
    "n_values": 24,
    "description": "DHE KEA (TLS_DHE_*) key size in full handshake"
  },
  "SSL_KEA_ECDHE_CURVE_FULL": {
    "expires_in_version": "never",
    "kind": "enumerated",
    "n_values": "36",
    "description": "ECDHE KEA (TLS_ECDHE_*) curve (23=P-256, 24=P-384, 25=P-521) in full handshake"
  },
  "SSL_AUTH_ALGORITHM_FULL": {
    "expires_in_version": "never",
    "kind": "enumerated",
    "n_values": 16,
    "description": "SSL Authentication Algorithm (null=0, rsa=1, dsa=2, ecdsa=4) in full handshake"
  },
  "SSL_AUTH_RSA_KEY_SIZE_FULL": {
    "expires_in_version": "never",
    "kind": "enumerated",
    "n_values": 24,
    "description": "RSA signature key size for TLS_*_RSA_* in full handshake"
  },
  "SSL_AUTH_DSA_KEY_SIZE_FULL": {
    "expires_in_version": "never",
    "kind": "enumerated",
    "n_values": 24,
    "description": "DSA signature key size for TLS_*_DSS_* in full handshake"
  },
  "SSL_AUTH_ECDSA_CURVE_FULL": {
    "expires_in_version": "never",
    "kind": "enumerated",
    "n_values": "36",
    "description": "ECDSA signature curve for TLS_*_ECDSA_* in full handshake (23=P-256, 24=P-384, 25=P-521)"
  },
  "SSL_SYMMETRIC_CIPHER_FULL": {
    "expires_in_version": "never",
    "kind": "enumerated",
    "n_values": 32,
    "description": "Symmetric cipher used in full handshake (null=0, rc4=1, 3des=4, aes-cbc=7, camellia=8, seed=9, aes-gcm=10)"
  },
  "SSL_SYMMETRIC_CIPHER_RESUMED": {
    "expires_in_version": "never",
    "kind": "enumerated",
    "n_values": 32,
    "description": "Symmetric cipher used in resumed handshake (null=0, rc4=1, 3des=4, aes-cbc=7, camellia=8, seed=9, aes-gcm=10)"
  },
  "SSL_REASONS_FOR_NOT_FALSE_STARTING": {
    "expires_in_version": "never",
    "kind": "enumerated",
    "n_values": 512,
    "description": "Bitmask of reasons we did not false start when libssl would have let us (see key in nsNSSCallbacks.cpp)"
  },
  "SSL_HANDSHAKE_TYPE": {
    "expires_in_version": "never",
    "kind": "enumerated",
    "n_values": 8,
    "description": "Type of handshake (1=resumption, 2=false started, 3=chose not to false start, 4=not allowed to false start)"
  },
  "SSL_OCSP_STAPLING": {
    "expires_in_version": "never",
    "kind": "enumerated",
    "n_values": 8,
    "description": "Status of OCSP stapling on this handshake (1=present, good; 2=none; 3=present, expired; 4=present, other error)"
  },
  "SSL_OCSP_MAY_FETCH": {
    "expires_in_version": "default",
    "kind": "enumerated",
    "n_values": 8,
    "description": "For non-stapling cases, is OCSP fetching a possibility? (0=yes, 1=no because missing/invalid OCSP URI, 2=no because fetching disabled, 3=no because both)"
  },
  "SSL_CERT_ERROR_OVERRIDES": {
    "expires_in_version": "never",
    "kind": "enumerated",
    "n_values": 24,
    "description": "Was a certificate error overridden on this handshake? What was it? (0=unknown error (indicating bug), 1=no, >1=a specific error)"
  },
  "SSL_CERT_VERIFICATION_ERRORS": {
    "alert_emails": ["seceng@mozilla.org"],
    "expires_in_version": "default",
    "kind": "enumerated",
    "n_values": 100,
    "description": "If certificate verification failed in a TLS handshake, what was the error? (see mapping in SSLServerCertVerification.cpp)"
  },
  "SSL_PERMANENT_CERT_ERROR_OVERRIDES": {
    "alert_emails": ["seceng@mozilla.org"],
    "expires_in_version": "42",
    "kind": "exponential",
    "high": 1024,
    "n_buckets": 10,
    "description": "How many permanent certificate overrides a user has stored."
  },
  "SSL_SERVER_AUTH_EKU": {
    "expires_in_version": "never",
    "kind": "enumerated",
    "n_values": 10,
    "description": "Presence of of the Server Authenticaton EKU in accepted SSL server certificates (0=No EKU, 1=EKU present and has id_kp_serverAuth, 2=EKU present and has id_kp_serverAuth as well as some other EKU, 3=EKU present but does not contain id_kp_serverAuth)"
  },
  "TELEMETRY_TEST_EXPIRED": {
    "expires_in_version": "4.0a1",
    "kind": "flag",
    "description": "a testing histogram; not meant to be touched"
  },
  "CERT_OCSP_ENABLED": {
    "expires_in_version": "never",
    "kind": "boolean",
    "description": "Is OCSP fetching enabled? (pref security.OCSP.enabled)"
  },
  "CERT_OCSP_REQUIRED": {
    "expires_in_version": "never",
    "kind": "boolean",
    "description": "Is OCSP required when the cert has an OCSP URI? (pref security.OCSP.require)"
  },
  "OSFILE_WORKER_LAUNCH_MS": {
    "expires_in_version": "default",
    "kind": "exponential",
    "description": "The duration between the instant the first message is sent to OS.File and the moment the OS.File worker starts executing JavaScript, in milliseconds",
    "high": "5000",
    "n_buckets": 10,
    "extended_statistics_ok": true
  },
  "OSFILE_WORKER_READY_MS": {
    "expires_in_version": "default",
    "kind": "exponential",
    "description": "The duration between the instant the first message is sent to OS.File and the moment the OS.File worker has finished executing its startup JavaScript and is ready to receive requests, in milliseconds",
    "high": "5000",
    "n_buckets": 10,
    "extended_statistics_ok": true
  },
  "OSFILE_WRITEATOMIC_JANK_MS": {
    "expires_in_version": "default",
    "kind": "exponential",
    "description": "The duration during which the main thread is blocked during a call to OS.File.writeAtomic, in milliseconds",
    "high": "5000",
    "n_buckets": 10,
    "extended_statistics_ok": true
  },
  "CERT_VALIDATION_SUCCESS_BY_CA": {
    "expires_in_version": "never",
    "kind": "enumerated",
    "n_values": 256,
    "description": "Successful SSL server cert validations by CA (see RootHashes.inc for names of CAs)"
  },
  "CERT_PINNING_FAILURES_BY_CA": {
    "alert_emails": ["pinning@mozilla.org"],
    "expires_in_version": "never",
    "kind": "enumerated",
    "n_values": 256,
    "description": "Pinning failures by CA (see RootHashes.inc for names of CAs)"
  },
  "CERT_PINNING_RESULTS": {
    "alert_emails": ["pinning@mozilla.org"],
    "expires_in_version": "never",
    "kind": "boolean",
    "description": "Certificate pinning results (0 = failure, 1 = success)"
  },
  "CERT_PINNING_TEST_RESULTS": {
    "alert_emails": ["pinning@mozilla.org"],
    "expires_in_version": "never",
    "kind": "boolean",
    "description": "Certificate pinning test results (0 = failure, 1 = success)"
  },
  "CERT_PINNING_MOZ_RESULTS": {
    "alert_emails": ["pinning@mozilla.org"],
    "expires_in_version": "never",
    "kind": "boolean",
    "description": "Certificate pinning results for Mozilla sites (0 = failure, 1 = success)"
  },
  "CERT_PINNING_MOZ_TEST_RESULTS": {
    "alert_emails": ["pinning@mozilla.org"],
    "expires_in_version": "never",
    "kind": "boolean",
    "description": "Certificate pinning test results for Mozilla sites (0 = failure, 1 = success)"
  },
  "CERT_PINNING_MOZ_RESULTS_BY_HOST": {
    "alert_emails": ["pinning@mozilla.org"],
    "expires_in_version": "never",
    "kind": "enumerated",
    "n_values": 512,
    "description": "Certificate pinning results by host for Mozilla operational sites"
  },
  "CERT_PINNING_MOZ_TEST_RESULTS_BY_HOST": {
    "alert_emails": ["pinning@mozilla.org"],
    "expires_in_version": "never",
    "kind": "enumerated",
    "n_values": 512,
    "description": "Certificate pinning test results by host for Mozilla operational sites"
  },
  "CERT_CHAIN_KEY_SIZE_STATUS": {
    "expires_in_version": "default",
    "kind": "enumerated",
    "n_values": 4,
    "description": "Does enforcing a larger minimum RSA key size cause verification failures? 1 = no, 2 = yes, 3 = another error prevented finding a verified chain"
  },
  "CERT_CHAIN_SIGNATURE_DIGEST_STATUS": {
    "expires_in_version": "default",
    "kind": "enumerated",
    "n_values": 6,
    "description": "Information on weak signature digest algorithms in the chain: 1 = Only good algorithms, 2 = a weak algorithm was present in an end entity, 3 = a weak algorithm was present in a CA cert, 4 = a weak algorithm was present in both EE and CA certs, 5 = another error prevented signature algorithm from being determined"
  },
  "WEAVE_CONFIGURED": {
    "expires_in_version": "default",
    "kind": "boolean",
    "description": "If any version of Firefox Sync is configured for this device"
  },
  "WEAVE_CONFIGURED_MASTER_PASSWORD": {
    "expires_in_version": "never",
    "kind": "boolean",
    "description": "If both Firefox Sync and Master Password are configured for this device"
  },
  "WEAVE_START_COUNT": {
    "expires_in_version": "default",
    "kind": "exponential",
    "high": 1000,
    "n_buckets": 10,
    "description": "The number of times a sync started in this session"
  },
  "WEAVE_COMPLETE_SUCCESS_COUNT": {
    "expires_in_version": "default",
    "kind": "exponential",
    "high": 1000,
    "n_buckets": 10,
    "description": "The number of times a sync successfully completed in this session"
  },
  "WEAVE_CUSTOM_LEGACY_SERVER_CONFIGURATION": {
    "expires_in_version": "default",
    "kind": "boolean",
    "description": "Whether legacy Sync is configured to use a custom server"
  },
  "WEAVE_CUSTOM_FXA_SERVER_CONFIGURATION": {
    "expires_in_version": "default",
    "kind": "boolean",
    "description": "Whether FxA Sync is configured to use a custom authentication server"
  },
  "WEAVE_CUSTOM_TOKEN_SERVER_CONFIGURATION": {
    "expires_in_version": "40",
    "kind": "boolean",
    "description": "Whether FxA Sync is configured to use a custom token server"
  },
  "WEBCRYPTO_EXTRACTABLE_IMPORT": {
    "expires_in_version": "never",
    "kind": "boolean",
    "description": "Whether an imported key was marked as extractable"
  },
  "WEBCRYPTO_EXTRACTABLE_GENERATE": {
    "expires_in_version": "never",
    "kind": "boolean",
    "description": "Whether a generated key was marked as extractable"
  },
  "WEBCRYPTO_EXTRACTABLE_ENC": {
    "expires_in_version": "never",
    "kind": "boolean",
    "description": "Whether a key used in an encrypt/decrypt operation was marked as extractable"
  },
  "WEBCRYPTO_EXTRACTABLE_SIG": {
    "expires_in_version": "never",
    "kind": "boolean",
    "description": "Whether a key used in a sign/verify operation was marked as extractable"
  },
  "WEBCRYPTO_RESOLVED": {
    "expires_in_version": "never",
    "kind": "boolean",
    "description": "Whether a promise created by WebCrypto was resolved (vs rejected)"
  },
  "WEBCRYPTO_METHOD": {
    "expires_in_version": "never",
    "kind": "enumerated",
    "n_values": 20,
    "description": "Methods invoked under window.crypto.subtle (0=encrypt, 1=decrypt, 2=sign, 3=verify, 4=digest, 5=generateKey, 6=deriveKey, 7=deriveBits, 8=importKey, 9=exportKey, 10=wrapKey, 11=unwrapKey)"
  },
  "WEBCRYPTO_ALG": {
    "expires_in_version": "never",
    "kind": "enumerated",
    "n_values": 30,
    "description": "Algorithms used with WebCrypto (see table in WebCryptoTask.cpp)"
  },
  "MASTER_PASSWORD_ENABLED": {
    "expires_in_version": "never",
    "kind": "flag",
    "description": "If a master-password is enabled for this profile"
  },
  "FENNEC_TILES_CACHE_HIT": {
    "expires_in_version": "40",
    "kind": "linear",
    "high": "13",
    "n_buckets": 12,
    "description": "Cache hits on the tile-info metadata database"
  },
  "DISPLAY_SCALING_OSX" : {
    "expires_in_version": "40",
    "kind": "linear",
    "high": "500",
    "n_buckets": "100",
    "description": "Scaling percentage for the display where the first window is opened (OS X only)",
    "cpp_guard": "XP_MACOSX"
  },
  "DISPLAY_SCALING_MSWIN" : {
    "expires_in_version": "40",
    "kind": "linear",
    "high": "500",
    "n_buckets": "100",
    "description": "Scaling percentage for the display where the first window is opened (MS Windows only)",
    "cpp_guard": "XP_WIN"
  },
  "DISPLAY_SCALING_LINUX" : {
    "expires_in_version": "40",
    "kind": "linear",
    "high": "500",
    "n_buckets": "100",
    "description": "Scaling percentage for the display where the first window is opened (Linux only)",
    "cpp_guard": "XP_LINUX"
  },
  "SOCIAL_SIDEBAR_STATE": {
    "expires_in_version": "40",
    "kind": "boolean",
    "description": "Social Sidebar state 0: closed, 1: opened.  Toggling between providers will result in a higher opened rate."
  },
  "SOCIAL_TOOLBAR_BUTTONS": {
    "expires_in_version": "40",
    "kind": "enumerated",
    "n_values": 3,
    "description": "Social toolbar button has been used (0:share, 1:status, 2:bookmark)"
  },
  "SOCIAL_PANEL_CLICKS": {
    "expires_in_version": "40",
    "kind": "enumerated",
    "n_values": 4,
    "description": "Social content has been interacted with (0:share, 1:status, 2:bookmark, 3: sidebar)"
  },
  "SOCIAL_SIDEBAR_OPEN_DURATION": {
    "expires_in_version": "40",
    "kind": "exponential",
    "high": "10000000",
    "n_buckets": 10,
    "description": "Sidebar showing: seconds that the sidebar has been opened"
  },
  "SHUTDOWN_PHASE_DURATION_TICKS_QUIT_APPLICATION": {
    "expires_in_version": "never",
    "kind": "exponential",
    "high": 65,
    "n_buckets": 10,
    "description": "Duration of shutdown phase quit-application, as measured by the shutdown terminator, in seconds of activity"
  },
  "SHUTDOWN_PHASE_DURATION_TICKS_PROFILE_CHANGE_TEARDOWN": {
    "expires_in_version": "never",
    "kind": "exponential",
    "high": 65,
    "n_buckets": 10,
    "description": "Duration of shutdown phase profile-change-teardown, as measured by the shutdown terminator, in seconds of activity"
  },
  "SHUTDOWN_PHASE_DURATION_TICKS_XPCOM_WILL_SHUTDOWN": {
    "expires_in_version": "never",
    "kind": "exponential",
    "high": 65,
    "n_buckets": 10,
    "description": "Duration of shutdown phase xpcom-will-shutdown, as measured by the shutdown terminator, in seconds of activity"
  },
  "SHUTDOWN_PHASE_DURATION_TICKS_PROFILE_BEFORE_CHANGE": {
    "expires_in_version": "never",
    "kind": "exponential",
    "high": 65,
    "n_buckets": 10,
    "description": "Duration of shutdown phase profile-before-change, as measured by the shutdown terminator, in seconds of activity"
  },
  "BR_9_2_1_SUBJECT_ALT_NAMES": {
    "expires_in_version": "never",
    "kind": "enumerated",
    "n_values": 8,
    "description": "Baseline Requirements section 9.2.1: subject alternative names extension (0: ok, 1 or more: error)"
  },
  "BR_9_2_2_SUBJECT_COMMON_NAME": {
    "expires_in_version": "never",
    "kind": "enumerated",
    "n_values": 8,
    "description": "Baseline Requirements section 9.2.2: subject common name field (0: present, in subject alt. names; 1: not present; 2: not present in subject alt. names)"
  },
  "TRACKING_PROTECTION_ENABLED": {
    "expires_in_version": "never",
    "kind": "boolean",
    "description": "Whether or not a session has tracking protection enabled"
  },
  "TRACKING_PROTECTION_SHIELD": {
    "expires_in_version": "never",
    "kind": "enumerated",
    "n_values": 4,
    "description": "Tracking protection shield (0 = not shown, 1 = loaded, 2 = blocked, 3 = due to mixed content"
  },
  "TRACKING_PROTECTION_EVENTS": {
    "expires_in_version": "never",
    "kind": "enumerated",
    "n_values": 3,
    "description": "Doorhanger shown = 0, Disable = 1, Enable = 2"
  },
  "SERVICE_WORKER_REGISTRATION_LOADING": {
    "expires_in_version": "never",
    "kind": "exponential",
    "high": "5000",
    "n_buckets": 20,
    "description": "Tracking how ServiceWorkerRegistrar loads data before the first content is shown. File bugs in Core::DOM in case of a Telemetry regression."
  },
  "SERVICE_WORKER_REQUEST_PASSTHROUGH": {
    "expires_in_version": "50",
    "kind": "boolean",
    "description": "Intercepted fetch sending back same Request object. File bugs in Core::DOM in case of a Telemetry regression."
  },
  "LOOP_CLIENT_CALL_URL_REQUESTS_SUCCESS": {
    "expires_in_version": "never",
    "kind": "boolean",
    "description": "Stores 1 if generating a call URL succeeded, and 0 if it failed."
  },
  "LOOP_CLIENT_CALL_URL_SHARED": {
    "expires_in_version": "never",
    "kind": "boolean",
    "description": "Stores 1 every time the URL is copied or shared."
  },
  "LOOP_SHARING_STATE_CHANGE": {
    "alert_emails": ["firefox-dev@mozilla.org", "mdeboer@mozilla.com"],
    "expires_in_version": "43",
    "kind": "count",
    "keyed": true,
    "releaseChannelCollection": "opt-in",
    "description": "Number of times the sharing feature has been enabled and disabled"
  },
  "E10S_AUTOSTART": {
    "expires_in_version": "never",
    "kind": "boolean",
    "description": "Whether a session is set to autostart e10s windows"
  },
  "E10S_AUTOSTART_STATUS": {
    "expires_in_version": "40",
    "kind": "enumerated",
    "n_values": 6,
    "description": "Why e10s is enabled or disabled (0=ENABLED_BY_USER, 1=ENABLED_BY_DEFAULT, 2=DISABLED_BY_USER, 3=DISABLED_IN_SAFE_MODE, 4=DISABLED_FOR_ACCESSIBILITY, 5=DISABLED_FOR_MAC_GFX)"
  },
  "E10S_WINDOW": {
    "expires_in_version": "never",
    "kind": "boolean",
    "description": "Whether a browser window is set as an e10s window"
  },
  "E10S_STILL_ACCEPTED_FROM_PROMPT": {
    "expires_in_version": "40",
    "kind": "boolean",
    "description": "Whether a user who accepted e10s from the prompt is still using e10s"
  },
  "E10S_BLOCKED_FROM_RUNNING": {
    "expires_in_version": "40",
    "kind": "boolean",
    "description": "Whether the e10s pref was set but it was blocked from running due to blacklisted conditions"
  },
  "BLOCKED_ON_PLUGIN_MODULE_INIT_MS": {
    "expires_in_version": "40",
    "kind": "exponential",
    "high": "10000",
    "n_buckets": 20,
    "extended_statistics_ok": true,
    "keyed": true,
    "description": "Time (ms) that the main thread has been blocked on LoadModule and NP_Initialize in PluginModuleParent"
  },
  "BLOCKED_ON_PLUGIN_INSTANCE_INIT_MS": {
    "expires_in_version": "40",
    "kind": "exponential",
    "high": "10000",
    "n_buckets": 20,
    "extended_statistics_ok": true,
    "keyed": true,
    "description": "Time (ms) that the main thread has been blocked on NPP_New in an IPC plugin"
  },
  "BLOCKED_ON_PLUGIN_STREAM_INIT_MS": {
    "expires_in_version": "40",
    "kind": "exponential",
    "high": "10000",
    "n_buckets": 20,
    "extended_statistics_ok": true,
    "keyed": true,
    "description": "Time (ms) that the main thread has been blocked on NPP_NewStream in an IPC plugin"
  },
  "BLOCKED_ON_PLUGINASYNCSURROGATE_WAITFORINIT_MS": {
    "expires_in_version": "40",
    "kind": "exponential",
    "high": "10000",
    "n_buckets": 20,
    "extended_statistics_ok": true,
    "keyed": true,
    "description": "Time (ms) that the main thread has been blocked on PluginAsyncSurrogate::WaitForInit in an IPC plugin"
  },
  "BLOCKED_ON_PLUGIN_INSTANCE_DESTROY_MS": {
    "expires_in_version": "40",
    "kind": "exponential",
    "high": "10000",
    "n_buckets": 20,
    "extended_statistics_ok": true,
    "keyed": true,
    "description": "Time (ms) that the main thread has been blocked on NPP_Destroy in an IPC plugin"
  },
  "ONBEFOREUNLOAD_PROMPT_ACTION" : {
    "expires_in_version": "45",
    "kind": "enumerated",
    "n_values": 3,
    "description": "What button a user clicked in an onbeforeunload prompt.  (Stay on Page = 0, Leave Page = 1, prompt aborted = 2)"
  },
  "ONBEFOREUNLOAD_PROMPT_COUNT" : {
    "expires_in_version": "45",
    "kind": "count",
    "description": "How many onbeforeunload prompts has the user encountered in their session?"
  },
  "SUBPROCESS_ABNORMAL_ABORT": {
    "expires_in_version": "never",
    "kind": "count",
    "keyed": true,
    "description": "Counts of plugin/content process abnormal shutdown, whether or not a crash report was available."
  },
  "SUBPROCESS_CRASHES_WITH_DUMP": {
    "expires_in_version": "never",
    "kind": "count",
    "keyed": true,
    "description": "Counts of plugin and content process crashes which are reported with a crash dump."
  },
  "STUMBLER_TIME_BETWEEN_UPLOADS_SEC": {
    "expires_in_version": "45",
    "kind": "exponential",
    "n_buckets": 50,
    "high": 259200,
    "description": "Stumbler: The time in seconds between uploads."
  },
  "STUMBLER_VOLUME_BYTES_UPLOADED_PER_SEC": {
    "expires_in_version": "45",
    "kind": "exponential",
    "n_buckets": 50,
    "high": 1000000,
    "description": "Stumbler: Volume measurement of bytes uploaded, normalized to per-second."
  },
  "STUMBLER_TIME_BETWEEN_START_SEC": {
    "expires_in_version": "45",
    "kind": "exponential",
    "n_buckets": 50,
    "high": 259200,
    "description": "Stumbler: The time between the service starts."
  },
  "STUMBLER_UPLOAD_BYTES": {
    "expires_in_version": "45",
    "kind": "exponential",
    "n_buckets": 50,
    "high": 1000000,
    "description": "Stumbler: The bytes per upload."
  },
  "STUMBLER_UPLOAD_OBSERVATION_COUNT": {
    "expires_in_version": "45",
    "kind": "exponential",
    "n_buckets": 50,
    "high": 10000,
    "description": "Stumbler: The observations per upload."
  },
  "STUMBLER_UPLOAD_CELL_COUNT": {
    "expires_in_version": "45",
    "kind": "exponential",
    "n_buckets": 50,
    "high": 10000,
    "description": "Stumbler: The cells per upload."
  },
  "STUMBLER_UPLOAD_WIFI_AP_COUNT": {
    "expires_in_version": "45",
    "kind": "exponential",
    "n_buckets": 50,
    "high": 10000,
    "description": "Stumbler: The Wi-Fi APs per upload."
  },
  "STUMBLER_OBSERVATIONS_PER_DAY": {
    "expires_in_version": "45",
    "kind": "exponential",
    "n_buckets": 50,
    "high": 10000,
    "description": "Stumbler: The number of observations between upload events, normalized to per day."
  },
  "STUMBLER_TIME_BETWEEN_RECEIVED_LOCATIONS_SEC": {
    "expires_in_version": "45",
    "kind": "exponential",
    "n_buckets": 50,
    "high": 86400,
    "description": "Stumbler: The time between receiving passive locations."
  },
  "DATA_STORAGE_ENTRIES": {
    "expires_in_version": "default",
    "kind": "linear",
    "high": "1024",
    "n_buckets": 16,
    "description": "The number of entries in persistent DataStorage (HSTS and HPKP data, basically)"
  },
  "VIDEO_EME_PLAY_SUCCESS": {
    "expires_in_version": "45",
    "kind": "boolean",
    "description": "EME video playback success or failure"
  },
  "VIDEO_MSE_JOIN_LATENCY_MS" : {
    "expires_in_version": "45",
    "description": "Time in MS between MSE video load and playback",
    "kind": "exponential",
    "high": "30000",
    "n_buckets": 50
  },
  "VIDEO_MSE_PLAY_TIME_MS" : {
    "expires_in_version": "45",
    "description": "Total time spent playing MSE video",
    "kind": "exponential",
    "high": "7200000",
    "n_buckets": 100
  },
  "VIDEO_MSE_BUFFERING_COUNT" : {
    "expires_in_version": "45",
    "description": "Count of times that MSE video was buffering",
    "kind": "count"
  },
  "VIDEO_MSE_UNLOAD_STATE": {
    "expires_in_version": "45",
    "kind": "enumerated",
    "n_values": 5,
    "description": "MSE video state when unloading. ended = 0, paused = 1, stalled = 2, seeking = 3, other = 4"
  },
  "FX_SANITIZE_TOTAL": {
    "alert_emails": ["firefox-dev@mozilla.org", "gavin@mozilla.com"],
    "expires_in_version": "40",
    "kind": "exponential",
    "high": "30000",
    "n_buckets": 20,
    "extended_statistics_ok": true,
    "description": "Sanitize: Total time it takes to sanitize (ms)"
  },
  "FX_SANITIZE_CACHE": {
    "alert_emails": ["firefox-dev@mozilla.org", "gavin@mozilla.com"],
    "expires_in_version": "40",
    "kind": "exponential",
    "high": "30000",
    "n_buckets": 20,
    "extended_statistics_ok": true,
    "description": "Sanitize: Time it takes to sanitize the cache (ms)"
  },
  "FX_SANITIZE_COOKIES": {
    "alert_emails": ["firefox-dev@mozilla.org", "gavin@mozilla.com"],
    "expires_in_version": "40",
    "kind": "exponential",
    "high": "30000",
    "n_buckets": 20,
    "extended_statistics_ok": true,
    "description": "Sanitize: Time it takes to sanitize cookies (ms)"
  },
  "FX_SANITIZE_COOKIES_2": {
    "alert_emails": ["firefox-dev@mozilla.org"],
    "expires_in_version": "50",
    "kind": "exponential",
    "high": "30000",
    "n_buckets": 20,
    "extended_statistics_ok": true,
    "description": "Sanitize: Time it takes to sanitize firefox cookies (ms). A subset of FX_SANITIZE_COOKIES."
  },
  "FX_SANITIZE_PLUGINS": {
    "alert_emails": ["firefox-dev@mozilla.org"],
    "expires_in_version": "50",
    "kind": "exponential",
    "high": "30000",
    "n_buckets": 20,
    "extended_statistics_ok": true,
    "description": "Sanitize: Time it takes to sanitize plugin cookies (ms). A subset of FX_SANITIZE_COOKIES."
  },
  "FX_SANITIZE_OFFLINEAPPS": {
    "alert_emails": ["firefox-dev@mozilla.org", "gavin@mozilla.com"],
    "expires_in_version": "40",
    "kind": "exponential",
    "high": "30000",
    "n_buckets": 20,
    "extended_statistics_ok": true,
    "description": "Sanitize: Time it takes to sanitize stored offline app data (ms)"
  },
  "FX_SANITIZE_HISTORY": {
    "alert_emails": ["firefox-dev@mozilla.org", "gavin@mozilla.com"],
    "expires_in_version": "40",
    "kind": "exponential",
    "high": "30000",
    "n_buckets": 20,
    "extended_statistics_ok": true,
    "description": "Sanitize: Time it takes to sanitize history (ms)"
  },
  "FX_SANITIZE_FORMDATA": {
    "alert_emails": ["firefox-dev@mozilla.org", "gavin@mozilla.com"],
    "expires_in_version": "40",
    "kind": "exponential",
    "high": "30000",
    "n_buckets": 20,
    "extended_statistics_ok": true,
    "description": "Sanitize: Time it takes to sanitize stored form data (ms)"
  },
  "FX_SANITIZE_DOWNLOADS": {
    "alert_emails": ["firefox-dev@mozilla.org", "gavin@mozilla.com"],
    "expires_in_version": "40",
    "kind": "exponential",
    "high": "30000",
    "n_buckets": 20,
    "extended_statistics_ok": true,
    "description": "Sanitize: Time it takes to sanitize recent downloads (ms)"
  },
  "FX_SANITIZE_PASSWORDS": {
    "alert_emails": ["firefox-dev@mozilla.org", "gavin@mozilla.com"],
    "expires_in_version": "40",
    "kind": "exponential",
    "high": "30000",
    "n_buckets": 20,
    "extended_statistics_ok": true,
    "description": "Sanitize: Time it takes to sanitize saved passwords (ms)"
  },
  "FX_SANITIZE_SESSIONS": {
    "alert_emails": ["firefox-dev@mozilla.org", "gavin@mozilla.com"],
    "expires_in_version": "40",
    "kind": "exponential",
    "high": "30000",
    "n_buckets": 20,
    "extended_statistics_ok": true,
    "description": "Sanitize: Time it takes to sanitize saved sessions (ms)"
  },
  "FX_SANITIZE_SITESETTINGS": {
    "alert_emails": ["firefox-dev@mozilla.org", "gavin@mozilla.com"],
    "expires_in_version": "40",
    "kind": "exponential",
    "high": "30000",
    "n_buckets": 20,
    "extended_statistics_ok": true,
    "description": "Sanitize: Time it takes to sanitize site-specific settings (ms)"
  },
  "FX_SANITIZE_OPENWINDOWS": {
    "alert_emails": ["firefox-dev@mozilla.org", "gavin@mozilla.com"],
    "expires_in_version": "40",
    "kind": "exponential",
    "high": "30000",
    "n_buckets": 20,
    "extended_statistics_ok": true,
    "description": "Sanitize: Time it takes to sanitize the open windows list (ms)"
  },
  "PWMGR_BLOCKLIST_NUM_SITES": {
    "expires_in_version": "never",
    "kind": "exponential",
    "high": 100,
    "n_buckets" : 10,
    "extended_statistics_ok": true,
    "description": "The number of sites for which the user has explicitly rejected saving logins"
  },
  "PWMGR_FORM_ACTION_EFFECT": {
    "expires_in_version": "never",
    "kind": "enumerated",
    "n_values" : 5,
    "description": "The effect of the form action on signon autofill. (0=No effect, 1=Fewer logins after considering the form action, 2=No logins match form origin and action."
  },
  "PWMGR_FORM_AUTOFILL_RESULT": {
    "expires_in_version": "never",
    "kind": "enumerated",
    "n_values" : 20,
    "description": "The result of auto-filling a login form. See http://mzl.la/1Mbs6jL for bucket descriptions."
  },
  "PWMGR_NUM_PASSWORDS_PER_HOSTNAME": {
    "expires_in_version": "never",
    "kind": "linear",
    "high": 21,
    "n_buckets" : 20,
    "description": "The number of passwords per hostname"
  },
  "PWMGR_NUM_SAVED_PASSWORDS": {
    "expires_in_version": "never",
    "kind": "exponential",
    "high": 750,
    "n_buckets" : 50,
    "extended_statistics_ok": true,
    "description": "Total number of saved logins, including those that cannot be decrypted"
  },
  "PWMGR_LOGIN_LAST_USED_DAYS": {
    "expires_in_version": "never",
    "kind": "exponential",
    "high": 750,
    "n_buckets" : 40,
    "description": "Time in days each saved login was last used"
  },
  "PWMGR_PASSWORD_INPUT_IN_FORM": {
    "expires_in_version": "never",
    "kind": "boolean",
    "description": "Whether an <input type=password> is associated with a <form> when it is added to a document"
  },
  "PWMGR_PROMPT_REMEMBER_ACTION" : {
    "expires_in_version": "never",
    "kind": "enumerated",
    "n_values": 5,
    "description": "Action taken by user through prompt for creating a login. (0=Prompt displayed [always recorded], 1=Add login, 2=Don't save now, 3=Never save)"
  },
  "PWMGR_PROMPT_UPDATE_ACTION" : {
    "expires_in_version": "never",
    "kind": "enumerated",
    "n_values": 5,
    "description": "Action taken by user through prompt for modifying a login. (0=Prompt displayed [always recorded], 1=Update login)"
  },
  "PWMGR_SAVING_ENABLED": {
    "expires_in_version": "never",
    "kind": "boolean",
    "description": "Number of users who have password saving on globally"
  },
  "PWMGR_USERNAME_PRESENT": {
    "expires_in_version": "never",
    "kind": "boolean",
    "description": "Whether a saved login has a username"
  },
  "FENNEC_SYNC11_MIGRATION_SENTINELS_SEEN": {
    "expires_in_version": "45",
    "kind": "count",
    "description": "The number of Sync 1.1 -> Sync 1.5 migration sentinels seen by Android Sync."
  },
  "FENNEC_SYNC11_MIGRATIONS_FAILED": {
    "expires_in_version": "45",
    "kind": "count",
    "description": "The number of Sync 1.1 -> Sync 1.5 migrations that failed during Android Sync."
  },
  "FENNEC_SYNC11_MIGRATIONS_SUCCEEDED": {
    "expires_in_version": "45",
    "kind": "count",
    "description": "The number of Sync 1.1 -> Sync 1.5 migrations that succeeded during Android Sync."
  },
  "FENNEC_SYNC11_MIGRATION_NOTIFICATIONS_OFFERED": {
    "expires_in_version": "45",
    "kind": "exponential",
    "high": 500,
    "n_buckets": 5,
    "description": "The number of Sync 1.5 'complete upgrade/migration' notifications offered by Android Sync."
  },
  "FENNEC_SYNC11_MIGRATIONS_COMPLETED": {
    "expires_in_version": "45",
    "kind": "count",
    "description": "The number of Sync 1.5 migrations completed by Android Sync."
  },
  "SLOW_SCRIPT_NOTICE_COUNT": {
    "alert_emails": ["perf-telemetry-alerts@mozilla.com"],
    "expires_in_version": "never",
    "kind": "count",
    "description": "Count slow script notices"
  },
  "PLUGIN_HANG_NOTICE_COUNT": {
    "alert_emails": ["perf-telemetry-alerts@mozilla.com"],
    "expires_in_version": "never",
    "kind": "count",
    "description": "Count plugin hang notices in e10s"
  },
  "SERVICE_WORKER_SPAWN_ATTEMPTS": {
    "expires_in_version": "50",
    "kind": "count",
    "description": "Count attempts to spawn a ServiceWorker for a domain. File bugs in Core::DOM in case of a Telemetry regression."
  },
  "SERVICE_WORKER_WAS_SPAWNED": {
    "expires_in_version": "50",
    "kind": "count",
    "description": "Count ServiceWorkers that really did get a thread created for them. File bugs in Core::DOM in case of a Telemetry regression."
  },
  "SERVICE_WORKER_SPAWN_GETS_QUEUED": {
    "expires_in_version": "50",
    "kind": "count",
    "description": "Tracking whether a ServiceWorker spawn gets queued due to hitting max workers per domain limit. File bugs in Core::DOM in case of a Telemetry regression."
  },
  "SERVICE_WORKER_REGISTRATIONS": {
    "expires_in_version": "50",
    "kind": "count",
    "description": "Count how many registrations occurs. File bugs in Core::DOM in case of a Telemetry regression."
  },
  "SERVICE_WORKER_CONTROLLED_DOCUMENTS": {
    "expires_in_version": "50",
    "kind": "count",
    "description": "Count whenever a document is controlled. File bugs in Core::DOM in case of a Telemetry regression."
  },
  "SERVICE_WORKER_UPDATED": {
    "expires_in_version": "50",
    "kind": "count",
    "description": "Count ServiceWorkers scripts that are updated. File bugs in Core::DOM in case of a Telemetry regression."
  },
  "SERVICE_WORKER_LIFE_TIME": {
    "expires_in_version": "50",
    "kind": "exponential",
    "high": "120000",
    "n_buckets": 20,
    "description": "Tracking how long a ServiceWorker stays alive after it is spawned. File bugs in Core::DOM in case of a Telemetry regression."
  },
  "UDP_SOCKET_PARALLEL_CLOSE_COUNT": {
    "expires_in_version": "41",
    "kind": "linear",
    "high": "20",
    "n_buckets": 19,
    "description": "Number of concurrent UDP socket closing threads"
  },
  "UDP_SOCKET_CLOSE_TIME": {
    "expires_in_version": "45",
    "kind": "exponential",
    "high": "60000",
    "n_buckets": 30,
    "description": "Time PR_Close of a UDP socket taken (ms)"
  },
  "GRAPHICS_DRIVER_STARTUP_TEST": {
    "alert_emails": ["danderson@mozilla.com"],
    "expires_in_version": "never",
    "kind": "enumerated",
    "n_values": 20,
    "releaseChannelCollection": "opt-out",
    "description": "Reports whether or not graphics drivers crashed during startup."
  },
  "PERF_MONITORING_TEST_CPU_RESCHEDULING_PROPORTION_MOVED": {
    "alert_emails": ["dteller@mozilla.com"],
    "expires_in_version": "44",
    "kind": "linear",
    "high": "100",
    "n_buckets": "20",
    "description": "Proportion (%) of reschedulings of the main process to another CPU during the execution of code inside a JS compartment. Updated while we are measuring jank."
  },
  "PERMISSIONS_SQL_CORRUPTED": {
    "expires_in_version": "never",
    "kind": "count",
    "description": "Record the permissions.sqlite init failure"
  },
  "DEFECTIVE_PERMISSIONS_SQL_REMOVED": {
    "expires_in_version": "never",
    "kind": "count",
    "description": "Record the removal of defective permissions.sqlite"
  }
}<|MERGE_RESOLUTION|>--- conflicted
+++ resolved
@@ -5147,13 +5147,12 @@
     "n_buckets": "1000",
     "description": "The time (in milliseconds) that it took a 'enumProperties' request to go round trip."
   },
-<<<<<<< HEAD
   "MEDIA_WMF_DECODE_ERROR": {
     "expires_in_version": "50",
     "kind": "enumerated",
     "n_values": 256,
     "description": "WMF media decoder error or success (0) codes."
-=======
+  },
   "DEVTOOLS_DEBUGGER_RDP_LOCAL_PROTOTYPESANDPROPERTIES_MS": {
     "expires_in_version": "never",
     "kind": "exponential",
@@ -5433,7 +5432,6 @@
     "high": "10000",
     "n_buckets": "1000",
     "description": "The time (in milliseconds) that it took a 'reconfigure thread' request to go round trip."
->>>>>>> c554d461
   },
   "VIDEO_CANPLAYTYPE_H264_CONSTRAINT_SET_FLAG": {
     "expires_in_version": "40",
