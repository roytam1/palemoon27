--- conflicted
+++ resolved
@@ -22,11 +22,7 @@
     return (value);
 }
 
-<<<<<<< HEAD
-#elif defined(IS_LITTLE_ENDIAN) && !defined(_MSC_VER) && !__has_builtin(__builtin_bswap64) && !((defined(__GNUC__) && (__GNUC__ > 4 || (__GNUC__ == 4 && __GNUC_MINOR__ >= 3))))
-=======
 #elif !defined(_MSC_VER)
->>>>>>> a09a17de
 
 PRUint64
 swap8b(PRUint64 x)
