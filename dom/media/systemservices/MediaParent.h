--- conflicted
+++ resolved
@@ -24,33 +24,6 @@
 {
   typedef mozilla::ipc::IProtocolManager<mozilla::ipc::IProtocol>::ActorDestroyReason
       ActorDestroyReason;
-<<<<<<< HEAD
-protected:
-  virtual bool RecvGetOriginKey(const uint32_t& aRequestId,
-                                const nsCString& aOrigin,
-                                const bool& aPrivateBrowsing,
-                                const bool& aPersist) = 0;
-  virtual bool RecvSanitizeOriginKeys(const uint64_t& aSinceWhen) = 0;
-  virtual void
-  ActorDestroy(ActorDestroyReason aWhy) = 0;
-};
-
-// Super = PMediaParent or NonE10s
-
-template<class Super>
-class Parent : public Super
-{
-  typedef mozilla::ipc::IProtocolManager<mozilla::ipc::IProtocol>::ActorDestroyReason
-      ActorDestroyReason;
-public:
-  static Parent* GetSingleton();
-
-  virtual bool RecvGetOriginKey(const uint32_t& aRequestId,
-                                const nsCString& aOrigin,
-                                const bool& aPrivateBrowsing,
-                                const bool& aPersist) override;
-  virtual bool RecvSanitizeOriginKeys(const uint64_t& aSinceWhen) override;
-=======
 public:
   virtual ~NonE10s() {}
 protected:
@@ -80,7 +53,6 @@
                                 const bool& aPersist) override;
   virtual bool RecvSanitizeOriginKeys(const uint64_t& aSinceWhen,
                                       const bool& aOnlyPrivateBrowsing) override;
->>>>>>> 12fe1592
   virtual void ActorDestroy(ActorDestroyReason aWhy) override;
 
   explicit Parent(bool aSameProcess = false);
