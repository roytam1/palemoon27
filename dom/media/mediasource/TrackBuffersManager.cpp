/* -*- Mode: C++; tab-width: 8; indent-tabs-mode: nil; c-basic-offset: 2 -*- */
/* vim: set ts=8 sts=2 et sw=2 tw=80: */
/* This Source Code Form is subject to the terms of the Mozilla Public
 * License, v. 2.0. If a copy of the MPL was not distributed with this
 * file, You can obtain one at http://mozilla.org/MPL/2.0/. */

#include "TrackBuffersManager.h"
#include "ContainerParser.h"
#include "MediaSourceDemuxer.h"
#include "MediaSourceUtils.h"
#include "mozilla/Preferences.h"
#include "mozilla/StateMirroring.h"
#include "SourceBufferResource.h"
#include "SourceBuffer.h"

#ifdef MOZ_WEBM
#include "WebMDemuxer.h"
#endif

#ifdef MOZ_WEBM
#include "WebMDemuxer.h"
#endif

#ifdef MOZ_FMP4
#include "MP4Demuxer.h"
#endif

#include <limits>

#ifdef PR_LOGGING
extern PRLogModuleInfo* GetMediaSourceLog();

#define MSE_DEBUG(arg, ...) MOZ_LOG(GetMediaSourceLog(), mozilla::LogLevel::Debug, ("TrackBuffersManager(%p:%s)::%s: " arg, this, mType.get(), __func__, ##__VA_ARGS__))
#define MSE_DEBUGV(arg, ...) MOZ_LOG(GetMediaSourceLog(), mozilla::LogLevel::Verbose, ("TrackBuffersManager(%p:%s)::%s: " arg, this, mType.get(), __func__, ##__VA_ARGS__))
#else
#define MSE_DEBUG(...)
#define MSE_DEBUGV(...)
#endif

PRLogModuleInfo* GetMediaSourceSamplesLog()
{
  static PRLogModuleInfo* sLogModule = nullptr;
  if (!sLogModule) {
    sLogModule = PR_NewLogModule("MediaSourceSamples");
  }
  return sLogModule;
}
#define SAMPLE_DEBUG(arg, ...) MOZ_LOG(GetMediaSourceSamplesLog(), mozilla::LogLevel::Debug, ("TrackBuffersManager(%p:%s)::%s: " arg, this, mType.get(), __func__, ##__VA_ARGS__))

namespace mozilla {

using dom::SourceBufferAppendMode;
using media::TimeUnit;
using media::TimeInterval;
using media::TimeIntervals;

static const char*
AppendStateToStr(TrackBuffersManager::AppendState aState)
{
  switch (aState) {
    case TrackBuffersManager::AppendState::WAITING_FOR_SEGMENT:
      return "WAITING_FOR_SEGMENT";
    case TrackBuffersManager::AppendState::PARSING_INIT_SEGMENT:
      return "PARSING_INIT_SEGMENT";
    case TrackBuffersManager::AppendState::PARSING_MEDIA_SEGMENT:
      return "PARSING_MEDIA_SEGMENT";
    default:
      return "IMPOSSIBLE";
  }
}

static Atomic<uint32_t> sStreamSourceID(0u);

TrackBuffersManager::TrackBuffersManager(dom::SourceBufferAttributes* aAttributes,
                                         MediaSourceDecoder* aParentDecoder,
                                         const nsACString& aType)
  : mInputBuffer(new MediaByteBuffer)
  , mAppendState(AppendState::WAITING_FOR_SEGMENT)
  , mBufferFull(false)
  , mFirstInitializationSegmentReceived(false)
  , mNewSegmentStarted(false)
  , mActiveTrack(false)
  , mType(aType)
  , mParser(ContainerParser::CreateForMIMEType(aType))
  , mProcessedInput(0)
  , mTaskQueue(aParentDecoder->GetDemuxer()->GetTaskQueue())
  , mSourceBufferAttributes(aAttributes)
  , mParentDecoder(new nsMainThreadPtrHolder<MediaSourceDecoder>(aParentDecoder, false /* strict */))
  , mEvictionThreshold(Preferences::GetUint("media.mediasource.eviction_threshold",
                                            100 * (1 << 20)))
  , mEvictionOccurred(false)
  , mMonitor("TrackBuffersManager")
  , mAppendRunning(false)
{
  MOZ_ASSERT(NS_IsMainThread(), "Must be instantiated on the main thread");
}

TrackBuffersManager::~TrackBuffersManager()
{
  ShutdownDemuxers();
}

bool
TrackBuffersManager::AppendData(MediaByteBuffer* aData,
                                TimeUnit aTimestampOffset)
{
  MOZ_ASSERT(NS_IsMainThread());
  MSE_DEBUG("Appending %lld bytes", aData->Length());

  mEnded = false;
  nsCOMPtr<nsIRunnable> task =
    NS_NewRunnableMethodWithArg<IncomingBuffer>(
      this, &TrackBuffersManager::AppendIncomingBuffer,
      IncomingBuffer(aData, aTimestampOffset));
  GetTaskQueue()->Dispatch(task.forget());
  return true;
}

void
TrackBuffersManager::AppendIncomingBuffer(IncomingBuffer aData)
{
  MOZ_ASSERT(OnTaskQueue());
  mIncomingBuffers.AppendElement(aData);
}

nsRefPtr<TrackBuffersManager::AppendPromise>
TrackBuffersManager::BufferAppend()
{
  MOZ_ASSERT(NS_IsMainThread());
  MSE_DEBUG("");

  mAppendRunning = true;
  return InvokeAsync(GetTaskQueue(), this,
                     __func__, &TrackBuffersManager::InitSegmentParserLoop);
}

// The MSE spec requires that we abort the current SegmentParserLoop
// which is then followed by a call to ResetParserState.
// However due to our asynchronous design this causes inherent difficulities.
// As the spec behaviour is non deterministic anyway, we instead wait until the
// current AppendData has completed its run.
void
TrackBuffersManager::AbortAppendData()
{
  MOZ_ASSERT(NS_IsMainThread());
  MSE_DEBUG("");

  MonitorAutoLock mon(mMonitor);
  while (mAppendRunning) {
    mon.Wait();
  }
}

void
TrackBuffersManager::ResetParserState()
{
  MOZ_ASSERT(NS_IsMainThread());
  MOZ_RELEASE_ASSERT(!mAppendRunning, "Append is running, abort must have been called");
  MSE_DEBUG("");

  // 1. If the append state equals PARSING_MEDIA_SEGMENT and the input buffer contains some complete coded frames, then run the coded frame processing algorithm until all of these complete coded frames have been processed.
  // SourceBuffer.abort() has ensured that all complete coded frames have been
  // processed. As such, we don't need to check for the value of mAppendState.
  nsCOMPtr<nsIRunnable> task =
    NS_NewRunnableMethod(this, &TrackBuffersManager::CompleteResetParserState);
  GetTaskQueue()->Dispatch(task.forget());

  // 7. Set append state to WAITING_FOR_SEGMENT.
  SetAppendState(AppendState::WAITING_FOR_SEGMENT);
}

nsRefPtr<TrackBuffersManager::RangeRemovalPromise>
TrackBuffersManager::RangeRemoval(TimeUnit aStart, TimeUnit aEnd)
{
  MOZ_ASSERT(NS_IsMainThread());
  MOZ_RELEASE_ASSERT(!mAppendRunning, "Append is running");
  MSE_DEBUG("From %.2f to %.2f", aStart.ToSeconds(), aEnd.ToSeconds());

  mEnded = false;

  return InvokeAsync(GetTaskQueue(), this, __func__,
                     &TrackBuffersManager::CodedFrameRemovalWithPromise,
                     TimeInterval(aStart, aEnd));
}

TrackBuffersManager::EvictDataResult
TrackBuffersManager::EvictData(TimeUnit aPlaybackTime,
                               uint32_t aThreshold,
                               TimeUnit* aBufferStartTime)
{
  MOZ_ASSERT(NS_IsMainThread());
  MSE_DEBUG("");

  int64_t toEvict = GetSize() - aThreshold;
  if (toEvict <= 0) {
    return EvictDataResult::NO_DATA_EVICTED;
  }
  if (toEvict <= 512*1024) {
    // Don't bother evicting less than 512KB.
    return EvictDataResult::CANT_EVICT;
  }

  if (mBufferFull && mEvictionOccurred) {
    return EvictDataResult::BUFFER_FULL;
  }

  MSE_DEBUG("Reaching our size limit, schedule eviction of %lld bytes", toEvict);

  nsCOMPtr<nsIRunnable> task =
    NS_NewRunnableMethodWithArgs<TimeUnit, uint32_t>(
      this, &TrackBuffersManager::DoEvictData,
      aPlaybackTime, toEvict);
  GetTaskQueue()->Dispatch(task.forget());

  return EvictDataResult::NO_DATA_EVICTED;
}

void
TrackBuffersManager::EvictBefore(TimeUnit aTime)
{
  MOZ_ASSERT(NS_IsMainThread());
  MSE_DEBUG("");

  nsCOMPtr<nsIRunnable> task =
    NS_NewRunnableMethodWithArg<TimeInterval>(
      this, &TrackBuffersManager::CodedFrameRemoval,
      TimeInterval(TimeUnit::FromSeconds(0), aTime));
  GetTaskQueue()->Dispatch(task.forget());
}

TimeIntervals
TrackBuffersManager::Buffered()
{
  MSE_DEBUG("");
  MonitorAutoLock mon(mMonitor);
  // http://w3c.github.io/media-source/index.html#widl-SourceBuffer-buffered
  // 2. Let highest end time be the largest track buffer ranges end time across all the track buffers managed by this SourceBuffer object.
  TimeUnit highestEndTime;

  nsTArray<const TimeIntervals*> tracks;
  if (HasVideo()) {
    tracks.AppendElement(&mVideoBufferedRanges);
  }
  if (HasAudio()) {
    tracks.AppendElement(&mAudioBufferedRanges);
  }
  for (auto trackRanges : tracks) {
    highestEndTime = std::max(trackRanges->GetEnd(), highestEndTime);
  }

  // 3. Let intersection ranges equal a TimeRange object containing a single range from 0 to highest end time.
  TimeIntervals intersection{TimeInterval(TimeUnit::FromSeconds(0), highestEndTime)};

  // 4. For each track buffer managed by this SourceBuffer, run the following steps:
  //   1. Let track ranges equal the track buffer ranges for the current track buffer.
  for (const TimeIntervals* trackRanges : tracks) {
    // 2. If readyState is "ended", then set the end time on the last range in track ranges to highest end time.
    // 3. Let new intersection ranges equal the intersection between the intersection ranges and the track ranges.
    if (mEnded) {
      TimeIntervals tR = *trackRanges;
      tR.Add(TimeInterval(tR.GetEnd(), highestEndTime));
      intersection.Intersection(tR);
    } else {
      intersection.Intersection(*trackRanges);
    }
  }
  return intersection;
}

int64_t
TrackBuffersManager::GetSize()
{
  return mSizeSourceBuffer;
}

void
TrackBuffersManager::Ended()
{
  mEnded = true;
}

void
TrackBuffersManager::Detach()
{
  MOZ_ASSERT(NS_IsMainThread());
  MSE_DEBUG("");
}

void
TrackBuffersManager::CompleteResetParserState()
{
  MOZ_ASSERT(OnTaskQueue());
  MSE_DEBUG("");

  for (auto& track : GetTracksList()) {
    // 2. Unset the last decode timestamp on all track buffers.
    // 3. Unset the last frame duration on all track buffers.
    // 4. Unset the highest end timestamp on all track buffers.
    // 5. Set the need random access point flag on all track buffers to true.
    track->ResetAppendState();

    // if we have been aborted, we may have pending frames that we are going
    // to discard now.
    track->mQueuedSamples.Clear();
  }

  // 6. If the mode attribute equals "sequence", then set the group start timestamp to the group end timestamp
  if (mSourceBufferAttributes->GetAppendMode() == SourceBufferAppendMode::Sequence) {
    mGroupStartTimestamp = Some(mGroupEndTimestamp);
  }

  // 7. Remove all bytes from the input buffer.
  mIncomingBuffers.Clear();
  mInputBuffer = nullptr;
  if (mCurrentInputBuffer) {
    mCurrentInputBuffer->EvictAll();
    // The demuxer will be recreated during the next run of SegmentParserLoop.
    // As such we don't need to notify it that data has been removed.
    mCurrentInputBuffer = new SourceBufferResource(mType);
  }

  // We could be left with a demuxer in an unusable state. It needs to be
  // recreated. We store in the InputBuffer an init segment which will be parsed
  // during the next Segment Parser Loop and a new demuxer will be created and
  // initialized.
  if (mFirstInitializationSegmentReceived) {
    MOZ_ASSERT(mInitData && mInitData->Length(), "we must have an init segment");
    // The aim here is really to destroy our current demuxer.
    CreateDemuxerforMIMEType();
    // Recreate our input buffer. We can't directly assign the initData buffer
    // to mInputBuffer as it will get modified in the Segment Parser Loop.
    mInputBuffer = new MediaByteBuffer;
    mInputBuffer->AppendElements(*mInitData, fallible);
  }
  RecreateParser(true);

  // 8. Set append state to WAITING_FOR_SEGMENT.
  SetAppendState(AppendState::WAITING_FOR_SEGMENT);

  // Reject our promise immediately.
  mAppendPromise.RejectIfExists(NS_ERROR_ABORT, __func__);
}

void
TrackBuffersManager::DoEvictData(const TimeUnit& aPlaybackTime,
                                 uint32_t aSizeToEvict)
{
  MOZ_ASSERT(OnTaskQueue());

  // Video is what takes the most space, only evict there if we have video.
  const auto& track = HasVideo() ? mVideoTracks : mAudioTracks;
  const auto& buffer = track.mBuffers.LastElement();
  // Remove any data we've already played, or before the next sample to be
  // demuxed whichever is lowest.
  TimeUnit lowerLimit = std::min(track.mNextSampleTime, aPlaybackTime);
  uint32_t lastKeyFrameIndex = 0;
  int64_t toEvict = aSizeToEvict;
  uint32_t partialEvict = 0;
  for (uint32_t i = 0; i < buffer.Length(); i++) {
    const auto& frame = buffer[i];
    if (frame->mKeyframe) {
      lastKeyFrameIndex = i;
      toEvict -= partialEvict;
      if (toEvict < 0) {
        break;
      }
      partialEvict = 0;
    }
    if (frame->mTime >= lowerLimit.ToMicroseconds()) {
      break;
    }
    partialEvict += frame->ComputedSizeOfIncludingThis();
  }

  int64_t finalSize = mSizeSourceBuffer - aSizeToEvict;

  if (lastKeyFrameIndex > 0) {
    MSE_DEBUG("Step1. Evicting %u bytes prior currentTime",
              aSizeToEvict - toEvict);
    CodedFrameRemoval(
      TimeInterval(TimeUnit::FromMicroseconds(0),
                   TimeUnit::FromMicroseconds(buffer[lastKeyFrameIndex]->mTime - 1)));
  }

  if (mSizeSourceBuffer <= finalSize) {
    return;
  }

  toEvict = mSizeSourceBuffer - finalSize;

  // Still some to remove. Remove data starting from the end, up to 30s ahead
  // of the later of the playback time or the next sample to be demuxed.
  // 30s is a value chosen as it appears to work with YouTube.
  TimeUnit upperLimit =
    std::max(aPlaybackTime, track.mNextSampleTime) + TimeUnit::FromSeconds(30);
  uint32_t evictedFramesStartIndex = buffer.Length();
  for (int32_t i = buffer.Length() - 1; i >= 0; i--) {
    const auto& frame = buffer[i];
    if (frame->mTime <= upperLimit.ToMicroseconds() || toEvict < 0) {
      // We've reached a frame that shouldn't be evicted -> Evict after it -> i+1.
      // Or the previous loop reached the eviction threshold -> Evict from it -> i+1.
      evictedFramesStartIndex = i + 1;
      break;
    }
    toEvict -= frame->ComputedSizeOfIncludingThis();
  }
  if (evictedFramesStartIndex < buffer.Length()) {
    MSE_DEBUG("Step2. Evicting %u bytes from trailing data",
              mSizeSourceBuffer - finalSize);
    CodedFrameRemoval(
      TimeInterval(TimeUnit::FromMicroseconds(buffer[evictedFramesStartIndex]->mTime),
                   TimeUnit::FromInfinity()));
  }
}

nsRefPtr<TrackBuffersManager::RangeRemovalPromise>
TrackBuffersManager::CodedFrameRemovalWithPromise(TimeInterval aInterval)
{
  MOZ_ASSERT(OnTaskQueue());
  bool rv = CodedFrameRemoval(aInterval);
  return RangeRemovalPromise::CreateAndResolve(rv, __func__);
}

bool
TrackBuffersManager::CodedFrameRemoval(TimeInterval aInterval)
{
  MOZ_ASSERT(OnTaskQueue());
  MSE_DEBUG("From %.2fs to %.2f",
            aInterval.mStart.ToSeconds(), aInterval.mEnd.ToSeconds());

#if DEBUG
  if (HasVideo()) {
    MSE_DEBUG("before video ranges=%s",
              DumpTimeRanges(mVideoTracks.mBufferedRanges).get());
  }
  if (HasAudio()) {
    MSE_DEBUG("before audio ranges=%s",
              DumpTimeRanges(mAudioTracks.mBufferedRanges).get());
  }
#endif

  // 1. Let start be the starting presentation timestamp for the removal range.
  TimeUnit start = aInterval.mStart;
  // 2. Let end be the end presentation timestamp for the removal range.
  TimeUnit end = aInterval.mEnd;

  bool dataRemoved = false;

  // 3. For each track buffer in this source buffer, run the following steps:
  for (auto track : GetTracksList()) {
    MSE_DEBUGV("Processing %s track", track->mInfo->mMimeType.get());
    // 1. Let remove end timestamp be the current value of duration
    // See bug: https://www.w3.org/Bugs/Public/show_bug.cgi?id=28727
    // At worse we will remove all frames until the end, unless a key frame is
    // found between the current interval's end and the trackbuffer's end.
    TimeUnit removeEndTimestamp = track->mBufferedRanges.GetEnd();

    if (start > removeEndTimestamp) {
      // Nothing to remove.
      continue;
    }

    // 2. If this track buffer has a random access point timestamp that is greater than or equal to end,
    // then update remove end timestamp to that random access point timestamp.
    if (end < track->mBufferedRanges.GetEnd()) {
      for (auto& frame : track->mBuffers.LastElement()) {
        if (frame->mKeyframe && frame->mTime >= end.ToMicroseconds()) {
          removeEndTimestamp = TimeUnit::FromMicroseconds(frame->mTime);
          break;
        }
      }
    }

    // 3. Remove all media data, from this track buffer, that contain starting
    // timestamps greater than or equal to start and less than the remove end timestamp.
    // 4. Remove decoding dependencies of the coded frames removed in the previous step:
    // Remove all coded frames between the coded frames removed in the previous step and the next random access point after those removed frames.
    TimeIntervals removedInterval{TimeInterval(start, removeEndTimestamp)};
    RemoveFrames(removedInterval, *track, 0);

    // 5. If this object is in activeSourceBuffers, the current playback position
    // is greater than or equal to start and less than the remove end timestamp,
    // and HTMLMediaElement.readyState is greater than HAVE_METADATA, then set the
    // HTMLMediaElement.readyState attribute to HAVE_METADATA and stall playback.
    // This will be done by the MDSM during playback.
    // TODO properly, so it works even if paused.
  }

  UpdateBufferedRanges();

  // Update our reported total size.
  mSizeSourceBuffer = mVideoTracks.mSizeBuffer + mAudioTracks.mSizeBuffer;

  // 4. If buffer full flag equals true and this object is ready to accept more bytes, then set the buffer full flag to false.
  if (mBufferFull && mSizeSourceBuffer < mEvictionThreshold) {
    mBufferFull = false;
  }
  mEvictionOccurred = true;

  return dataRemoved;
}

void
TrackBuffersManager::UpdateBufferedRanges()
{
  MonitorAutoLock mon(mMonitor);

  mVideoBufferedRanges = mVideoTracks.mSanitizedBufferedRanges;
  mAudioBufferedRanges = mAudioTracks.mSanitizedBufferedRanges;

#if DEBUG
  if (HasVideo()) {
    MSE_DEBUG("after video ranges=%s",
              DumpTimeRanges(mVideoTracks.mBufferedRanges).get());
  }
  if (HasAudio()) {
    MSE_DEBUG("after audio ranges=%s",
              DumpTimeRanges(mAudioTracks.mBufferedRanges).get());
  }
#endif

  mOfficialGroupEndTimestamp = mGroupEndTimestamp;
}

nsRefPtr<TrackBuffersManager::AppendPromise>
TrackBuffersManager::InitSegmentParserLoop()
{
  MOZ_ASSERT(OnTaskQueue());
  MOZ_RELEASE_ASSERT(mAppendPromise.IsEmpty());
  MSE_DEBUG("");

  nsRefPtr<AppendPromise> p = mAppendPromise.Ensure(__func__);

  AppendIncomingBuffers();
  SegmentParserLoop();

  return p;
}

void
TrackBuffersManager::AppendIncomingBuffers()
{
  MOZ_ASSERT(OnTaskQueue());
  MonitorAutoLock mon(mMonitor);
  for (auto& incomingBuffer : mIncomingBuffers) {
    if (!mInputBuffer) {
      mInputBuffer = incomingBuffer.first();
    } else if (!mInputBuffer->AppendElements(*incomingBuffer.first(), fallible)) {
      RejectAppend(NS_ERROR_OUT_OF_MEMORY, __func__);
    }
    mTimestampOffset = incomingBuffer.second();
    mLastTimestampOffset = mTimestampOffset;
  }
  mIncomingBuffers.Clear();

  mAppendWindow =
    TimeInterval(TimeUnit::FromSeconds(mSourceBufferAttributes->GetAppendWindowStart()),
                 TimeUnit::FromSeconds(mSourceBufferAttributes->GetAppendWindowEnd()));
}

void
TrackBuffersManager::SegmentParserLoop()
{
  MOZ_ASSERT(OnTaskQueue());

  while (true) {
    // 1. If the input buffer is empty, then jump to the need more data step below.
    if (!mInputBuffer || mInputBuffer->IsEmpty()) {
      NeedMoreData();
      return;
    }
    // 2. If the input buffer contains bytes that violate the SourceBuffer
    // byte stream format specification, then run the append error algorithm with
    // the decode error parameter set to true and abort this algorithm.
    // TODO

    // 3. Remove any bytes that the byte stream format specifications say must be
    // ignored from the start of the input buffer.
    // We do not remove bytes from our input buffer. Instead we enforce that
    // our ContainerParser is able to skip over all data that is supposed to be
    // ignored.

    // 4. If the append state equals WAITING_FOR_SEGMENT, then run the following
    // steps:
    if (mAppendState == AppendState::WAITING_FOR_SEGMENT) {
      if (mParser->IsInitSegmentPresent(mInputBuffer)) {
        SetAppendState(AppendState::PARSING_INIT_SEGMENT);
        if (mFirstInitializationSegmentReceived) {
          // This is a new initialization segment. Obsolete the old one.
          RecreateParser(false);
        }
        mNewSegmentStarted = true;
        continue;
      }
      if (mParser->IsMediaSegmentPresent(mInputBuffer)) {
        SetAppendState(AppendState::PARSING_MEDIA_SEGMENT);
        mNewSegmentStarted = true;
        continue;
      }
      // We have neither an init segment nor a media segment, this is either
      // invalid data or not enough data to detect a segment type.
      MSE_DEBUG("Found invalid or incomplete data.");
      NeedMoreData();
      return;
    }

    int64_t start, end;
    bool newData = mParser->ParseStartAndEndTimestamps(mInputBuffer, start, end);
    mProcessedInput += mInputBuffer->Length();

    // 5. If the append state equals PARSING_INIT_SEGMENT, then run the
    // following steps:
    if (mAppendState == AppendState::PARSING_INIT_SEGMENT) {
      if (mParser->InitSegmentRange().IsNull()) {
        mInputBuffer = nullptr;
        NeedMoreData();
        return;
      }
      InitializationSegmentReceived();
      return;
    }
    if (mAppendState == AppendState::PARSING_MEDIA_SEGMENT) {
      // 1. If the first initialization segment received flag is false, then run the append error algorithm with the decode error parameter set to true and abort this algorithm.
      if (!mFirstInitializationSegmentReceived) {
        RejectAppend(NS_ERROR_FAILURE, __func__);
        return;
      }
      // 2. If the input buffer does not contain a complete media segment header yet, then jump to the need more data step below.
      if (mParser->MediaHeaderRange().IsNull()) {
        AppendDataToCurrentInputBuffer(mInputBuffer);
        mInputBuffer = nullptr;
        NeedMoreData();
        return;
      }

      // We can't feed some demuxers (WebMDemuxer) with data that do not have
      // monotonizally increasing timestamps. So we check if we have a
      // discontinuity from the previous segment parsed.
      // If so, recreate a new demuxer to ensure that the demuxer is only fed
      // monotonically increasing data.
      if (newData) {
        if (mNewSegmentStarted && mLastParsedEndTime.isSome() &&
            start < mLastParsedEndTime.ref().ToMicroseconds()) {
          ResetDemuxingState();
          return;
        }
        mNewSegmentStarted = false;
        mLastParsedEndTime = Some(TimeUnit::FromMicroseconds(end));
      }

      // 3. If the input buffer contains one or more complete coded frames, then run the coded frame processing algorithm.
      nsRefPtr<TrackBuffersManager> self = this;
      mProcessingRequest.Begin(CodedFrameProcessing()
          ->Then(GetTaskQueue(), __func__,
                 [self] (bool aNeedMoreData) {
                   self->mProcessingRequest.Complete();
                   if (aNeedMoreData) {
                     self->NeedMoreData();
                   } else {
                     self->ScheduleSegmentParserLoop();
                   }
                 },
                 [self] (nsresult aRejectValue) {
                   self->mProcessingRequest.Complete();
                   self->RejectAppend(aRejectValue, __func__);
                 }));
      return;
    }
  }
}

void
TrackBuffersManager::NeedMoreData()
{
  MSE_DEBUG("");
  RestoreCachedVariables();
  mAppendRunning = false;
  {
    // Wake-up any pending Abort()
    MonitorAutoLock mon(mMonitor);
    mon.NotifyAll();
  }
  mAppendPromise.ResolveIfExists(mActiveTrack, __func__);
}

void
TrackBuffersManager::RejectAppend(nsresult aRejectValue, const char* aName)
{
  MSE_DEBUG("rv=%d", aRejectValue);
  mAppendRunning = false;
  {
    // Wake-up any pending Abort()
    MonitorAutoLock mon(mMonitor);
    mon.NotifyAll();
  }
  mAppendPromise.RejectIfExists(aRejectValue, aName);
}

void
TrackBuffersManager::ScheduleSegmentParserLoop()
{
  nsCOMPtr<nsIRunnable> task =
    NS_NewRunnableMethod(this, &TrackBuffersManager::SegmentParserLoop);
  GetTaskQueue()->Dispatch(task.forget());
}

void
TrackBuffersManager::ShutdownDemuxers()
{
  if (mVideoTracks.mDemuxer) {
    mVideoTracks.mDemuxer->BreakCycles();
    mVideoTracks.mDemuxer = nullptr;
  }
  if (mAudioTracks.mDemuxer) {
    mAudioTracks.mDemuxer->BreakCycles();
    mAudioTracks.mDemuxer = nullptr;
  }
  mInputDemuxer = nullptr;
  mLastParsedEndTime.reset();
}

void
TrackBuffersManager::CreateDemuxerforMIMEType()
{
  ShutdownDemuxers();

#ifdef MOZ_WEBM
  if (mType.LowerCaseEqualsLiteral("video/webm") || mType.LowerCaseEqualsLiteral("audio/webm")) {
<<<<<<< HEAD
    mInputDemuxer = new WebMDemuxer(mCurrentInputBuffer);
=======
    mInputDemuxer = new WebMDemuxer(mCurrentInputBuffer, true /* IsMediaSource*/ );
>>>>>>> 12fe1592
    return;
  }
#endif

#ifdef MOZ_FMP4
  if (mType.LowerCaseEqualsLiteral("video/mp4") || mType.LowerCaseEqualsLiteral("audio/mp4")) {
    mInputDemuxer = new MP4Demuxer(mCurrentInputBuffer);
    return;
  }
#endif
  NS_WARNING("Not supported (yet)");
  return;
}

// We reset the demuxer by creating a new one and initializing it.
void
TrackBuffersManager::ResetDemuxingState()
{
  MOZ_ASSERT(mParser && mParser->HasInitData());
  RecreateParser(true);
  mCurrentInputBuffer = new SourceBufferResource(mType);
  // The demuxer isn't initialized yet ; we don't want to notify it
  // that data has been appended yet ; so we simply append the init segment
  // to the resource.
  mCurrentInputBuffer->AppendData(mParser->InitData());
  CreateDemuxerforMIMEType();
  if (!mInputDemuxer) {
    RejectAppend(NS_ERROR_FAILURE, __func__);
    return;
  }
  mDemuxerInitRequest.Begin(mInputDemuxer->Init()
                      ->Then(GetTaskQueue(), __func__,
                             this,
                             &TrackBuffersManager::OnDemuxerResetDone,
                             &TrackBuffersManager::OnDemuxerInitFailed));
}

void
<<<<<<< HEAD
=======
TrackBuffersManager::OnDemuxerResetDone(nsresult)
{
  MOZ_ASSERT(OnTaskQueue());
  mDemuxerInitRequest.Complete();

  // Recreate track demuxers.
  uint32_t numVideos = mInputDemuxer->GetNumberTracks(TrackInfo::kVideoTrack);
  if (numVideos) {
    // We currently only handle the first video track.
    mVideoTracks.mDemuxer = mInputDemuxer->GetTrackDemuxer(TrackInfo::kVideoTrack, 0);
    MOZ_ASSERT(mVideoTracks.mDemuxer);
  }

  uint32_t numAudios = mInputDemuxer->GetNumberTracks(TrackInfo::kAudioTrack);
  if (numAudios) {
    // We currently only handle the first audio track.
    mAudioTracks.mDemuxer = mInputDemuxer->GetTrackDemuxer(TrackInfo::kAudioTrack, 0);
    MOZ_ASSERT(mAudioTracks.mDemuxer);
  }

  SegmentParserLoop();
}

void
>>>>>>> 12fe1592
TrackBuffersManager::AppendDataToCurrentInputBuffer(MediaByteBuffer* aData)
{
  MOZ_ASSERT(mCurrentInputBuffer);
  mCurrentInputBuffer->AppendData(aData);
<<<<<<< HEAD
  // A MediaByteBuffer has a maximum size of 2GiB.
  mInputDemuxer->NotifyDataArrived(uint32_t(aData->Length()), offset);
=======
  mInputDemuxer->NotifyDataArrived();
>>>>>>> 12fe1592
}

void
TrackBuffersManager::InitializationSegmentReceived()
{
  MOZ_ASSERT(mParser->HasCompleteInitData());
  mInitData = mParser->InitData();

  int64_t endInit = mParser->InitSegmentRange().mEnd;
  if (mInputBuffer->Length() > mProcessedInput ||
      int64_t(mProcessedInput - mInputBuffer->Length()) > endInit) {
    // Something is not quite right with the data appended. Refuse it.
    RejectAppend(NS_ERROR_FAILURE, __func__);
    return;
  }

  mCurrentInputBuffer = new SourceBufferResource(mType);
  // The demuxer isn't initialized yet; we don't want to notify it
  // that data has been appended yet; so we simply append the init segment
  // to the resource.
  mCurrentInputBuffer->AppendData(mInitData);
  uint32_t length = endInit - (mProcessedInput - mInputBuffer->Length());
  if (mInputBuffer->Length() == length) {
    mInputBuffer = nullptr;
  } else {
    MOZ_RELEASE_ASSERT(length <= mInputBuffer->Length());
    mInputBuffer->RemoveElementsAt(0, length);
  }
  CreateDemuxerforMIMEType();
  if (!mInputDemuxer) {
    NS_WARNING("TODO type not supported");
    RejectAppend(NS_ERROR_DOM_NOT_SUPPORTED_ERR, __func__);
    return;
  }
  mDemuxerInitRequest.Begin(mInputDemuxer->Init()
                      ->Then(GetTaskQueue(), __func__,
                             this,
                             &TrackBuffersManager::OnDemuxerInitDone,
                             &TrackBuffersManager::OnDemuxerInitFailed));
}

void
TrackBuffersManager::OnDemuxerInitDone(nsresult)
{
  MOZ_ASSERT(OnTaskQueue());
  mDemuxerInitRequest.Complete();

  MediaInfo info;

  uint32_t numVideos = mInputDemuxer->GetNumberTracks(TrackInfo::kVideoTrack);
  if (numVideos) {
    // We currently only handle the first video track.
    mVideoTracks.mDemuxer = mInputDemuxer->GetTrackDemuxer(TrackInfo::kVideoTrack, 0);
    MOZ_ASSERT(mVideoTracks.mDemuxer);
    info.mVideo = *mVideoTracks.mDemuxer->GetInfo()->GetAsVideoInfo();
    info.mVideo.mTrackId = 2;
  }

  uint32_t numAudios = mInputDemuxer->GetNumberTracks(TrackInfo::kAudioTrack);
  if (numAudios) {
    // We currently only handle the first audio track.
    mAudioTracks.mDemuxer = mInputDemuxer->GetTrackDemuxer(TrackInfo::kAudioTrack, 0);
    MOZ_ASSERT(mAudioTracks.mDemuxer);
    info.mAudio = *mAudioTracks.mDemuxer->GetInfo()->GetAsAudioInfo();
    info.mAudio.mTrackId = 1;
  }

  int64_t videoDuration = numVideos ? info.mVideo.mDuration : 0;
  int64_t audioDuration = numAudios ? info.mAudio.mDuration : 0;

  int64_t duration = std::max(videoDuration, audioDuration);
  // 1. Update the duration attribute if it currently equals NaN.
  // Those steps are performed by the MediaSourceDecoder::SetInitialDuration
  nsCOMPtr<nsIRunnable> task =
    NS_NewRunnableMethodWithArg<int64_t>(mParentDecoder,
                                         &MediaSourceDecoder::SetInitialDuration,
                                         duration ? duration : -1);
  AbstractThread::MainThread()->Dispatch(task.forget());

  // 2. If the initialization segment has no audio, video, or text tracks, then
  // run the append error algorithm with the decode error parameter set to true
  // and abort these steps.
  if (!numVideos && !numAudios) {
    RejectAppend(NS_ERROR_FAILURE, __func__);
    return;
  }

  // 3. If the first initialization segment received flag is true, then run the following steps:
  if (mFirstInitializationSegmentReceived) {
    if (numVideos != mVideoTracks.mNumTracks ||
        numAudios != mAudioTracks.mNumTracks ||
        (numVideos && info.mVideo.mMimeType != mVideoTracks.mInfo->mMimeType) ||
        (numAudios && info.mAudio.mMimeType != mAudioTracks.mInfo->mMimeType)) {
      RejectAppend(NS_ERROR_FAILURE, __func__);
      return;
    }
    // 1. If more than one track for a single type are present (ie 2 audio tracks),
    // then the Track IDs match the ones in the first initialization segment.
    // TODO
    // 2. Add the appropriate track descriptions from this initialization
    // segment to each of the track buffers.
    // TODO
    // 3. Set the need random access point flag on all track buffers to true.
    mVideoTracks.mNeedRandomAccessPoint = true;
    mAudioTracks.mNeedRandomAccessPoint = true;

    mVideoTracks.mLongestFrameDuration = mVideoTracks.mLastFrameDuration;
    mAudioTracks.mLongestFrameDuration = mAudioTracks.mLastFrameDuration;
  }

  // 4. Let active track flag equal false.
  bool activeTrack = false;

  // Increase our stream id.
  uint32_t streamID = sStreamSourceID++;

  // 5. If the first initialization segment received flag is false, then run the following steps:
  if (!mFirstInitializationSegmentReceived) {
    mAudioTracks.mNumTracks = numAudios;
    // TODO:
    // 1. If the initialization segment contains tracks with codecs the user agent
    // does not support, then run the append error algorithm with the decode
    // error parameter set to true and abort these steps.

    // 2. For each audio track in the initialization segment, run following steps:
    // for (uint32_t i = 0; i < numAudios; i++) {
    if (numAudios) {
      // 1. Let audio byte stream track ID be the Track ID for the current track being processed.
      // 2. Let audio language be a BCP 47 language tag for the language specified in the initialization segment for this track or an empty string if no language info is present.
      // 3. If audio language equals an empty string or the 'und' BCP 47 value, then run the default track language algorithm with byteStreamTrackID set to audio byte stream track ID and type set to "audio" and assign the value returned by the algorithm to audio language.
      // 4. Let audio label be a label specified in the initialization segment for this track or an empty string if no label info is present.
      // 5. If audio label equals an empty string, then run the default track label algorithm with byteStreamTrackID set to audio byte stream track ID and type set to "audio" and assign the value returned by the algorithm to audio label.
      // 6. Let audio kinds be an array of kind strings specified in the initialization segment for this track or an empty array if no kind information is provided.
      // 7. If audio kinds equals an empty array, then run the default track kinds algorithm with byteStreamTrackID set to audio byte stream track ID and type set to "audio" and assign the value returned by the algorithm to audio kinds.
      // 8. For each value in audio kinds, run the following steps:
      //   1. Let current audio kind equal the value from audio kinds for this iteration of the loop.
      //   2. Let new audio track be a new AudioTrack object.
      //   3. Generate a unique ID and assign it to the id property on new audio track.
      //   4. Assign audio language to the language property on new audio track.
      //   5. Assign audio label to the label property on new audio track.
      //   6. Assign current audio kind to the kind property on new audio track.
      //   7. If audioTracks.length equals 0, then run the following steps:
      //     1. Set the enabled property on new audio track to true.
      //     2. Set active track flag to true.
      activeTrack = true;
      //   8. Add new audio track to the audioTracks attribute on this SourceBuffer object.
      //   9. Queue a task to fire a trusted event named addtrack, that does not bubble and is not cancelable, and that uses the TrackEvent interface, at the AudioTrackList object referenced by the audioTracks attribute on this SourceBuffer object.
      //   10. Add new audio track to the audioTracks attribute on the HTMLMediaElement.
      //   11. Queue a task to fire a trusted event named addtrack, that does not bubble and is not cancelable, and that uses the TrackEvent interface, at the AudioTrackList object referenced by the audioTracks attribute on the HTMLMediaElement.
      mAudioTracks.mBuffers.AppendElement(TrackBuffer());
      // 10. Add the track description for this track to the track buffer.
      mAudioTracks.mInfo = new SharedTrackInfo(info.mAudio, streamID);
      mAudioTracks.mLastInfo = mAudioTracks.mInfo;
    }

    mVideoTracks.mNumTracks = numVideos;
    // 3. For each video track in the initialization segment, run following steps:
    // for (uint32_t i = 0; i < numVideos; i++) {
    if (numVideos) {
      // 1. Let video byte stream track ID be the Track ID for the current track being processed.
      // 2. Let video language be a BCP 47 language tag for the language specified in the initialization segment for this track or an empty string if no language info is present.
      // 3. If video language equals an empty string or the 'und' BCP 47 value, then run the default track language algorithm with byteStreamTrackID set to video byte stream track ID and type set to "video" and assign the value returned by the algorithm to video language.
      // 4. Let video label be a label specified in the initialization segment for this track or an empty string if no label info is present.
      // 5. If video label equals an empty string, then run the default track label algorithm with byteStreamTrackID set to video byte stream track ID and type set to "video" and assign the value returned by the algorithm to video label.
      // 6. Let video kinds be an array of kind strings specified in the initialization segment for this track or an empty array if no kind information is provided.
      // 7. If video kinds equals an empty array, then run the default track kinds algorithm with byteStreamTrackID set to video byte stream track ID and type set to "video" and assign the value returned by the algorithm to video kinds.
      // 8. For each value in video kinds, run the following steps:
      //   1. Let current video kind equal the value from video kinds for this iteration of the loop.
      //   2. Let new video track be a new VideoTrack object.
      //   3. Generate a unique ID and assign it to the id property on new video track.
      //   4. Assign video language to the language property on new video track.
      //   5. Assign video label to the label property on new video track.
      //   6. Assign current video kind to the kind property on new video track.
      //   7. If videoTracks.length equals 0, then run the following steps:
      //     1. Set the selected property on new video track to true.
      //     2. Set active track flag to true.
      activeTrack = true;
      //   8. Add new video track to the videoTracks attribute on this SourceBuffer object.
      //   9. Queue a task to fire a trusted event named addtrack, that does not bubble and is not cancelable, and that uses the TrackEvent interface, at the VideoTrackList object referenced by the videoTracks attribute on this SourceBuffer object.
      //   10. Add new video track to the videoTracks attribute on the HTMLMediaElement.
      //   11. Queue a task to fire a trusted event named addtrack, that does not bubble and is not cancelable, and that uses the TrackEvent interface, at the VideoTrackList object referenced by the videoTracks attribute on the HTMLMediaElement.
      mVideoTracks.mBuffers.AppendElement(TrackBuffer());
      // 10. Add the track description for this track to the track buffer.
      mVideoTracks.mInfo = new SharedTrackInfo(info.mVideo, streamID);
      mVideoTracks.mLastInfo = mVideoTracks.mInfo;
    }
    // 4. For each text track in the initialization segment, run following steps:
    // 5. If active track flag equals true, then run the following steps:
    // This is handled by SourceBuffer once the promise is resolved.
    if (activeTrack) {
      mActiveTrack = true;
    }

    // 6. Set first initialization segment received flag to true.
    mFirstInitializationSegmentReceived = true;
  } else {
    // Check that audio configuration hasn't changed as this is something
    // we do not support yet (Mozilla bug 1185827).
    if (mAudioTracks.mNumTracks &&
        (info.mAudio.mChannels != mAudioTracks.mInfo->GetAsAudioInfo()->mChannels ||
         info.mAudio.mRate != mAudioTracks.mInfo->GetAsAudioInfo()->mRate)) {
      RejectAppend(NS_ERROR_FAILURE, __func__);
    }
    mAudioTracks.mLastInfo = new SharedTrackInfo(info.mAudio, streamID);
    mVideoTracks.mLastInfo = new SharedTrackInfo(info.mVideo, streamID);
  }

  UniquePtr<EncryptionInfo> crypto = mInputDemuxer->GetCrypto();
  if (crypto && crypto->IsEncrypted()) {
    info.mCrypto = *crypto;
    // We clear our crypto init data array, so the MediaFormatReader will
    // not emit an encrypted event for the same init data again.
    info.mCrypto.mInitDatas.Clear();
    mEncrypted = true;
  }

  {
    MonitorAutoLock mon(mMonitor);
    mInfo = info;
  }

  // We now have a valid init data ; we can store it for later use.
  mInitData = mParser->InitData();

  // 3. Remove the initialization segment bytes from the beginning of the input buffer.
  // This step has already been done in InitializationSegmentReceived when we
  // transferred the content into mCurrentInputBuffer.
  mCurrentInputBuffer->EvictAll();
  mInputDemuxer->NotifyDataRemoved();
  RecreateParser(true);

  // 4. Set append state to WAITING_FOR_SEGMENT.
  SetAppendState(AppendState::WAITING_FOR_SEGMENT);
  // 5. Jump to the loop top step above.
  ScheduleSegmentParserLoop();
}

void
TrackBuffersManager::OnDemuxerInitFailed(DemuxerFailureReason aFailure)
{
  MOZ_ASSERT(aFailure != DemuxerFailureReason::WAITING_FOR_DATA);
  mDemuxerInitRequest.Complete();

  RejectAppend(NS_ERROR_FAILURE, __func__);
}

nsRefPtr<TrackBuffersManager::CodedFrameProcessingPromise>
TrackBuffersManager::CodedFrameProcessing()
{
  MOZ_ASSERT(OnTaskQueue());
  MOZ_ASSERT(mProcessingPromise.IsEmpty());

  MediaByteRange mediaRange = mParser->MediaSegmentRange();
  if (mediaRange.IsNull()) {
    AppendDataToCurrentInputBuffer(mInputBuffer);
    mInputBuffer = nullptr;
  } else {
    MOZ_ASSERT(mProcessedInput >= mInputBuffer->Length());
    if (int64_t(mProcessedInput - mInputBuffer->Length()) > mediaRange.mEnd) {
      // Something is not quite right with the data appended. Refuse it.
      // This would typically happen if the previous media segment was partial
      // yet a new complete media segment was added.
      return CodedFrameProcessingPromise::CreateAndReject(NS_ERROR_FAILURE, __func__);
    }
    // The mediaRange is offset by the init segment position previously added.
    uint32_t length =
      mediaRange.mEnd - (mProcessedInput - mInputBuffer->Length());
<<<<<<< HEAD
=======
    if (!length) {
      // We've completed our earlier media segment and no new data is to be
      // processed. This happens with some containers that can't detect that a
      // media segment is ending until a new one starts.
      nsRefPtr<CodedFrameProcessingPromise> p = mProcessingPromise.Ensure(__func__);
      CompleteCodedFrameProcessing();
      return p;
    }
>>>>>>> 12fe1592
    nsRefPtr<MediaByteBuffer> segment = new MediaByteBuffer;
    if (!segment->AppendElements(mInputBuffer->Elements(), length, fallible)) {
      return CodedFrameProcessingPromise::CreateAndReject(NS_ERROR_OUT_OF_MEMORY, __func__);
    }
    AppendDataToCurrentInputBuffer(segment);
    mInputBuffer->RemoveElementsAt(0, length);
  }

  nsRefPtr<CodedFrameProcessingPromise> p = mProcessingPromise.Ensure(__func__);

  DoDemuxVideo();

  return p;
}

void
TrackBuffersManager::OnDemuxFailed(TrackType aTrack,
                                   DemuxerFailureReason aFailure)
{
  MOZ_ASSERT(OnTaskQueue());
  MSE_DEBUG("Failed to demux %s, failure:%d",
            aTrack == TrackType::kVideoTrack ? "video" : "audio", aFailure);
  switch (aFailure) {
    case DemuxerFailureReason::END_OF_STREAM:
    case DemuxerFailureReason::WAITING_FOR_DATA:
      if (aTrack == TrackType::kVideoTrack) {
        DoDemuxAudio();
      } else {
        CompleteCodedFrameProcessing();
      }
      break;
    case DemuxerFailureReason::DEMUXER_ERROR:
      RejectProcessing(NS_ERROR_FAILURE, __func__);
      break;
    case DemuxerFailureReason::CANCELED:
    case DemuxerFailureReason::SHUTDOWN:
      RejectProcessing(NS_ERROR_ABORT, __func__);
      break;
    default:
      MOZ_ASSERT(false);
      break;
  }
}

void
TrackBuffersManager::DoDemuxVideo()
{
  MOZ_ASSERT(OnTaskQueue());
  if (!HasVideo()) {
    DoDemuxAudio();
    return;
  }
  mVideoTracks.mDemuxRequest.Begin(mVideoTracks.mDemuxer->GetSamples(-1)
                             ->Then(GetTaskQueue(), __func__, this,
                                    &TrackBuffersManager::OnVideoDemuxCompleted,
                                    &TrackBuffersManager::OnVideoDemuxFailed));
}

void
TrackBuffersManager::OnVideoDemuxCompleted(nsRefPtr<MediaTrackDemuxer::SamplesHolder> aSamples)
{
  MOZ_ASSERT(OnTaskQueue());
  MSE_DEBUG("%d video samples demuxed", aSamples->mSamples.Length());
  mVideoTracks.mDemuxRequest.Complete();
  mVideoTracks.mQueuedSamples.AppendElements(aSamples->mSamples);
  DoDemuxAudio();
}

void
TrackBuffersManager::DoDemuxAudio()
{
  MOZ_ASSERT(OnTaskQueue());
  if (!HasAudio()) {
    CompleteCodedFrameProcessing();
    return;
  }
  mAudioTracks.mDemuxRequest.Begin(mAudioTracks.mDemuxer->GetSamples(-1)
                             ->Then(GetTaskQueue(), __func__, this,
                                    &TrackBuffersManager::OnAudioDemuxCompleted,
                                    &TrackBuffersManager::OnAudioDemuxFailed));
}

void
TrackBuffersManager::OnAudioDemuxCompleted(nsRefPtr<MediaTrackDemuxer::SamplesHolder> aSamples)
{
  MOZ_ASSERT(OnTaskQueue());
  MSE_DEBUG("%d audio samples demuxed", aSamples->mSamples.Length());
  mAudioTracks.mDemuxRequest.Complete();
  mAudioTracks.mQueuedSamples.AppendElements(aSamples->mSamples);
  CompleteCodedFrameProcessing();
}

void
TrackBuffersManager::CompleteCodedFrameProcessing()
{
  MOZ_ASSERT(OnTaskQueue());

  // 1. For each coded frame in the media segment run the following steps:
  // Coded Frame Processing steps 1.1 to 1.21.
  ProcessFrames(mVideoTracks.mQueuedSamples, mVideoTracks);
  mVideoTracks.mQueuedSamples.Clear();

#if defined(DEBUG)
  if (HasVideo()) {
    const auto& track = mVideoTracks.mBuffers.LastElement();
    MOZ_ASSERT(track.IsEmpty() || track[0]->mKeyframe);
    for (uint32_t i = 1; i < track.Length(); i++) {
      MOZ_ASSERT((track[i-1]->mTrackInfo->GetID() == track[i]->mTrackInfo->GetID() && track[i-1]->mTimecode <= track[i]->mTimecode) ||
                 track[i]->mKeyframe);
    }
  }
#endif

  ProcessFrames(mAudioTracks.mQueuedSamples, mAudioTracks);
  mAudioTracks.mQueuedSamples.Clear();

#if defined(DEBUG)
  if (HasAudio()) {
    const auto& track = mAudioTracks.mBuffers.LastElement();
    MOZ_ASSERT(track.IsEmpty() || track[0]->mKeyframe);
    for (uint32_t i = 1; i < track.Length(); i++) {
      MOZ_ASSERT((track[i-1]->mTrackInfo->GetID() == track[i]->mTrackInfo->GetID() && track[i-1]->mTimecode <= track[i]->mTimecode) ||
                 track[i]->mKeyframe);
    }
  }
#endif

  UpdateBufferedRanges();

  // Update our reported total size.
  mSizeSourceBuffer = mVideoTracks.mSizeBuffer + mAudioTracks.mSizeBuffer;

  // Return to step 6.4 of Segment Parser Loop algorithm
  // 4. If this SourceBuffer is full and cannot accept more media data, then set the buffer full flag to true.
  if (mSizeSourceBuffer >= mEvictionThreshold) {
    mBufferFull = true;
    mEvictionOccurred = false;
  }

  // 5. If the input buffer does not contain a complete media segment, then jump to the need more data step below.
  if (mParser->MediaSegmentRange().IsNull()) {
    ResolveProcessing(true, __func__);
    return;
  }

  // 6. Remove the media segment bytes from the beginning of the input buffer.
  // Clear our demuxer from any already processed data.
  // As we have handled a complete media segment, it is safe to evict all data
  // from the resource.
  mCurrentInputBuffer->EvictAll();
  mInputDemuxer->NotifyDataRemoved();
  RecreateParser(true);

  // 7. Set append state to WAITING_FOR_SEGMENT.
  SetAppendState(AppendState::WAITING_FOR_SEGMENT);

  // 8. Jump to the loop top step above.
  ResolveProcessing(false, __func__);
}

void
TrackBuffersManager::RejectProcessing(nsresult aRejectValue, const char* aName)
{
  mProcessingPromise.RejectIfExists(aRejectValue, __func__);
}

void
TrackBuffersManager::ResolveProcessing(bool aResolveValue, const char* aName)
{
  mProcessingPromise.ResolveIfExists(aResolveValue, __func__);
}

void
TrackBuffersManager::CheckSequenceDiscontinuity(const TimeUnit& aPresentationTime)
{
  if (mSourceBufferAttributes->GetAppendMode() == SourceBufferAppendMode::Sequence &&
      mGroupStartTimestamp.isSome()) {
    mTimestampOffset = mGroupStartTimestamp.ref() - aPresentationTime;
    mGroupEndTimestamp = mGroupStartTimestamp.ref();
    mVideoTracks.mNeedRandomAccessPoint = true;
    mAudioTracks.mNeedRandomAccessPoint = true;
    mGroupStartTimestamp.reset();
  }
}

void
TrackBuffersManager::ProcessFrames(TrackBuffer& aSamples, TrackData& aTrackData)
{
  if (!aSamples.Length()) {
    return;
  }

  // 1. If generate timestamps flag equals true
  // Let presentation timestamp equal 0.
  // Otherwise
  // Let presentation timestamp be a double precision floating point representation of the coded frame's presentation timestamp in seconds.
  TimeUnit presentationTimestamp = mSourceBufferAttributes->mGenerateTimestamps
    ? TimeUnit() : TimeUnit::FromMicroseconds(aSamples[0]->mTime);

  // 3. If mode equals "sequence" and group start timestamp is set, then run the following steps:
  CheckSequenceDiscontinuity(presentationTimestamp);

  // 5. Let track buffer equal the track buffer that the coded frame will be added to.
  auto& trackBuffer = aTrackData;

  // Some videos do not exactly start at 0, but instead a small negative value.
  // To avoid evicting the starting frame of those videos, we allow a leeway
  // of +- mLongestFrameDuration on the append window start.
  // We only apply the leeway with the default append window start of 0
  // otherwise do as per spec.
  TimeInterval targetWindow = mAppendWindow.mStart != TimeUnit::FromSeconds(0)
    ? mAppendWindow
    : TimeInterval(mAppendWindow.mStart, mAppendWindow.mEnd,
                   trackBuffer.mLongestFrameDuration.refOr(TimeUnit::FromMicroseconds(aSamples[0]->mDuration)));

  TimeIntervals samplesRange;
  uint32_t sizeNewSamples = 0;
  TrackBuffer samples; // array that will contain the frames to be added
                       // to our track buffer.

  // We assume that no frames are contiguous within a media segment and as such
  // don't need to check for discontinuity except for the first frame and should
  // a frame be ignored due to the target window.
  bool needDiscontinuityCheck = true;

  for (auto& sample : aSamples) {
    SAMPLE_DEBUG("Processing %s frame(pts:%lld end:%lld, dts:%lld, duration:%lld, "
               "kf:%d)",
               aTrackData.mInfo->mMimeType.get(),
               sample->mTime,
               sample->GetEndTime(),
               sample->mTimecode,
               sample->mDuration,
               sample->mKeyframe);

    // We perform step 10 right away as we can't do anything should a keyframe
    // be needed until we have one.

    // 10. If the need random access point flag on track buffer equals true, then run the following steps:
    if (trackBuffer.mNeedRandomAccessPoint) {
      // 1. If the coded frame is not a random access point, then drop the coded frame and jump to the top of the loop to start processing the next coded frame.
      if (!sample->mKeyframe) {
        continue;
      }
      // 2. Set the need random access point flag on track buffer to false.
      trackBuffer.mNeedRandomAccessPoint = false;
    }

    // We perform step 1,2 and 4 at once:
    // 1. If generate timestamps flag equals true:
    //   Let presentation timestamp equal 0.
    //   Let decode timestamp equal 0.
    // Otherwise:
    //   Let presentation timestamp be a double precision floating point representation of the coded frame's presentation timestamp in seconds.
    //   Let decode timestamp be a double precision floating point representation of the coded frame's decode timestamp in seconds.

    // 2. Let frame duration be a double precision floating point representation of the coded frame's duration in seconds.
    // Step 3 is performed earlier or when a discontinuity has been detected.
    // 4. If timestampOffset is not 0, then run the following steps:

    TimeInterval sampleInterval =
      mSourceBufferAttributes->mGenerateTimestamps
        ? TimeInterval(mTimestampOffset,
                       mTimestampOffset + TimeUnit::FromMicroseconds(sample->mDuration))
        : TimeInterval(TimeUnit::FromMicroseconds(sample->mTime) + mTimestampOffset,
                       TimeUnit::FromMicroseconds(sample->GetEndTime()) + mTimestampOffset);
    TimeUnit decodeTimestamp =
      mSourceBufferAttributes->mGenerateTimestamps
        ? mTimestampOffset
        : TimeUnit::FromMicroseconds(sample->mTimecode) + mTimestampOffset;

    // 6. If last decode timestamp for track buffer is set and decode timestamp is less than last decode timestamp:
    // OR
    // If last decode timestamp for track buffer is set and the difference between decode timestamp and last decode timestamp is greater than 2 times last frame duration:

    if (needDiscontinuityCheck && trackBuffer.mLastDecodeTimestamp.isSome() &&
        (decodeTimestamp < trackBuffer.mLastDecodeTimestamp.ref() ||
         decodeTimestamp - trackBuffer.mLastDecodeTimestamp.ref() > 2*trackBuffer.mLongestFrameDuration.ref())) {
      MSE_DEBUG("Discontinuity detected.");
      SourceBufferAppendMode appendMode = mSourceBufferAttributes->GetAppendMode();

      // 1a. If mode equals "segments":
      if (appendMode == SourceBufferAppendMode::Segments) {
        // Set group end timestamp to presentation timestamp.
        mGroupEndTimestamp = sampleInterval.mStart;
      }
      // 1b. If mode equals "sequence":
      if (appendMode == SourceBufferAppendMode::Sequence) {
        // Set group start timestamp equal to the group end timestamp.
        mGroupStartTimestamp = Some(mGroupEndTimestamp);
      }
      for (auto& track : GetTracksList()) {
        // 2. Unset the last decode timestamp on all track buffers.
        // 3. Unset the last frame duration on all track buffers.
        // 4. Unset the highest end timestamp on all track buffers.
        // 5. Set the need random access point flag on all track buffers to true.
        track->ResetAppendState();
      }
      // 6. Jump to the Loop Top step above to restart processing of the current coded frame.
      // Rather that restarting the process for the frame, we run the first
      // steps again instead.
      // 3. If mode equals "sequence" and group start timestamp is set, then run the following steps:
      TimeUnit presentationTimestamp = mSourceBufferAttributes->mGenerateTimestamps
        ? TimeUnit() : TimeUnit::FromMicroseconds(sample->mTime);
      CheckSequenceDiscontinuity(presentationTimestamp);

      if (!sample->mKeyframe) {
        continue;
      }
      if (appendMode == SourceBufferAppendMode::Sequence) {
        // mTimestampOffset was modified during CheckSequenceDiscontinuity.
        // We need to update our variables.
        sampleInterval =
          mSourceBufferAttributes->mGenerateTimestamps
            ? TimeInterval(mTimestampOffset,
                           mTimestampOffset + TimeUnit::FromMicroseconds(sample->mDuration))
            : TimeInterval(TimeUnit::FromMicroseconds(sample->mTime) + mTimestampOffset,
                           TimeUnit::FromMicroseconds(sample->GetEndTime()) + mTimestampOffset);
        decodeTimestamp =
          mSourceBufferAttributes->mGenerateTimestamps
            ? mTimestampOffset
            : TimeUnit::FromMicroseconds(sample->mTimecode) + mTimestampOffset;
      }
      trackBuffer.mNeedRandomAccessPoint = false;
      needDiscontinuityCheck = false;
    }

    // 7. Let frame end timestamp equal the sum of presentation timestamp and frame duration.
    // This is sampleInterval.mEnd

    // 8. If presentation timestamp is less than appendWindowStart, then set the need random access point flag to true, drop the coded frame, and jump to the top of the loop to start processing the next coded frame.
    // 9. If frame end timestamp is greater than appendWindowEnd, then set the need random access point flag to true, drop the coded frame, and jump to the top of the loop to start processing the next coded frame.
    if (!targetWindow.ContainsWithStrictEnd(sampleInterval)) {
      if (samples.Length()) {
        // We are creating a discontinuity in the samples.
        // Insert the samples processed so far.
        InsertFrames(samples, samplesRange, trackBuffer);
        samples.Clear();
        samplesRange = TimeIntervals();
        trackBuffer.mSizeBuffer += sizeNewSamples;
        sizeNewSamples = 0;
      }
      trackBuffer.mNeedRandomAccessPoint = true;
      needDiscontinuityCheck = true;
      continue;
    }

    samplesRange += sampleInterval;
    sizeNewSamples += sample->ComputedSizeOfIncludingThis();
    sample->mTime = sampleInterval.mStart.ToMicroseconds();
    sample->mTimecode = decodeTimestamp.ToMicroseconds();
    sample->mTrackInfo = trackBuffer.mLastInfo;
    samples.AppendElement(sample);

    // Steps 11,12,13,14, 15 and 16 will be done in one block in InsertFrames.

    // 17. Set last decode timestamp for track buffer to decode timestamp.
    trackBuffer.mLastDecodeTimestamp =
      Some(TimeUnit::FromMicroseconds(sample->mTimecode));
    // 18. Set last frame duration for track buffer to frame duration.
    trackBuffer.mLastFrameDuration =
      Some(TimeUnit::FromMicroseconds(sample->mDuration));

    trackBuffer.mLongestFrameDuration =
      Some(trackBuffer.mLongestFrameDuration.isNothing()
           ? trackBuffer.mLastFrameDuration.ref()
           : std::max(trackBuffer.mLastFrameDuration.ref(),
                      trackBuffer.mLongestFrameDuration.ref()));

    // 19. If highest end timestamp for track buffer is unset or frame end timestamp is greater than highest end timestamp, then set highest end timestamp for track buffer to frame end timestamp.
    if (trackBuffer.mHighestEndTimestamp.isNothing() ||
        sampleInterval.mEnd > trackBuffer.mHighestEndTimestamp.ref()) {
      trackBuffer.mHighestEndTimestamp = Some(sampleInterval.mEnd);
    }
    // 20. If frame end timestamp is greater than group end timestamp, then set group end timestamp equal to frame end timestamp.
    if (sampleInterval.mEnd > mGroupEndTimestamp) {
      mGroupEndTimestamp = sampleInterval.mEnd;
    }
    // 21. If generate timestamps flag equals true, then set timestampOffset equal to frame end timestamp.
    if (mSourceBufferAttributes->mGenerateTimestamps) {
      mTimestampOffset = sampleInterval.mEnd;
    }
  }

  if (samples.Length()) {
    InsertFrames(samples, samplesRange, trackBuffer);
    trackBuffer.mSizeBuffer += sizeNewSamples;
  }
}

bool
TrackBuffersManager::CheckNextInsertionIndex(TrackData& aTrackData,
                                             const TimeUnit& aSampleTime)
{
  if (aTrackData.mNextInsertionIndex.isSome()) {
    return true;
  }

  TrackBuffer& data = aTrackData.mBuffers.LastElement();

  if (data.IsEmpty() || aSampleTime < aTrackData.mBufferedRanges.GetStart()) {
    aTrackData.mNextInsertionIndex = Some(size_t(0));
    return true;
  }

  // Find which discontinuity we should insert the frame before.
  TimeInterval target;
  for (const auto& interval : aTrackData.mBufferedRanges) {
    if (aSampleTime < interval.mStart) {
      target = interval;
      break;
    }
  }
  if (target.IsEmpty()) {
    // No target found, it will be added at the end of the track buffer.
    aTrackData.mNextInsertionIndex = Some(data.Length());
    return true;
  }
  // We now need to find the first frame of the searched interval.
  // We will insert our new frames right before.
  for (uint32_t i = 0; i < data.Length(); i++) {
    const nsRefPtr<MediaRawData>& sample = data[i];
    if (sample->mTime >= target.mStart.ToMicroseconds() ||
        sample->GetEndTime() > target.mStart.ToMicroseconds()) {
      aTrackData.mNextInsertionIndex = Some(size_t(i));
      return true;
    }
  }
  NS_ASSERTION(false, "Insertion Index Not Found");
  return false;
}

void
TrackBuffersManager::InsertFrames(TrackBuffer& aSamples,
                                  const TimeIntervals& aIntervals,
                                  TrackData& aTrackData)
{
  // 5. Let track buffer equal the track buffer that the coded frame will be added to.
  auto& trackBuffer = aTrackData;

  MSE_DEBUGV("Processing %d %s frames(start:%lld end:%lld)",
             aSamples.Length(),
             aTrackData.mInfo->mMimeType.get(),
             aIntervals.GetStart().ToMicroseconds(),
             aIntervals.GetEnd().ToMicroseconds());

  // TODO: Handle splicing of audio (and text) frames.
  // 11. Let spliced audio frame be an unset variable for holding audio splice information
  // 12. Let spliced timed text frame be an unset variable for holding timed text splice information

  // 13. If last decode timestamp for track buffer is unset and presentation timestamp falls within the presentation interval of a coded frame in track buffer,then run the following steps:
  // For now we only handle replacing existing frames with the new ones. So we
  // skip this step.

  // 14. Remove existing coded frames in track buffer:
  //   a) If highest end timestamp for track buffer is not set:
  //      Remove all coded frames from track buffer that have a presentation timestamp greater than or equal to presentation timestamp and less than frame end timestamp.
  //   b) If highest end timestamp for track buffer is set and less than or equal to presentation timestamp:
  //      Remove all coded frames from track buffer that have a presentation timestamp greater than or equal to highest end timestamp and less than frame end timestamp.

  // There is an ambiguity on how to remove frames, which was lodged with:
  // https://www.w3.org/Bugs/Public/show_bug.cgi?id=28710, implementing as per
  // bug description.

  // 15. Remove decoding dependencies of the coded frames removed in the previous step:
  // Remove all coded frames between the coded frames removed in the previous step and the next random access point after those removed frames.
  TimeIntervals intersection = trackBuffer.mBufferedRanges;
  intersection.Intersection(aIntervals);

  if (intersection.Length()) {
    RemoveFrames(aIntervals, trackBuffer, trackBuffer.mNextInsertionIndex.refOr(0));
  }

  // 16. Add the coded frame with the presentation timestamp, decode timestamp, and frame duration to the track buffer.
  if (!CheckNextInsertionIndex(aTrackData,
                               TimeUnit::FromMicroseconds(aSamples[0]->mTime))) {
    RejectProcessing(NS_ERROR_FAILURE, __func__);
    return;
  }

  // Adjust our demuxing index if necessary.
  if (trackBuffer.mNextGetSampleIndex.isSome()) {
    if (trackBuffer.mNextInsertionIndex.ref() == trackBuffer.mNextGetSampleIndex.ref() &&
        aIntervals.GetEnd() >= trackBuffer.mNextSampleTime) {
      MSE_DEBUG("Next sample to be played got overwritten");
      trackBuffer.mNextGetSampleIndex.reset();
    } else if (trackBuffer.mNextInsertionIndex.ref() <= trackBuffer.mNextGetSampleIndex.ref()) {
      trackBuffer.mNextGetSampleIndex.ref() += aSamples.Length();
    }
  }

  TrackBuffer& data = trackBuffer.mBuffers.LastElement();
  data.InsertElementsAt(trackBuffer.mNextInsertionIndex.ref(), aSamples);
  trackBuffer.mNextInsertionIndex.ref() += aSamples.Length();

  // Update our buffered range with new sample interval.
  trackBuffer.mBufferedRanges += aIntervals;
  // We allow a fuzz factor in our interval of half a frame length,
  // as fuzz is +/- value, giving an effective leeway of a full frame
  // length.
  TimeIntervals range(aIntervals);
  range.SetFuzz(trackBuffer.mLongestFrameDuration.ref() / 2);
  trackBuffer.mSanitizedBufferedRanges += range;
}

void
TrackBuffersManager::RemoveFrames(const TimeIntervals& aIntervals,
                                  TrackData& aTrackData,
                                  uint32_t aStartIndex)
{
  TrackBuffer& data = aTrackData.mBuffers.LastElement();
  Maybe<uint32_t> firstRemovedIndex;
  uint32_t lastRemovedIndex;

  // We loop from aStartIndex to avoid removing frames that we inserted earlier
  // and part of the current coded frame group. This is allows to handle step
  // 14 of the coded frame processing algorithm without having to check the value
  // of highest end timestamp:
  // "Remove existing coded frames in track buffer:
  //  If highest end timestamp for track buffer is not set:
  //   Remove all coded frames from track buffer that have a presentation timestamp greater than or equal to presentation timestamp and less than frame end timestamp.
  //  If highest end timestamp for track buffer is set and less than or equal to presentation timestamp:
  //   Remove all coded frames from track buffer that have a presentation timestamp greater than or equal to highest end timestamp and less than frame end timestamp"
  for (uint32_t i = aStartIndex; i < data.Length(); i++) {
    MediaRawData* sample = data[i].get();
    TimeInterval sampleInterval =
      TimeInterval(TimeUnit::FromMicroseconds(sample->mTime),
                   TimeUnit::FromMicroseconds(sample->GetEndTime()));
    if (aIntervals.Contains(sampleInterval)) {
      if (firstRemovedIndex.isNothing()) {
        firstRemovedIndex = Some(i);
      }
      lastRemovedIndex = i;
    }
  }

  if (firstRemovedIndex.isNothing()) {
    return;
  }

  // Remove decoding dependencies of the coded frames removed in the previous step:
  // Remove all coded frames between the coded frames removed in the previous step and the next random access point after those removed frames.
  for (uint32_t i = lastRemovedIndex + 1; i < data.Length(); i++) {
    MediaRawData* sample = data[i].get();
    if (sample->mKeyframe) {
      break;
    }
    lastRemovedIndex = i;
  }

  int64_t maxSampleDuration = 0;
  TimeIntervals removedIntervals;
  for (uint32_t i = firstRemovedIndex.ref(); i <= lastRemovedIndex; i++) {
    MediaRawData* sample = data[i].get();
    TimeInterval sampleInterval =
      TimeInterval(TimeUnit::FromMicroseconds(sample->mTime),
                   TimeUnit::FromMicroseconds(sample->GetEndTime()));
    removedIntervals += sampleInterval;
    if (sample->mDuration > maxSampleDuration) {
      maxSampleDuration = sample->mDuration;
    }
    aTrackData.mSizeBuffer -= sample->ComputedSizeOfIncludingThis();
  }

  MSE_DEBUG("Removing frames from:%u (frames:%u) ([%f, %f))",
            firstRemovedIndex.ref(),
            lastRemovedIndex - firstRemovedIndex.ref() + 1,
            removedIntervals.GetStart().ToSeconds(),
            removedIntervals.GetEnd().ToSeconds());

  if (aTrackData.mNextGetSampleIndex.isSome()) {
    if (aTrackData.mNextGetSampleIndex.ref() >= firstRemovedIndex.ref() &&
        aTrackData.mNextGetSampleIndex.ref() <= lastRemovedIndex) {
      MSE_DEBUG("Next sample to be played got evicted");
      aTrackData.mNextGetSampleIndex.reset();
    } else if (aTrackData.mNextGetSampleIndex.ref() > lastRemovedIndex) {
      aTrackData.mNextGetSampleIndex.ref() -=
        lastRemovedIndex - firstRemovedIndex.ref() + 1;
    }
  }

  if (aTrackData.mNextInsertionIndex.isSome()) {
    if (aTrackData.mNextInsertionIndex.ref() > firstRemovedIndex.ref() &&
        aTrackData.mNextInsertionIndex.ref() <= lastRemovedIndex + 1) {
      aTrackData.ResetAppendState();
      MSE_DEBUG("NextInsertionIndex got reset.");
    } else if (aTrackData.mNextInsertionIndex.ref() > lastRemovedIndex + 1) {
      aTrackData.mNextInsertionIndex.ref() -=
        lastRemovedIndex - firstRemovedIndex.ref() + 1;
    }
  }

  // Update our buffered range to exclude the range just removed.
  aTrackData.mBufferedRanges -= removedIntervals;

  // Recalculate sanitized buffered ranges.
  aTrackData.mSanitizedBufferedRanges = aTrackData.mBufferedRanges;
  aTrackData.mSanitizedBufferedRanges.SetFuzz(TimeUnit::FromMicroseconds(maxSampleDuration/2));

  data.RemoveElementsAt(firstRemovedIndex.ref(),
                        lastRemovedIndex - firstRemovedIndex.ref() + 1);
}

void
TrackBuffersManager::RecreateParser(bool aReuseInitData)
{
  MOZ_ASSERT(OnTaskQueue());
  // Recreate our parser for only the data remaining. This is required
  // as it has parsed the entire InputBuffer provided.
  // Once the old TrackBuffer/MediaSource implementation is removed
  // we can optimize this part. TODO
  mParser = ContainerParser::CreateForMIMEType(mType);
  if (aReuseInitData && mInitData) {
    int64_t start, end;
    mParser->ParseStartAndEndTimestamps(mInitData, start, end);
    mProcessedInput = mInitData->Length();
  } else {
    mProcessedInput = 0;
  }
}

nsTArray<TrackBuffersManager::TrackData*>
TrackBuffersManager::GetTracksList()
{
  MOZ_ASSERT(OnTaskQueue());
  nsTArray<TrackData*> tracks;
  if (HasVideo()) {
    tracks.AppendElement(&mVideoTracks);
  }
  if (HasAudio()) {
    tracks.AppendElement(&mAudioTracks);
  }
  return tracks;
}

void
TrackBuffersManager::RestoreCachedVariables()
{
  MOZ_ASSERT(OnTaskQueue());
  if (mTimestampOffset != mLastTimestampOffset) {
    mSourceBufferAttributes->SetTimestampOffset(mTimestampOffset);
  }
}

void
TrackBuffersManager::SetAppendState(TrackBuffersManager::AppendState aAppendState)
{
  MSE_DEBUG("AppendState changed from %s to %s",
            AppendStateToStr(mAppendState), AppendStateToStr(aAppendState));
  mAppendState = aAppendState;
}

void
TrackBuffersManager::SetGroupStartTimestamp(const TimeUnit& aGroupStartTimestamp)
{
  if (NS_IsMainThread()) {
    nsCOMPtr<nsIRunnable> task =
      NS_NewRunnableMethodWithArg<TimeUnit>(
        this,
        &TrackBuffersManager::SetGroupStartTimestamp,
        aGroupStartTimestamp);
    GetTaskQueue()->Dispatch(task.forget());
    return;
  }
  MOZ_ASSERT(OnTaskQueue());
  mGroupStartTimestamp = Some(aGroupStartTimestamp);
}

void
TrackBuffersManager::RestartGroupStartTimestamp()
{
  if (NS_IsMainThread()) {
    nsCOMPtr<nsIRunnable> task =
      NS_NewRunnableMethod(this, &TrackBuffersManager::RestartGroupStartTimestamp);
    GetTaskQueue()->Dispatch(task.forget());
    return;
  }
  MOZ_ASSERT(OnTaskQueue());
  mGroupStartTimestamp = Some(mGroupEndTimestamp);
}

TimeUnit
TrackBuffersManager::GroupEndTimestamp()
{
  MonitorAutoLock mon(mMonitor);
  return mOfficialGroupEndTimestamp;
}

MediaInfo
TrackBuffersManager::GetMetadata()
{
  MonitorAutoLock mon(mMonitor);
  return mInfo;
}

const TimeIntervals&
TrackBuffersManager::Buffered(TrackInfo::TrackType aTrack)
{
  MOZ_ASSERT(OnTaskQueue());
  return GetTracksData(aTrack).mBufferedRanges;
}

TimeIntervals
TrackBuffersManager::SafeBuffered(TrackInfo::TrackType aTrack) const
{
  MonitorAutoLock mon(mMonitor);
  return aTrack == TrackInfo::kVideoTrack
    ? mVideoBufferedRanges
    : mAudioBufferedRanges;
}

const TrackBuffersManager::TrackBuffer&
TrackBuffersManager::GetTrackBuffer(TrackInfo::TrackType aTrack)
{
  MOZ_ASSERT(OnTaskQueue());
  return GetTracksData(aTrack).mBuffers.LastElement();
}

uint32_t TrackBuffersManager::FindSampleIndex(const TrackBuffer& aTrackBuffer,
                                              const TimeInterval& aInterval)
{
  TimeUnit target = aInterval.mStart - aInterval.mFuzz;

  for (uint32_t i = 0; i < aTrackBuffer.Length(); i++) {
    const nsRefPtr<MediaRawData>& sample = aTrackBuffer[i];
    if (sample->mTime >= target.ToMicroseconds() ||
        sample->GetEndTime() > target.ToMicroseconds()) {
      return i;
    }
  }
  NS_ASSERTION(false, "FindSampleIndex called with invalid arguments");

  return 0;
}

TimeUnit
TrackBuffersManager::Seek(TrackInfo::TrackType aTrack,
                          const TimeUnit& aTime,
                          const TimeUnit& aFuzz)
{
  MOZ_ASSERT(OnTaskQueue());
  auto& trackBuffer = GetTracksData(aTrack);
  const TrackBuffersManager::TrackBuffer& track = GetTrackBuffer(aTrack);

  if (!track.Length()) {
    // This a reset. It will be followed by another valid seek.
    trackBuffer.mNextGetSampleIndex = Some(uint32_t(0));
    trackBuffer.mNextSampleTimecode = TimeUnit();
    trackBuffer.mNextSampleTime = TimeUnit();
    return TimeUnit();
  }

  uint32_t i = 0;

  if (aTime != TimeUnit()) {
    // Determine the interval of samples we're attempting to seek to.
    TimeIntervals buffered = trackBuffer.mBufferedRanges;
    TimeIntervals::IndexType index = buffered.Find(aTime);
    buffered.SetFuzz(aFuzz);
    index = buffered.Find(aTime);
    MOZ_ASSERT(index != TimeIntervals::NoIndex);

    TimeInterval target = buffered[index];
    i = FindSampleIndex(track, target);
  }

  Maybe<TimeUnit> lastKeyFrameTime;
  TimeUnit lastKeyFrameTimecode;
  uint32_t lastKeyFrameIndex = 0;
  for (; i < track.Length(); i++) {
    const nsRefPtr<MediaRawData>& sample = track[i];
    TimeUnit sampleTime = TimeUnit::FromMicroseconds(sample->mTime);
    if (sampleTime > aTime && lastKeyFrameTime.isSome()) {
      break;
    }
    if (sample->mKeyframe) {
      lastKeyFrameTimecode = TimeUnit::FromMicroseconds(sample->mTimecode);
      lastKeyFrameTime = Some(sampleTime);
      lastKeyFrameIndex = i;
    }
    if (sampleTime == aTime ||
        (sampleTime > aTime && lastKeyFrameTime.isSome())) {
      break;
    }
  }
  MSE_DEBUG("Keyframe %s found at %lld",
            lastKeyFrameTime.isSome() ? "" : "not",
            lastKeyFrameTime.refOr(TimeUnit()).ToMicroseconds());

  trackBuffer.mNextGetSampleIndex = Some(lastKeyFrameIndex);
  trackBuffer.mNextSampleTimecode = lastKeyFrameTimecode;
  trackBuffer.mNextSampleTime = lastKeyFrameTime.refOr(TimeUnit());

  return lastKeyFrameTime.refOr(TimeUnit());
}

uint32_t
TrackBuffersManager::SkipToNextRandomAccessPoint(TrackInfo::TrackType aTrack,
                                                 const TimeUnit& aTimeThreadshold,
                                                 bool& aFound)
{
  MOZ_ASSERT(OnTaskQueue());
  uint32_t parsed = 0;
  auto& trackData = GetTracksData(aTrack);
  const TrackBuffer& track = GetTrackBuffer(aTrack);

  uint32_t nextSampleIndex = trackData.mNextGetSampleIndex.valueOr(0);
  for (uint32_t i = nextSampleIndex; i < track.Length(); i++) {
    const nsRefPtr<MediaRawData>& sample = track[i];
    if (sample->mKeyframe &&
        sample->mTime >= aTimeThreadshold.ToMicroseconds()) {
      trackData.mNextSampleTimecode =
        TimeUnit::FromMicroseconds(sample->mTimecode);
      trackData.mNextSampleTime =
        TimeUnit::FromMicroseconds(sample->mTime);
      trackData.mNextGetSampleIndex = Some(i);
      aFound = true;
      break;
    }
    parsed++;
  }

  return parsed;
}

already_AddRefed<MediaRawData>
TrackBuffersManager::GetSample(TrackInfo::TrackType aTrack,
                               const TimeUnit& aFuzz,
                               bool& aError)
{
  MOZ_ASSERT(OnTaskQueue());
  auto& trackData = GetTracksData(aTrack);
  const TrackBuffer& track = GetTrackBuffer(aTrack);

  aError = false;

  if (!track.Length() ||
      (trackData.mNextGetSampleIndex.isSome() &&
       trackData.mNextGetSampleIndex.ref() >= track.Length())) {
    return nullptr;
  }
  if (trackData.mNextGetSampleIndex.isNothing() &&
      trackData.mNextSampleTimecode == TimeUnit()) {
    // First demux, get first sample.
    trackData.mNextGetSampleIndex = Some(0u);
  }

  if (trackData.mNextGetSampleIndex.isSome()) {
    const nsRefPtr<MediaRawData>& sample =
      track[trackData.mNextGetSampleIndex.ref()];
    if (trackData.mNextGetSampleIndex.ref() &&
        sample->mTimecode > (trackData.mNextSampleTimecode + aFuzz).ToMicroseconds()) {
      // Gap is too big. End of Stream or Waiting for Data.
      return nullptr;
    }

    nsRefPtr<MediaRawData> p = sample->Clone();
    if (!p) {
      aError = true;
      return nullptr;
    }
    trackData.mNextGetSampleIndex.ref()++;
    // Estimate decode timestamp of the next sample.
    trackData.mNextSampleTimecode =
      TimeUnit::FromMicroseconds(sample->mTimecode + sample->mDuration);
    trackData.mNextSampleTime =
      TimeUnit::FromMicroseconds(sample->GetEndTime());
    return p.forget();
  }

  // Our previous index has been overwritten, attempt to find the new one.
  for (uint32_t i = 0; i < track.Length(); i++) {
    const nsRefPtr<MediaRawData>& sample = track[i];
    TimeInterval sampleInterval{
      TimeUnit::FromMicroseconds(sample->mTimecode),
      TimeUnit::FromMicroseconds(sample->mTimecode + sample->mDuration),
      aFuzz};

    if (sampleInterval.ContainsWithStrictEnd(trackData.mNextSampleTimecode)) {
      nsRefPtr<MediaRawData> p = sample->Clone();
      if (!p) {
        // OOM
        aError = true;
        return nullptr;
      }
      trackData.mNextGetSampleIndex = Some(i+1);
      trackData.mNextSampleTimecode = sampleInterval.mEnd;
      trackData.mNextSampleTime =
        TimeUnit::FromMicroseconds(sample->GetEndTime());
      return p.forget();
    }
  }

  // We couldn't find our sample by decode timestamp. Attempt to find it using
  // presentation timestamp. There will likely be small jerkiness.
    for (uint32_t i = 0; i < track.Length(); i++) {
    const nsRefPtr<MediaRawData>& sample = track[i];
    TimeInterval sampleInterval{
      TimeUnit::FromMicroseconds(sample->mTime),
      TimeUnit::FromMicroseconds(sample->GetEndTime()),
      aFuzz};

    if (sampleInterval.ContainsWithStrictEnd(trackData.mNextSampleTimecode)) {
      nsRefPtr<MediaRawData> p = sample->Clone();
      if (!p) {
        // OOM
        aError = true;
        return nullptr;
      }
      trackData.mNextGetSampleIndex = Some(i+1);
      // Estimate decode timestamp of the next sample.
      trackData.mNextSampleTimecode = sampleInterval.mEnd;
      trackData.mNextSampleTime =
        TimeUnit::FromMicroseconds(sample->GetEndTime());
      return p.forget();
    }
  }

  MSE_DEBUG("Couldn't find sample (pts:%lld dts:%lld)",
             trackData.mNextSampleTime.ToMicroseconds(),
            trackData.mNextSampleTimecode.ToMicroseconds());
  return nullptr;
}

TimeUnit
TrackBuffersManager::GetNextRandomAccessPoint(TrackInfo::TrackType aTrack)
{
  auto& trackData = GetTracksData(aTrack);
  MOZ_ASSERT(trackData.mNextGetSampleIndex.isSome());
  const TrackBuffersManager::TrackBuffer& track = GetTrackBuffer(aTrack);

  uint32_t i = trackData.mNextGetSampleIndex.ref();
  for (; i < track.Length(); i++) {
    const nsRefPtr<MediaRawData>& sample = track[i];
    if (sample->mKeyframe) {
      return TimeUnit::FromMicroseconds(sample->mTime);
    }
  }
  return media::TimeUnit::FromInfinity();
}

void
TrackBuffersManager::TrackData::AddSizeOfResources(MediaSourceDecoder::ResourceSizes* aSizes)
{
  for (TrackBuffer& buffer : mBuffers) {
    for (MediaRawData* data : buffer) {
      aSizes->mByteSize += data->SizeOfIncludingThis(aSizes->mMallocSizeOf);
    }
  }
}

void
TrackBuffersManager::AddSizeOfResources(MediaSourceDecoder::ResourceSizes* aSizes)
{
  MOZ_ASSERT(OnTaskQueue());
  mVideoTracks.AddSizeOfResources(aSizes);
  mAudioTracks.AddSizeOfResources(aSizes);
}

} // namespace mozilla
#undef MSE_DEBUG
#undef MSE_DEBUGV
#undef SAMPLE_DEBUG<|MERGE_RESOLUTION|>--- conflicted
+++ resolved
@@ -12,10 +12,6 @@
 #include "mozilla/StateMirroring.h"
 #include "SourceBufferResource.h"
 #include "SourceBuffer.h"
-
-#ifdef MOZ_WEBM
-#include "WebMDemuxer.h"
-#endif
 
 #ifdef MOZ_WEBM
 #include "WebMDemuxer.h"
@@ -726,11 +722,7 @@
 
 #ifdef MOZ_WEBM
   if (mType.LowerCaseEqualsLiteral("video/webm") || mType.LowerCaseEqualsLiteral("audio/webm")) {
-<<<<<<< HEAD
-    mInputDemuxer = new WebMDemuxer(mCurrentInputBuffer);
-=======
     mInputDemuxer = new WebMDemuxer(mCurrentInputBuffer, true /* IsMediaSource*/ );
->>>>>>> 12fe1592
     return;
   }
 #endif
@@ -769,8 +761,6 @@
 }
 
 void
-<<<<<<< HEAD
-=======
 TrackBuffersManager::OnDemuxerResetDone(nsresult)
 {
   MOZ_ASSERT(OnTaskQueue());
@@ -795,17 +785,11 @@
 }
 
 void
->>>>>>> 12fe1592
 TrackBuffersManager::AppendDataToCurrentInputBuffer(MediaByteBuffer* aData)
 {
   MOZ_ASSERT(mCurrentInputBuffer);
   mCurrentInputBuffer->AppendData(aData);
-<<<<<<< HEAD
-  // A MediaByteBuffer has a maximum size of 2GiB.
-  mInputDemuxer->NotifyDataArrived(uint32_t(aData->Length()), offset);
-=======
   mInputDemuxer->NotifyDataArrived();
->>>>>>> 12fe1592
 }
 
 void
@@ -1073,8 +1057,6 @@
     // The mediaRange is offset by the init segment position previously added.
     uint32_t length =
       mediaRange.mEnd - (mProcessedInput - mInputBuffer->Length());
-<<<<<<< HEAD
-=======
     if (!length) {
       // We've completed our earlier media segment and no new data is to be
       // processed. This happens with some containers that can't detect that a
@@ -1083,7 +1065,6 @@
       CompleteCodedFrameProcessing();
       return p;
     }
->>>>>>> 12fe1592
     nsRefPtr<MediaByteBuffer> segment = new MediaByteBuffer;
     if (!segment->AppendElements(mInputBuffer->Elements(), length, fallible)) {
       return CodedFrameProcessingPromise::CreateAndReject(NS_ERROR_OUT_OF_MEMORY, __func__);
