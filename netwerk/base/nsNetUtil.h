/* -*- Mode: C++; tab-width: 2; indent-tabs-mode: nil; c-basic-offset: 4 -*- */
/* vim:set ts=4 sw=4 sts=4 et cin: */
/* This Source Code Form is subject to the terms of the Mozilla Public
 * License, v. 2.0. If a copy of the MPL was not distributed with this
 * file, You can obtain one at http://mozilla.org/MPL/2.0/. */

#ifndef nsNetUtil_h__
#define nsNetUtil_h__

#include "nsCOMPtr.h"
#include "nsIInterfaceRequestor.h"
#include "nsIInterfaceRequestorUtils.h"
#include "nsILoadGroup.h"
#include "nsINetUtil.h"
<<<<<<< HEAD
#include "nsIURIWithPrincipal.h"
#include "nsIAuthPrompt.h"
#include "nsIAuthPrompt2.h"
#include "nsIAuthPromptAdapterFactory.h"
#include "nsComponentManagerUtils.h"
#include "nsServiceManagerUtils.h"
#include "nsINestedURI.h"
#include "nsIMutable.h"
#include "nsIPropertyBag2.h"
#include "nsIWritablePropertyBag2.h"
#include "nsIIDNService.h"
#include "nsIChannelEventSink.h"
#include "nsISocketProviderService.h"
#include "nsISocketProvider.h"
#include "nsIRedirectChannelRegistrar.h"
#include "nsIMIMEHeaderParam.h"
#include "nsILoadContext.h"
#include "nsIScriptSecurityManager.h"
=======
#include "nsIRequest.h"
#include "nsILoadInfo.h"
#include "nsIIOService.h"
>>>>>>> 1e24b22e
#include "mozilla/Services.h"
#include "nsNetCID.h"

class nsIURI;
class nsIPrincipal;
class nsIAsyncStreamCopier;
class nsIAuthPrompt;
class nsIAuthPrompt2;
class nsIChannel;
class nsIChannelPolicy;
class nsIDownloadObserver;
class nsIEventTarget;
class nsIFileProtocolHandler;
class nsIFileStream;
class nsIInputStream;
class nsIInputStreamPump;
class nsIInterfaceRequestor;
class nsINestedURI;
class nsINetworkInterface;
class nsIOutputStream;
class nsIParentChannel;
class nsIPersistentProperties;
class nsIProxyInfo;
class nsIRequestObserver;
class nsIStreamListener;
class nsIStreamLoader;
class nsIStreamLoaderObserver;
class nsIUnicharStreamLoader;
class nsIUnicharStreamLoaderObserver;

template <class> class nsCOMPtr;
template <typename> struct already_AddRefed;

#ifdef MOZILLA_INTERNAL_API
#include "nsReadableUtils.h"
#include "nsString.h"
#else
#include "nsStringAPI.h"
#endif

#ifdef MOZILLA_INTERNAL_API
already_AddRefed<nsIIOService> do_GetIOService(nsresult *error = 0);

already_AddRefed<nsINetUtil> do_GetNetUtil(nsresult *error = 0);

#else
// Helper, to simplify getting the I/O service.
const nsGetServiceByContractIDWithError do_GetIOService(nsresult *error = 0);

// An alias to do_GetIOService
const nsGetServiceByContractIDWithError do_GetNetUtil(nsresult *error = 0);

#endif

// private little helper function... don't call this directly!
nsresult net_EnsureIOService(nsIIOService **ios, nsCOMPtr<nsIIOService> &grip);

nsresult NS_NewURI(nsIURI **result,
                   const nsACString &spec,
                   const char *charset = nullptr,
                   nsIURI *baseURI = nullptr,
                   nsIIOService *ioService = nullptr);     // pass in nsIIOService to optimize callers

nsresult NS_NewURI(nsIURI **result,
                   const nsAString &spec,
                   const char *charset = nullptr,
                   nsIURI *baseURI = nullptr,
                   nsIIOService *ioService = nullptr);     // pass in nsIIOService to optimize callers

nsresult NS_NewURI(nsIURI **result,
                  const char *spec,
                  nsIURI *baseURI = nullptr,
                  nsIIOService *ioService = nullptr);     // pass in nsIIOService to optimize callers

nsresult NS_NewFileURI(nsIURI **result,
                       nsIFile *spec,
                       nsIIOService *ioService = nullptr);     // pass in nsIIOService to optimize callers

/*
* How to create a new Channel, using NS_NewChannel,
* NS_NewChannelWithTriggeringPrincipal,
* NS_NewInputStreamChannel, NS_NewChannelInternal
* and it's variations:
*
* What specific API function to use:
* * The NS_NewChannelInternal functions should almost never be directly
*   called outside of necko code.
* * If possible, use NS_NewChannel() providing a loading *nsINode*
* * If no loading *nsINode* is avaialable, call NS_NewChannel() providing
*   a loading *nsIPrincipal*.
* * Call NS_NewChannelWithTriggeringPrincipal if the triggeringPrincipal
*   is different from the loadingPrincipal.
* * Call NS_NewChannelInternal() providing aLoadInfo object in cases where
*   you already have loadInfo object, e.g in case of a channel redirect.
*
* @param aURI
*        nsIURI from which to make a channel
* @param aLoadingNode
*        The loadingDocument of the channel.
*        The element or document where the result of this request will be
*        used. This is the document/element that will get access to the
*        result of this request. For example for an image load, it's the
*        document in which the image will be loaded. And for a CSS
*        stylesheet it's the document whose rendering will be affected by
*        the stylesheet.
*        If possible, pass in the element which is performing the load. But
*        if the load is coming from a JS API (such as XMLHttpRequest) or if
*        the load might be coalesced across multiple elements (such as
*        for <img>) then pass in the Document node instead.
*        For loads that are not related to any document, such as loads coming
*        from addons or internal browser features, use null here.
* @param aLoadingPrincipal
*        The loadingPrincipal of the channel.
*        The principal of the document where the result of this request will
*        be used.
*        This defaults to the principal of aLoadingNode, so when aLoadingNode
*        is passed this can be left as null. However for loads where
*        aLoadingNode is null this argument must be passed.
*        For example for loads from a WebWorker, pass the principal
*        of that worker. For loads from an addon or from internal browser
*        features, pass the system principal.
*        This principal should almost always be the system principal if
*        aLoadingNode is null. The only exception to this is for loads
*        from WebWorkers since they don't have any nodes to be passed as
*        aLoadingNode.
*        Please note, aLoadingPrincipal is *not* the principal of the
*        resource being loaded. But rather the principal of the context
*        where the resource will be used.
* @param aTriggeringPrincipal
*        The triggeringPrincipal of the load.
*        The triggeringPrincipal is the principal of the resource that caused
*        this particular URL to be loaded.
*        Most likely the triggeringPrincipal and the loadingPrincipal are
*        identical, in which case the triggeringPrincipal can be left out.
*        In some cases the loadingPrincipal and the triggeringPrincipal are
*        different however, e.g. a stylesheet may import a subresource. In
*        that case the principal of the stylesheet which contains the
*        import command is the triggeringPrincipal, and the principal of
*        the document whose rendering is affected is the loadingPrincipal.
* @param aSecurityFlags
*        The securityFlags of the channel.
*        Any of the securityflags defined in nsILoadInfo.idl
* @param aContentPolicyType
*        The contentPolicyType of the channel.
*        Any of the content types defined in nsIContentPolicy.idl
*
* Please note, if you provide both a loadingNode and a loadingPrincipal,
* then loadingPrincipal must be equal to loadingNode->NodePrincipal().
* But less error prone is to just supply a loadingNode.
*
* Keep in mind that URIs coming from a webpage should *never* use the
* systemPrincipal as the loadingPrincipal.
*/
nsresult NS_NewChannelInternal(nsIChannel           **outChannel,
                               nsIURI                *aUri,
                               nsINode               *aLoadingNode,
                               nsIPrincipal          *aLoadingPrincipal,
                               nsIPrincipal          *aTriggeringPrincipal,
                               nsSecurityFlags        aSecurityFlags,
                               nsContentPolicyType    aContentPolicyType,
                               nsILoadGroup          *aLoadGroup = nullptr,
                               nsIInterfaceRequestor *aCallbacks = nullptr,
                               nsLoadFlags            aLoadFlags = nsIRequest::LOAD_NORMAL,
                               nsIIOService          *aIoService = nullptr);

// See NS_NewChannelInternal for usage and argument description
nsresult NS_NewChannelInternal(nsIChannel           **outChannel,
                               nsIURI                *aUri,
                               nsILoadInfo           *aLoadInfo,
                               nsILoadGroup          *aLoadGroup = nullptr,
                               nsIInterfaceRequestor *aCallbacks = nullptr,
                               nsLoadFlags            aLoadFlags = nsIRequest::LOAD_NORMAL,
                               nsIIOService          *aIoService = nullptr);

// See NS_NewChannelInternal for usage and argument description
nsresult /*NS_NewChannelWithNodeAndTriggeringPrincipal */
NS_NewChannelWithTriggeringPrincipal(nsIChannel           **outChannel,
                                     nsIURI                *aUri,
                                     nsINode               *aLoadingNode,
                                     nsIPrincipal          *aTriggeringPrincipal,
                                     nsSecurityFlags        aSecurityFlags,
                                     nsContentPolicyType    aContentPolicyType,
                                     nsILoadGroup          *aLoadGroup = nullptr,
                                     nsIInterfaceRequestor *aCallbacks = nullptr,
                                     nsLoadFlags            aLoadFlags = nsIRequest::LOAD_NORMAL,
                                     nsIIOService          *aIoService = nullptr);


// See NS_NewChannelInternal for usage and argument description
nsresult /*NS_NewChannelWithPrincipalAndTriggeringPrincipal */
NS_NewChannelWithTriggeringPrincipal(nsIChannel           **outChannel,
                                     nsIURI                *aUri,
                                     nsIPrincipal          *aLoadingPrincipal,
                                     nsIPrincipal          *aTriggeringPrincipal,
                                     nsSecurityFlags        aSecurityFlags,
                                     nsContentPolicyType    aContentPolicyType,
                                     nsILoadGroup          *aLoadGroup = nullptr,
                                     nsIInterfaceRequestor *aCallbacks = nullptr,
                                     nsLoadFlags            aLoadFlags = nsIRequest::LOAD_NORMAL,
                                     nsIIOService          *aIoService = nullptr);

// See NS_NewChannelInternal for usage and argument description
nsresult /* NS_NewChannelNode */
NS_NewChannel(nsIChannel           **outChannel,
              nsIURI                *aUri,
              nsINode               *aLoadingNode,
              nsSecurityFlags        aSecurityFlags,
              nsContentPolicyType    aContentPolicyType,
              nsILoadGroup          *aLoadGroup = nullptr,
              nsIInterfaceRequestor *aCallbacks = nullptr,
              nsLoadFlags            aLoadFlags = nsIRequest::LOAD_NORMAL,
              nsIIOService          *aIoService = nullptr);

// See NS_NewChannelInternal for usage and argument description
nsresult /* NS_NewChannelPrincipal */
NS_NewChannel(nsIChannel           **outChannel,
              nsIURI                *aUri,
              nsIPrincipal          *aLoadingPrincipal,
              nsSecurityFlags        aSecurityFlags,
              nsContentPolicyType    aContentPolicyType,
              nsILoadGroup          *aLoadGroup = nullptr,
              nsIInterfaceRequestor *aCallbacks = nullptr,
              nsLoadFlags            aLoadFlags = nsIRequest::LOAD_NORMAL,
              nsIIOService          *aIoService = nullptr);

nsresult NS_MakeAbsoluteURI(nsACString       &result,
                            const nsACString &spec,
                            nsIURI           *baseURI);

nsresult NS_MakeAbsoluteURI(char        **result,
                            const char   *spec,
                            nsIURI       *baseURI);

nsresult NS_MakeAbsoluteURI(nsAString       &result,
                            const nsAString &spec,
                            nsIURI          *baseURI);

/**
 * This function is a helper function to get a scheme's default port.
 */
int32_t NS_GetDefaultPort(const char *scheme,
                          nsIIOService *ioService = nullptr);

/**
 * This function is a helper function to apply the ToAscii conversion
 * to a string
 */
bool NS_StringToACE(const nsACString &idn, nsACString &result);

/**
 * This function is a helper function to get a protocol's default port if the
 * URI does not specify a port explicitly. Returns -1 if this protocol has no
 * concept of ports or if there was an error getting the port.
 */
int32_t NS_GetRealPort(nsIURI *aURI);

nsresult /* NS_NewInputStreamChannelWithLoadInfo */
NS_NewInputStreamChannelInternal(nsIChannel        **outChannel,
                                 nsIURI             *aUri,
                                 nsIInputStream     *aStream,
                                 const nsACString   &aContentType,
                                 const nsACString   &aContentCharset,
                                 nsILoadInfo        *aLoadInfo);

nsresult NS_NewInputStreamChannelInternal(nsIChannel        **outChannel,
                                          nsIURI             *aUri,
                                          nsIInputStream     *aStream,
                                          const nsACString   &aContentType,
                                          const nsACString   &aContentCharset,
                                          nsINode            *aLoadingNode,
                                          nsIPrincipal       *aLoadingPrincipal,
                                          nsIPrincipal       *aTriggeringPrincipal,
                                          nsSecurityFlags     aSecurityFlags,
                                          nsContentPolicyType aContentPolicyType,
                                          nsIURI             *aBaseURI = nullptr);


nsresult /* NS_NewInputStreamChannelPrincipal */
NS_NewInputStreamChannel(nsIChannel        **outChannel,
                         nsIURI             *aUri,
                         nsIInputStream     *aStream,
                         nsIPrincipal       *aLoadingPrincipal,
                         nsSecurityFlags     aSecurityFlags,
                         nsContentPolicyType aContentPolicyType,
                         const nsACString   &aContentType    = EmptyCString(),
                         const nsACString   &aContentCharset = EmptyCString());

nsresult NS_NewInputStreamChannelInternal(nsIChannel        **outChannel,
                                          nsIURI             *aUri,
                                          const nsAString    &aData,
                                          const nsACString   &aContentType,
                                          nsINode            *aLoadingNode,
                                          nsIPrincipal       *aLoadingPrincipal,
                                          nsIPrincipal       *aTriggeringPrincipal,
                                          nsSecurityFlags     aSecurityFlags,
                                          nsContentPolicyType aContentPolicyType,
                                          bool                aIsSrcdocChannel = false,
                                          nsIURI             *aBaseURI = nullptr);

nsresult NS_NewInputStreamChannel(nsIChannel        **outChannel,
                                  nsIURI             *aUri,
                                  const nsAString    &aData,
                                  const nsACString   &aContentType,
                                  nsIPrincipal       *aLoadingPrincipal,
                                  nsSecurityFlags     aSecurityFlags,
                                  nsContentPolicyType aContentPolicyType,
                                  bool                aIsSrcdocChannel = false,
                                  nsIURI             *aBaseURI = nullptr);

nsresult NS_NewInputStreamPump(nsIInputStreamPump **result,
                               nsIInputStream      *stream,
                               int64_t              streamPos = int64_t(-1),
                               int64_t              streamLen = int64_t(-1),
                               uint32_t             segsize = 0,
                               uint32_t             segcount = 0,
                               bool                 closeWhenDone = false);

// NOTE: you will need to specify whether or not your streams are buffered
// (i.e., do they implement ReadSegments/WriteSegments).  the default
// assumption of TRUE for both streams might not be right for you!
nsresult NS_NewAsyncStreamCopier(nsIAsyncStreamCopier **result,
                                 nsIInputStream        *source,
                                 nsIOutputStream       *sink,
                                 nsIEventTarget        *target,
                                 bool                   sourceBuffered = true,
                                 bool                   sinkBuffered = true,
                                 uint32_t               chunkSize = 0,
                                 bool                   closeSource = true,
                                 bool                   closeSink = true);

nsresult NS_NewLoadGroup(nsILoadGroup      **result,
                         nsIRequestObserver *obs);

// Create a new nsILoadGroup that will match the given principal.
nsresult
NS_NewLoadGroup(nsILoadGroup **aResult, nsIPrincipal* aPrincipal);

// Determine if the given loadGroup/principal pair will produce a principal
// with similar permissions when passed to NS_NewChannel().  This checks for
// things like making sure the appId and browser element flags match.  Without
// an appropriate load group these values can be lost when getting the result
// principal back out of the channel.  Null principals are also always allowed
// as they do not have permissions to actually use the load group.
bool
NS_LoadGroupMatchesPrincipal(nsILoadGroup *aLoadGroup,
                             nsIPrincipal *aPrincipal);

nsresult NS_NewDownloader(nsIStreamListener   **result,
                          nsIDownloadObserver  *observer,
                          nsIFile              *downloadLocation = nullptr);

nsresult NS_NewStreamLoader(nsIStreamLoader        **result,
                            nsIStreamLoaderObserver *observer,
                            nsIRequestObserver      *requestObserver = nullptr);

nsresult NS_NewStreamLoaderInternal(nsIStreamLoader        **outStream,
                                    nsIURI                  *aUri,
                                    nsIStreamLoaderObserver *aObserver,
                                    nsINode                 *aLoadingNode,
                                    nsIPrincipal            *aLoadingPrincipal,
                                    nsSecurityFlags          aSecurityFlags,
                                    nsContentPolicyType      aContentPolicyType,
                                    nsISupports             *aContext = nullptr,
                                    nsILoadGroup            *aLoadGroup = nullptr,
                                    nsIInterfaceRequestor   *aCallbacks = nullptr,
                                    nsLoadFlags              aLoadFlags = nsIRequest::LOAD_NORMAL,
                                    nsIURI                  *aReferrer = nullptr);

nsresult /* NS_NewStreamLoaderNode */
NS_NewStreamLoader(nsIStreamLoader        **outStream,
                   nsIURI                  *aUri,
                   nsIStreamLoaderObserver *aObserver,
                   nsINode                 *aLoadingNode,
                   nsSecurityFlags          aSecurityFlags,
                   nsContentPolicyType      aContentPolicyType,
                   nsISupports             *aContext = nullptr,
                   nsILoadGroup            *aLoadGroup = nullptr,
                   nsIInterfaceRequestor   *aCallbacks = nullptr,
                   nsLoadFlags              aLoadFlags = nsIRequest::LOAD_NORMAL,
                   nsIURI                  *aReferrer = nullptr);

nsresult /* NS_NewStreamLoaderPrincipal */
NS_NewStreamLoader(nsIStreamLoader        **outStream,
                   nsIURI                  *aUri,
                   nsIStreamLoaderObserver *aObserver,
                   nsIPrincipal            *aLoadingPrincipal,
                   nsSecurityFlags          aSecurityFlags,
                   nsContentPolicyType      aContentPolicyType,
                   nsISupports             *aContext = nullptr,
                   nsILoadGroup            *aLoadGroup = nullptr,
                   nsIInterfaceRequestor   *aCallbacks = nullptr,
                   nsLoadFlags              aLoadFlags = nsIRequest::LOAD_NORMAL,
                   nsIURI                  *aReferrer = nullptr);

nsresult NS_NewUnicharStreamLoader(nsIUnicharStreamLoader        **result,
                                   nsIUnicharStreamLoaderObserver *observer);

nsresult NS_NewSyncStreamListener(nsIStreamListener **result,
                                  nsIInputStream    **stream);

/**
 * Implement the nsIChannel::Open(nsIInputStream**) method using the channel's
 * AsyncOpen method.
 *
 * NOTE: Reading from the returned nsIInputStream may spin the current
 * thread's event queue, which could result in any event being processed.
 */
nsresult NS_ImplementChannelOpen(nsIChannel      *channel,
                                 nsIInputStream **result);

nsresult NS_NewRequestObserverProxy(nsIRequestObserver **result,
                                    nsIRequestObserver  *observer,
                                    nsISupports         *context);

nsresult NS_NewSimpleStreamListener(nsIStreamListener **result,
                                    nsIOutputStream    *sink,
                                    nsIRequestObserver *observer = nullptr);

nsresult NS_CheckPortSafety(int32_t       port,
                            const char   *scheme,
                            nsIIOService *ioService = nullptr);

// Determine if this URI is using a safe port.
nsresult NS_CheckPortSafety(nsIURI *uri);

nsresult NS_NewProxyInfo(const nsACString &type,
                         const nsACString &host,
                         int32_t           port,
                         uint32_t          flags,
                         nsIProxyInfo    **result);

nsresult NS_GetFileProtocolHandler(nsIFileProtocolHandler **result,
                                   nsIIOService            *ioService = nullptr);

nsresult NS_GetFileFromURLSpec(const nsACString  &inURL,
                               nsIFile          **result,
                               nsIIOService      *ioService = nullptr);

nsresult NS_GetURLSpecFromFile(nsIFile      *file,
                               nsACString   &url,
                               nsIIOService *ioService = nullptr);

/**
 * Converts the nsIFile to the corresponding URL string.
 * Should only be called on files which are not directories,
 * is otherwise identical to NS_GetURLSpecFromFile, but is
 * usually more efficient.
 * Warning: this restriction may not be enforced at runtime!
 */
nsresult NS_GetURLSpecFromActualFile(nsIFile      *file,
                                     nsACString   &url,
                                     nsIIOService *ioService = nullptr);

/**
 * Converts the nsIFile to the corresponding URL string.
 * Should only be called on files which are directories,
 * is otherwise identical to NS_GetURLSpecFromFile, but is
 * usually more efficient.
 * Warning: this restriction may not be enforced at runtime!
 */
nsresult NS_GetURLSpecFromDir(nsIFile      *file,
                              nsACString   &url,
                              nsIIOService *ioService = nullptr);

/**
 * Obtains the referrer for a given channel.  This first tries to obtain the
 * referrer from the property docshell.internalReferrer, and if that doesn't
 * work and the channel is an nsIHTTPChannel, we check it's referrer property.
 *
 * @returns NS_ERROR_NOT_AVAILABLE if no referrer is available.
 */
<<<<<<< HEAD
inline nsresult
NS_GetReferrerFromChannel(nsIChannel *channel,
                          nsIURI **referrer)
{
    nsresult rv = NS_ERROR_NOT_AVAILABLE;
    *referrer = nullptr;

    nsCOMPtr<nsIPropertyBag2> props(do_QueryInterface(channel));
    if (props) {
      // We have to check for a property on a property bag because the
      // referrer may be empty for security reasons (for example, when loading
      // an http page with an https referrer).
      rv = props->GetPropertyAsInterface(NS_LITERAL_STRING("docshell.internalReferrer"),
                                         NS_GET_IID(nsIURI),
                                         reinterpret_cast<void **>(referrer));
      if (NS_FAILED(rv))
        *referrer = nullptr;
    }

    // if that didn't work, we can still try to get the referrer from the
    // nsIHttpChannel (if we can QI to it)
    if (!(*referrer)) {
      nsCOMPtr<nsIHttpChannel> chan(do_QueryInterface(channel));
      if (chan) {
        rv = chan->GetReferrer(referrer);
        if (NS_FAILED(rv))
          *referrer = nullptr;
      }
    }
    return rv;
}

inline nsresult
NS_ParseRequestContentType(const nsACString &rawContentType,
                           nsCString        &contentType,
                           nsCString        &contentCharset)
{
    // contentCharset is left untouched if not present in rawContentType
    nsresult rv;
    nsCOMPtr<nsINetUtil> util = do_GetNetUtil(&rv);
    NS_ENSURE_SUCCESS(rv, rv);
    nsCString charset;
    bool hadCharset;
    rv = util->ParseRequestContentType(rawContentType, charset, &hadCharset,
                                       contentType);
    if (NS_SUCCEEDED(rv) && hadCharset)
        contentCharset = charset;
    return rv;
}

inline nsresult
NS_ParseContentType(const nsACString &rawContentType,
                    nsCString        &contentType,
                    nsCString        &contentCharset)
{
    // contentCharset is left untouched if not present in rawContentType
    nsresult rv;
    nsCOMPtr<nsINetUtil> util = do_GetNetUtil(&rv);
    NS_ENSURE_SUCCESS(rv, rv);
    nsCString charset;
    bool hadCharset;
    rv = util->ParseRequestContentType(rawContentType, charset, &hadCharset,
                                       contentType);
    if (NS_SUCCEEDED(rv) && hadCharset)
        contentCharset = charset;
    return rv;
}

inline nsresult
NS_ExtractCharsetFromContentType(const nsACString &rawContentType,
                                 nsCString        &contentCharset,
                                 bool             *hadCharset,
                                 int32_t          *charsetStart,
                                 int32_t          *charsetEnd)
{
    // contentCharset is left untouched if not present in rawContentType
    nsresult rv;
    nsCOMPtr<nsINetUtil> util = do_GetNetUtil(&rv);
    NS_ENSURE_SUCCESS(rv, rv);

    return util->ExtractCharsetFromContentType(rawContentType,
                                               contentCharset,
                                               charsetStart,
                                               charsetEnd,
                                               hadCharset);
}

inline nsresult
NS_NewLocalFileInputStream(nsIInputStream **result,
                           nsIFile         *file,
                           int32_t          ioFlags       = -1,
                           int32_t          perm          = -1,
                           int32_t          behaviorFlags = 0)
{
    nsresult rv;
    nsCOMPtr<nsIFileInputStream> in =
        do_CreateInstance(NS_LOCALFILEINPUTSTREAM_CONTRACTID, &rv);
    if (NS_SUCCEEDED(rv)) {
        rv = in->Init(file, ioFlags, perm, behaviorFlags);
        if (NS_SUCCEEDED(rv))
            in.forget(result);
    }
    return rv;
}

inline nsresult
NS_NewPartialLocalFileInputStream(nsIInputStream **result,
                                  nsIFile         *file,
                                  uint64_t         offset,
                                  uint64_t         length,
                                  int32_t          ioFlags       = -1,
                                  int32_t          perm          = -1,
                                  int32_t          behaviorFlags = 0)
{
    nsresult rv;
    nsCOMPtr<nsIPartialFileInputStream> in =
        do_CreateInstance(NS_PARTIALLOCALFILEINPUTSTREAM_CONTRACTID, &rv);
    if (NS_SUCCEEDED(rv)) {
        rv = in->Init(file, offset, length, ioFlags, perm, behaviorFlags);
        if (NS_SUCCEEDED(rv))
            rv = CallQueryInterface(in, result);
    }
    return rv;
}

inline nsresult
NS_NewLocalFileOutputStream(nsIOutputStream **result,
                            nsIFile          *file,
                            int32_t           ioFlags       = -1,
                            int32_t           perm          = -1,
                            int32_t           behaviorFlags = 0)
{
    nsresult rv;
    nsCOMPtr<nsIFileOutputStream> out =
        do_CreateInstance(NS_LOCALFILEOUTPUTSTREAM_CONTRACTID, &rv);
    if (NS_SUCCEEDED(rv)) {
        rv = out->Init(file, ioFlags, perm, behaviorFlags);
        if (NS_SUCCEEDED(rv))
            out.forget(result);
    }
    return rv;
}
=======
nsresult NS_GetReferrerFromChannel(nsIChannel *channel,
                                   nsIURI **referrer);

nsresult NS_ParseRequestContentType(const nsACString &rawContentType,
                                    nsCString        &contentType,
                                    nsCString        &contentCharset);

nsresult NS_ParseContentType(const nsACString &rawContentType,
                             nsCString        &contentType,
                             nsCString        &contentCharset);

nsresult NS_ExtractCharsetFromContentType(const nsACString &rawContentType,
                                          nsCString        &contentCharset,
                                          bool             *hadCharset,
                                          int32_t          *charsetStart,
                                          int32_t          *charsetEnd);

nsresult NS_NewLocalFileInputStream(nsIInputStream **result,
                                    nsIFile         *file,
                                    int32_t          ioFlags       = -1,
                                    int32_t          perm          = -1,
                                    int32_t          behaviorFlags = 0);

nsresult NS_NewPartialLocalFileInputStream(nsIInputStream **result,
                                           nsIFile         *file,
                                           uint64_t         offset,
                                           uint64_t         length,
                                           int32_t          ioFlags       = -1,
                                           int32_t          perm          = -1,
                                           int32_t          behaviorFlags = 0);

nsresult NS_NewLocalFileOutputStream(nsIOutputStream **result,
                                     nsIFile          *file,
                                     int32_t           ioFlags       = -1,
                                     int32_t           perm          = -1,
                                     int32_t           behaviorFlags = 0);
>>>>>>> 1e24b22e

// returns a file output stream which can be QI'ed to nsISafeOutputStream.
nsresult NS_NewAtomicFileOutputStream(nsIOutputStream **result,
                                      nsIFile          *file,
                                      int32_t           ioFlags       = -1,
                                      int32_t           perm          = -1,
                                      int32_t           behaviorFlags = 0);

// returns a file output stream which can be QI'ed to nsISafeOutputStream.
nsresult NS_NewSafeLocalFileOutputStream(nsIOutputStream **result,
                                         nsIFile          *file,
                                         int32_t           ioFlags       = -1,
                                         int32_t           perm          = -1,
                                         int32_t           behaviorFlags = 0);

nsresult NS_NewLocalFileStream(nsIFileStream **result,
                               nsIFile        *file,
                               int32_t         ioFlags       = -1,
                               int32_t         perm          = -1,
                               int32_t         behaviorFlags = 0);

// returns the input end of a pipe.  the output end of the pipe
// is attached to the original stream.  data from the original
// stream is read into the pipe on a background thread.
nsresult NS_BackgroundInputStream(nsIInputStream **result,
                                  nsIInputStream  *stream,
                                  uint32_t         segmentSize  = 0,
                                  uint32_t         segmentCount = 0);

// returns the output end of a pipe.  the input end of the pipe
// is attached to the original stream.  data written to the pipe
// is copied to the original stream on a background thread.
nsresult NS_BackgroundOutputStream(nsIOutputStream **result,
                                   nsIOutputStream  *stream,
                                   uint32_t          segmentSize  = 0,
                                   uint32_t          segmentCount = 0);

MOZ_WARN_UNUSED_RESULT nsresult
NS_NewBufferedInputStream(nsIInputStream **result,
                          nsIInputStream  *str,
                          uint32_t         bufferSize);

// note: the resulting stream can be QI'ed to nsISafeOutputStream iff the
// provided stream supports it.
nsresult NS_NewBufferedOutputStream(nsIOutputStream **result,
                                    nsIOutputStream  *str,
                                    uint32_t          bufferSize);
/**
 * Attempts to buffer a given output stream.  If this fails, it returns the
 * passed-in output stream.
 *
 * @param aOutputStream
 *        The output stream we want to buffer.  This cannot be null.
 * @param aBufferSize
 *        The size of the buffer for the buffered output stream.
 * @returns an nsIOutputStream that is buffered with the specified buffer size,
 *          or is aOutputStream if creating the new buffered stream failed.
 */
already_AddRefed<nsIOutputStream>
NS_BufferOutputStream(nsIOutputStream *aOutputStream,
                      uint32_t aBufferSize);

// returns an input stream compatible with nsIUploadChannel::SetUploadStream()
nsresult NS_NewPostDataStream(nsIInputStream  **result,
                              bool              isFile,
                              const nsACString &data);

nsresult NS_ReadInputStreamToBuffer(nsIInputStream *aInputStream,
                                    void **aDest,
                                    uint32_t aCount);

// external code can't see fallible_t
#ifdef MOZILLA_INTERNAL_API

nsresult NS_ReadInputStreamToString(nsIInputStream *aInputStream,
                                    nsACString &aDest,
                                    uint32_t aCount);

#endif

nsresult
NS_LoadPersistentPropertiesFromURI(nsIPersistentProperties **outResult,
                                   nsIURI                   *aUri,
                                   nsIPrincipal             *aLoadingPrincipal,
                                   nsContentPolicyType       aContentPolicyType,
                                   nsIIOService             *aIoService = nullptr);

nsresult
NS_LoadPersistentPropertiesFromURISpec(nsIPersistentProperties **outResult,
                                       const nsACString         &aSpec,
                                       nsIPrincipal             *aLoadingPrincipal,
                                       nsContentPolicyType       aContentPolicyType,
                                       const char               *aCharset = nullptr,
                                       nsIURI                   *aBaseURI = nullptr,
                                       nsIIOService             *aIoService = nullptr);

/**
 * NS_QueryNotificationCallbacks implements the canonical algorithm for
 * querying interfaces from a channel's notification callbacks.  It first
 * searches the channel's notificationCallbacks attribute, and if the interface
 * is not found there, then it inspects the notificationCallbacks attribute of
 * the channel's loadGroup.
 *
 * Note: templatized only because nsIWebSocketChannel is currently not an
 * nsIChannel.
 */
template <class T> inline void
NS_QueryNotificationCallbacks(T            *channel,
                              const nsIID  &iid,
                              void        **result)
{
    NS_PRECONDITION(channel, "null channel");
    *result = nullptr;

    nsCOMPtr<nsIInterfaceRequestor> cbs;
    channel->GetNotificationCallbacks(getter_AddRefs(cbs));
    if (cbs)
        cbs->GetInterface(iid, result);
    if (!*result) {
        // try load group's notification callbacks...
        nsCOMPtr<nsILoadGroup> loadGroup;
        channel->GetLoadGroup(getter_AddRefs(loadGroup));
        if (loadGroup) {
            loadGroup->GetNotificationCallbacks(getter_AddRefs(cbs));
            if (cbs)
                cbs->GetInterface(iid, result);
        }
    }
}

// template helper:
// Note: "class C" templatized only because nsIWebSocketChannel is currently not
// an nsIChannel.

template <class C, class T> inline void
NS_QueryNotificationCallbacks(C           *channel,
                              nsCOMPtr<T> &result)
{
    NS_QueryNotificationCallbacks(channel, NS_GET_TEMPLATE_IID(T),
                                  getter_AddRefs(result));
}

/**
 * Alternate form of NS_QueryNotificationCallbacks designed for use by
 * nsIChannel implementations.
 */
inline void
NS_QueryNotificationCallbacks(nsIInterfaceRequestor  *callbacks,
                              nsILoadGroup           *loadGroup,
                              const nsIID            &iid,
                              void                  **result)
{
    *result = nullptr;

    if (callbacks)
        callbacks->GetInterface(iid, result);
    if (!*result) {
        // try load group's notification callbacks...
        if (loadGroup) {
            nsCOMPtr<nsIInterfaceRequestor> cbs;
            loadGroup->GetNotificationCallbacks(getter_AddRefs(cbs));
            if (cbs)
                cbs->GetInterface(iid, result);
        }
    }
}

/**
 * Returns true if channel is using Private Browsing, or false if not.
 * Returns false if channel's callbacks don't implement nsILoadContext.
 */
bool NS_UsePrivateBrowsing(nsIChannel *channel);

// Constants duplicated from nsIScriptSecurityManager so we avoid having necko
// know about script security manager.
#define NECKO_NO_APP_ID 0
#define NECKO_UNKNOWN_APP_ID UINT32_MAX
// special app id reserved for separating the safebrowsing cookie
#define NECKO_SAFEBROWSING_APP_ID UINT32_MAX - 1

/**
 * Gets AppId and isInBrowserElement from channel's nsILoadContext.
 * Returns false if error or channel's callbacks don't implement nsILoadContext.
 */
bool NS_GetAppInfo(nsIChannel *aChannel,
                   uint32_t *aAppID,
                   bool *aIsInBrowserElement);

/**
 *  Gets appId and browserOnly parameters from the TOPIC_WEB_APP_CLEAR_DATA
 *  nsIObserverService notification.  Used when clearing user data or
 *  uninstalling web apps.
 */
nsresult NS_GetAppInfoFromClearDataNotification(nsISupports *aSubject,
                                                uint32_t *aAppID,
                                                bool *aBrowserOnly);

/**
 * Determines whether appcache should be checked for a given URI.
 */
bool NS_ShouldCheckAppCache(nsIURI *aURI, bool usePrivateBrowsing);

bool NS_ShouldCheckAppCache(nsIPrincipal *aPrincipal, bool usePrivateBrowsing);

/**
 * Wraps an nsIAuthPrompt so that it can be used as an nsIAuthPrompt2. This
 * method is provided mainly for use by other methods in this file.
 *
 * *aAuthPrompt2 should be set to null before calling this function.
 */
void NS_WrapAuthPrompt(nsIAuthPrompt *aAuthPrompt,
                       nsIAuthPrompt2 **aAuthPrompt2);

/**
 * Gets an auth prompt from an interface requestor. This takes care of wrapping
 * an nsIAuthPrompt so that it can be used as an nsIAuthPrompt2.
 */
void NS_QueryAuthPrompt2(nsIInterfaceRequestor  *aCallbacks,
                         nsIAuthPrompt2        **aAuthPrompt);

/**
 * Gets an nsIAuthPrompt2 from a channel. Use this instead of
 * NS_QueryNotificationCallbacks for better backwards compatibility.
 */
void NS_QueryAuthPrompt2(nsIChannel      *aChannel,
                         nsIAuthPrompt2 **aAuthPrompt);

/* template helper */
template <class T> inline void
NS_QueryNotificationCallbacks(nsIInterfaceRequestor *callbacks,
                              nsILoadGroup          *loadGroup,
                              nsCOMPtr<T>           &result)
{
    NS_QueryNotificationCallbacks(callbacks, loadGroup,
                                  NS_GET_TEMPLATE_IID(T),
                                  getter_AddRefs(result));
}

/* template helper */
template <class T> inline void
NS_QueryNotificationCallbacks(const nsCOMPtr<nsIInterfaceRequestor> &aCallbacks,
                              const nsCOMPtr<nsILoadGroup>          &aLoadGroup,
                              nsCOMPtr<T>                           &aResult)
{
    NS_QueryNotificationCallbacks(aCallbacks.get(), aLoadGroup.get(), aResult);
}

/* template helper */
template <class T> inline void
NS_QueryNotificationCallbacks(const nsCOMPtr<nsIChannel> &aChannel,
                              nsCOMPtr<T>                &aResult)
{
    NS_QueryNotificationCallbacks(aChannel.get(), aResult);
}

/**
 * This function returns a nsIInterfaceRequestor instance that returns the
 * same result as NS_QueryNotificationCallbacks when queried.  It is useful
 * as the value for nsISocketTransport::securityCallbacks.
 */
nsresult
NS_NewNotificationCallbacksAggregation(nsIInterfaceRequestor  *callbacks,
                                       nsILoadGroup           *loadGroup,
                                       nsIEventTarget         *target,
                                       nsIInterfaceRequestor **result);

nsresult
NS_NewNotificationCallbacksAggregation(nsIInterfaceRequestor  *callbacks,
                                       nsILoadGroup           *loadGroup,
                                       nsIInterfaceRequestor **result);

/**
 * Helper function for testing online/offline state of the browser.
 */
bool NS_IsOffline();

bool NS_IsAppOffline(uint32_t appId);

bool NS_IsAppOffline(nsIPrincipal *principal);

/**
 * Helper functions for implementing nsINestedURI::innermostURI.
 *
 * Note that NS_DoImplGetInnermostURI is "private" -- call
 * NS_ImplGetInnermostURI instead.
 */
nsresult NS_DoImplGetInnermostURI(nsINestedURI *nestedURI, nsIURI **result);

nsresult NS_ImplGetInnermostURI(nsINestedURI *nestedURI, nsIURI **result);

/**
 * Helper function that ensures that |result| is a URI that's safe to
 * return.  If |uri| is immutable, just returns it, otherwise returns
 * a clone.  |uri| must not be null.
 */
nsresult NS_EnsureSafeToReturn(nsIURI *uri, nsIURI **result);

/**
 * Helper function that tries to set the argument URI to be immutable
 */
void NS_TryToSetImmutable(nsIURI *uri);

/**
 * Helper function for calling ToImmutableURI.  If all else fails, returns
 * the input URI.  The optional second arg indicates whether we had to fall
 * back to the input URI.  Passing in a null URI is ok.
 */
already_AddRefed<nsIURI> NS_TryToMakeImmutable(nsIURI *uri,
                                               nsresult *outRv = nullptr);

/**
 * Helper function for testing whether the given URI, or any of its
 * inner URIs, has all the given protocol flags.
 */
nsresult NS_URIChainHasFlags(nsIURI   *uri,
                             uint32_t  flags,
                             bool     *result);

/**
 * Helper function for getting the innermost URI for a given URI.  The return
 * value could be just the object passed in if it's not a nested URI.
 */
already_AddRefed<nsIURI> NS_GetInnermostURI(nsIURI *aURI);

/**
 * Get the "final" URI for a channel.  This is either the same as GetURI or
 * GetOriginalURI, depending on whether this channel has
 * nsIChanel::LOAD_REPLACE set.  For channels without that flag set, the final
 * URI is the original URI, while for ones with the flag the final URI is the
 * channel URI.
 */
nsresult NS_GetFinalChannelURI(nsIChannel *channel, nsIURI **uri);

// NS_SecurityHashURI must return the same hash value for any two URIs that
// compare equal according to NS_SecurityCompareURIs.  Unfortunately, in the
// case of files, it's not clear we can do anything better than returning
// the schemeHash, so hashing files degenerates to storing them in a list.
uint32_t NS_SecurityHashURI(nsIURI *aURI);

bool NS_SecurityCompareURIs(nsIURI *aSourceURI,
                            nsIURI *aTargetURI,
                            bool aStrictFileOriginPolicy);

bool NS_URIIsLocalFile(nsIURI *aURI);

// When strict file origin policy is enabled, SecurityCompareURIs will fail for
// file URIs that do not point to the same local file. This call provides an
// alternate file-specific origin check that allows target files that are
// contained in the same directory as the source.
//
// https://developer.mozilla.org/en-US/docs/Same-origin_policy_for_file:_URIs
bool NS_RelaxStrictFileOriginPolicy(nsIURI *aTargetURI,
                                    nsIURI *aSourceURI,
                                    bool aAllowDirectoryTarget = false);

bool NS_IsInternalSameURIRedirect(nsIChannel *aOldChannel,
                                  nsIChannel *aNewChannel,
                                  uint32_t aFlags);

bool NS_IsHSTSUpgradeRedirect(nsIChannel *aOldChannel,
                              nsIChannel *aNewChannel,
                              uint32_t aFlags);

nsresult NS_LinkRedirectChannels(uint32_t channelId,
                                 nsIParentChannel *parentChannel,
                                 nsIChannel **_result);

/**
 * Helper function to create a random URL string that's properly formed
 * but guaranteed to be invalid.
 */
nsresult NS_MakeRandomInvalidURLString(nsCString &result);

/**
 * Helper function to determine whether urlString is Java-compatible --
 * whether it can be passed to the Java URL(String) constructor without the
 * latter throwing a MalformedURLException, or without Java otherwise
 * mishandling it.  This function (in effect) implements a scheme whitelist
 * for Java.
 */
nsresult NS_CheckIsJavaCompatibleURLString(nsCString& urlString, bool *result);

/** Given the first (disposition) token from a Content-Disposition header,
 * tell whether it indicates the content is inline or attachment
 * @param aDispToken the disposition token from the content-disposition header
 */
uint32_t NS_GetContentDispositionFromToken(const nsAString &aDispToken);

/** Determine the disposition (inline/attachment) of the content based on the
 * Content-Disposition header
 * @param aHeader the content-disposition header (full value)
 * @param aChan the channel the header came from
 */
uint32_t NS_GetContentDispositionFromHeader(const nsACString &aHeader,
                                            nsIChannel *aChan = nullptr);

/** Extracts the filename out of a content-disposition header
 * @param aFilename [out] The filename. Can be empty on error.
 * @param aDisposition Value of a Content-Disposition header
 * @param aURI Optional. Will be used to get a fallback charset for the
 *        filename, if it is QI'able to nsIURL
 */
nsresult NS_GetFilenameFromDisposition(nsAString &aFilename,
                                       const nsACString &aDisposition,
                                       nsIURI *aURI = nullptr);

/**
 * Make sure Personal Security Manager is initialized
 */
void net_EnsurePSMInit();

/**
 * Test whether a URI is "about:blank".  |uri| must not be null
 */
bool NS_IsAboutBlank(nsIURI *uri);

nsresult NS_GenerateHostPort(const nsCString &host, int32_t port,
                             nsACString &hostLine);

/**
 * Sniff the content type for a given request or a given buffer.
 *
 * aSnifferType can be either NS_CONTENT_SNIFFER_CATEGORY or
 * NS_DATA_SNIFFER_CATEGORY.  The function returns the sniffed content type
 * in the aSniffedType argument.  This argument will not be modified if the
 * content type could not be sniffed.
 */
void NS_SniffContent(const char *aSnifferType, nsIRequest *aRequest,
                     const uint8_t *aData, uint32_t aLength,
                     nsACString &aSniffedType);

/**
 * Whether the channel was created to load a srcdoc document.
 * Note that view-source:about:srcdoc is classified as a srcdoc document by
 * this function, which may not be applicable everywhere.
 */
bool NS_IsSrcdocChannel(nsIChannel *aChannel);

/**
 * Return true if the given string is a reasonable HTTP header value given the
 * definition in RFC 2616 section 4.2.  Currently we don't pay the cost to do
 * full, sctrict validation here since it would require fulling parsing the
 * value.
 */
bool NS_IsReasonableHTTPHeaderValue(const nsACString &aValue);

/**
 * Return true if the given string is a valid HTTP token per RFC 2616 section
 * 2.2.
 */
bool NS_IsValidHTTPToken(const nsACString &aToken);

namespace mozilla {
namespace net {

const static uint64_t kJS_MAX_SAFE_UINTEGER = +9007199254740991ULL;
const static  int64_t kJS_MIN_SAFE_INTEGER  = -9007199254740991LL;
const static  int64_t kJS_MAX_SAFE_INTEGER  = +9007199254740991LL;

// Make sure a 64bit value can be captured by JS MAX_SAFE_INTEGER
bool InScriptableRange(int64_t val);

// Make sure a 64bit value can be captured by JS MAX_SAFE_INTEGER
bool InScriptableRange(uint64_t val);

} // namespace net
} // namespace mozilla

// Include some function bodies for callers with external linkage
#ifndef MOZILLA_INTERNAL_API
#include "nsNetUtil.inl"
#endif

#endif // !nsNetUtil_h__<|MERGE_RESOLUTION|>--- conflicted
+++ resolved
@@ -12,30 +12,9 @@
 #include "nsIInterfaceRequestorUtils.h"
 #include "nsILoadGroup.h"
 #include "nsINetUtil.h"
-<<<<<<< HEAD
-#include "nsIURIWithPrincipal.h"
-#include "nsIAuthPrompt.h"
-#include "nsIAuthPrompt2.h"
-#include "nsIAuthPromptAdapterFactory.h"
-#include "nsComponentManagerUtils.h"
-#include "nsServiceManagerUtils.h"
-#include "nsINestedURI.h"
-#include "nsIMutable.h"
-#include "nsIPropertyBag2.h"
-#include "nsIWritablePropertyBag2.h"
-#include "nsIIDNService.h"
-#include "nsIChannelEventSink.h"
-#include "nsISocketProviderService.h"
-#include "nsISocketProvider.h"
-#include "nsIRedirectChannelRegistrar.h"
-#include "nsIMIMEHeaderParam.h"
-#include "nsILoadContext.h"
-#include "nsIScriptSecurityManager.h"
-=======
 #include "nsIRequest.h"
 #include "nsILoadInfo.h"
 #include "nsIIOService.h"
->>>>>>> 1e24b22e
 #include "mozilla/Services.h"
 #include "nsNetCID.h"
 
@@ -507,150 +486,6 @@
  *
  * @returns NS_ERROR_NOT_AVAILABLE if no referrer is available.
  */
-<<<<<<< HEAD
-inline nsresult
-NS_GetReferrerFromChannel(nsIChannel *channel,
-                          nsIURI **referrer)
-{
-    nsresult rv = NS_ERROR_NOT_AVAILABLE;
-    *referrer = nullptr;
-
-    nsCOMPtr<nsIPropertyBag2> props(do_QueryInterface(channel));
-    if (props) {
-      // We have to check for a property on a property bag because the
-      // referrer may be empty for security reasons (for example, when loading
-      // an http page with an https referrer).
-      rv = props->GetPropertyAsInterface(NS_LITERAL_STRING("docshell.internalReferrer"),
-                                         NS_GET_IID(nsIURI),
-                                         reinterpret_cast<void **>(referrer));
-      if (NS_FAILED(rv))
-        *referrer = nullptr;
-    }
-
-    // if that didn't work, we can still try to get the referrer from the
-    // nsIHttpChannel (if we can QI to it)
-    if (!(*referrer)) {
-      nsCOMPtr<nsIHttpChannel> chan(do_QueryInterface(channel));
-      if (chan) {
-        rv = chan->GetReferrer(referrer);
-        if (NS_FAILED(rv))
-          *referrer = nullptr;
-      }
-    }
-    return rv;
-}
-
-inline nsresult
-NS_ParseRequestContentType(const nsACString &rawContentType,
-                           nsCString        &contentType,
-                           nsCString        &contentCharset)
-{
-    // contentCharset is left untouched if not present in rawContentType
-    nsresult rv;
-    nsCOMPtr<nsINetUtil> util = do_GetNetUtil(&rv);
-    NS_ENSURE_SUCCESS(rv, rv);
-    nsCString charset;
-    bool hadCharset;
-    rv = util->ParseRequestContentType(rawContentType, charset, &hadCharset,
-                                       contentType);
-    if (NS_SUCCEEDED(rv) && hadCharset)
-        contentCharset = charset;
-    return rv;
-}
-
-inline nsresult
-NS_ParseContentType(const nsACString &rawContentType,
-                    nsCString        &contentType,
-                    nsCString        &contentCharset)
-{
-    // contentCharset is left untouched if not present in rawContentType
-    nsresult rv;
-    nsCOMPtr<nsINetUtil> util = do_GetNetUtil(&rv);
-    NS_ENSURE_SUCCESS(rv, rv);
-    nsCString charset;
-    bool hadCharset;
-    rv = util->ParseRequestContentType(rawContentType, charset, &hadCharset,
-                                       contentType);
-    if (NS_SUCCEEDED(rv) && hadCharset)
-        contentCharset = charset;
-    return rv;
-}
-
-inline nsresult
-NS_ExtractCharsetFromContentType(const nsACString &rawContentType,
-                                 nsCString        &contentCharset,
-                                 bool             *hadCharset,
-                                 int32_t          *charsetStart,
-                                 int32_t          *charsetEnd)
-{
-    // contentCharset is left untouched if not present in rawContentType
-    nsresult rv;
-    nsCOMPtr<nsINetUtil> util = do_GetNetUtil(&rv);
-    NS_ENSURE_SUCCESS(rv, rv);
-
-    return util->ExtractCharsetFromContentType(rawContentType,
-                                               contentCharset,
-                                               charsetStart,
-                                               charsetEnd,
-                                               hadCharset);
-}
-
-inline nsresult
-NS_NewLocalFileInputStream(nsIInputStream **result,
-                           nsIFile         *file,
-                           int32_t          ioFlags       = -1,
-                           int32_t          perm          = -1,
-                           int32_t          behaviorFlags = 0)
-{
-    nsresult rv;
-    nsCOMPtr<nsIFileInputStream> in =
-        do_CreateInstance(NS_LOCALFILEINPUTSTREAM_CONTRACTID, &rv);
-    if (NS_SUCCEEDED(rv)) {
-        rv = in->Init(file, ioFlags, perm, behaviorFlags);
-        if (NS_SUCCEEDED(rv))
-            in.forget(result);
-    }
-    return rv;
-}
-
-inline nsresult
-NS_NewPartialLocalFileInputStream(nsIInputStream **result,
-                                  nsIFile         *file,
-                                  uint64_t         offset,
-                                  uint64_t         length,
-                                  int32_t          ioFlags       = -1,
-                                  int32_t          perm          = -1,
-                                  int32_t          behaviorFlags = 0)
-{
-    nsresult rv;
-    nsCOMPtr<nsIPartialFileInputStream> in =
-        do_CreateInstance(NS_PARTIALLOCALFILEINPUTSTREAM_CONTRACTID, &rv);
-    if (NS_SUCCEEDED(rv)) {
-        rv = in->Init(file, offset, length, ioFlags, perm, behaviorFlags);
-        if (NS_SUCCEEDED(rv))
-            rv = CallQueryInterface(in, result);
-    }
-    return rv;
-}
-
-inline nsresult
-NS_NewLocalFileOutputStream(nsIOutputStream **result,
-                            nsIFile          *file,
-                            int32_t           ioFlags       = -1,
-                            int32_t           perm          = -1,
-                            int32_t           behaviorFlags = 0)
-{
-    nsresult rv;
-    nsCOMPtr<nsIFileOutputStream> out =
-        do_CreateInstance(NS_LOCALFILEOUTPUTSTREAM_CONTRACTID, &rv);
-    if (NS_SUCCEEDED(rv)) {
-        rv = out->Init(file, ioFlags, perm, behaviorFlags);
-        if (NS_SUCCEEDED(rv))
-            out.forget(result);
-    }
-    return rv;
-}
-=======
 nsresult NS_GetReferrerFromChannel(nsIChannel *channel,
                                    nsIURI **referrer);
 
@@ -687,7 +522,6 @@
                                      int32_t           ioFlags       = -1,
                                      int32_t           perm          = -1,
                                      int32_t           behaviorFlags = 0);
->>>>>>> 1e24b22e
 
 // returns a file output stream which can be QI'ed to nsISafeOutputStream.
 nsresult NS_NewAtomicFileOutputStream(nsIOutputStream **result,
