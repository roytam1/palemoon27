--- conflicted
+++ resolved
@@ -740,16 +740,10 @@
     return;
   }
 
-<<<<<<< HEAD
   mLastImageContainerDrawResult = drawResult;
-  container->SetCurrentImage(image);
-=======
-  mLastImageContainerDrawResult = result.first();
-  nsAutoTArray<ImageContainer::NonOwningImage,1> imageList;
-  imageList.AppendElement(
-      ImageContainer::NonOwningImage(result.second()));
+  nsAutoTArray<ImageContainer::NonOwningImage, 1> imageList;
+  imageList.AppendElement(ImageContainer::NonOwningImage(image));
   container->SetCurrentImages(imageList);
->>>>>>> 12fe1592
 }
 
 size_t
