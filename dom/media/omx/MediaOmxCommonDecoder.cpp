--- conflicted
+++ resolved
@@ -117,16 +117,7 @@
     return;
   }
   // enter dormant state
-<<<<<<< HEAD
-  RefPtr<nsRunnable> event =
-    NS_NewRunnableMethodWithArg<bool>(
-      GetStateMachine(),
-      &MediaDecoderStateMachine::SetDormant,
-      true);
-  GetStateMachine()->OwnerThread()->Dispatch(event.forget());
-=======
   GetStateMachine()->DispatchSetDormant(true);
->>>>>>> 12fe1592
 }
 
 void
@@ -150,30 +141,12 @@
                                  SeekTarget::Accurate,
                                  MediaDecoderEventVisibility::Suppressed);
   // Call Seek of MediaDecoderStateMachine to suppress seek events.
-<<<<<<< HEAD
-  RefPtr<nsRunnable> event =
-    NS_NewRunnableMethodWithArg<SeekTarget>(
-      GetStateMachine(),
-      &MediaDecoderStateMachine::Seek,
-      target);
-  GetStateMachine()->OwnerThread()->Dispatch(event.forget());
-=======
   GetStateMachine()->InvokeSeek(target);
->>>>>>> 12fe1592
 
   mNextState = mPlayState;
   ChangeState(PLAY_STATE_LOADING);
   // exit dormant state
-<<<<<<< HEAD
-  event =
-    NS_NewRunnableMethodWithArg<bool>(
-      GetStateMachine(),
-      &MediaDecoderStateMachine::SetDormant,
-      false);
-  GetStateMachine()->OwnerThread()->Dispatch(event.forget());
-=======
   GetStateMachine()->DispatchSetDormant(false);
->>>>>>> 12fe1592
   UpdateLogicalPosition();
 }
 
