/*
 * This test ensures that importing/exporting to HTML does not stop
 * if a malformed uri is found.
 */

const DESCRIPTION_ANNO = "bookmarkProperties/description";
const LOAD_IN_SIDEBAR_ANNO = "bookmarkProperties/loadInSidebar";

const TEST_FAVICON_PAGE_URL = "http://en-US.www.mozilla.com/en-US/firefox/central/";
const TEST_FAVICON_DATA_SIZE = 580;

function run_test() {
  run_next_test();
}

add_task(function* test_corrupt_file() {
  // avoid creating the places smart folder during tests
  Services.prefs.setIntPref("browser.places.smartBookmarksVersion", -1);

  // Import bookmarks from the corrupt file.
  let corruptHtml = OS.Path.join(do_get_cwd().path, "bookmarks.corrupt.html");
  yield BookmarkHTMLUtils.importFromFile(corruptHtml, true);

  // Check that bookmarks that are not corrupt have been imported.
  yield PlacesTestUtils.promiseAsyncUpdates();
  yield database_check();
});

add_task(function* test_corrupt_database() {
  // Create corruption in the database, then export.
  let corruptBookmark = yield PlacesUtils.bookmarks.insert({ parentGuid: PlacesUtils.bookmarks.toolbarGuid,
                                                             url: "http://test.mozilla.org",
                                                             title: "We love belugas" });
  let db = yield PlacesUtils.withConnectionWrapper("test", Task.async(function*(db) {
    yield db.execute("UPDATE moz_bookmarks SET fk = NULL WHERE guid = :guid",
                     { guid: corruptBookmark.guid });
  }));

  let bookmarksFile = OS.Path.join(OS.Constants.Path.profileDir, "bookmarks.exported.html");
  if ((yield OS.File.exists(bookmarksFile)))
    yield OS.File.remove(bookmarksFile);
  yield BookmarkHTMLUtils.exportToFile(bookmarksFile);

  // Import again and check for correctness.
  yield PlacesUtils.bookmarks.eraseEverything();
  yield BookmarkHTMLUtils.importFromFile(bookmarksFile, true);
  yield PlacesTestUtils.promiseAsyncUpdates();
  yield database_check();
});

/*
 * Check for imported bookmarks correctness
 *
 * @return {Promise}
 * @resolves When the checks are finished.
 * @rejects Never.
 */
<<<<<<< HEAD
let database_check = Task.async(function* () {
  // BOOKMARKS MENU
  let root = PlacesUtils.getFolderContents(PlacesUtils.bookmarksMenuFolderId).root;
  Assert.equal(root.childCount, 2);

  let folderNode = root.getChild(1);
  Assert.equal(folderNode.type, folderNode.RESULT_TYPE_FOLDER);
  Assert.equal(folderNode.title, "test");
  Assert.equal(PlacesUtils.bookmarks.getItemDateAdded(folderNode.itemId), 1177541020000000);
  Assert.equal(PlacesUtils.bookmarks.getItemLastModified(folderNode.itemId), 1177541050000000);
  Assert.equal("folder test comment",
               PlacesUtils.annotations.getItemAnnotation(folderNode.itemId,
                                                         DESCRIPTION_ANNO));
  // open test folder, and test the children
  PlacesUtils.asQuery(folderNode);
  Assert.equal(folderNode.hasChildren, true);
  folderNode.containerOpen = true;
  Assert.equal(folderNode.childCount, 1);

  let bookmarkNode = folderNode.getChild(0);
  Assert.equal("http://test/post", bookmarkNode.uri);
  Assert.equal("test post keyword", bookmarkNode.title);

  let entry = yield PlacesUtils.keywords.fetch({ url: bookmarkNode.uri });
  Assert.equal("test", entry.keyword);
  Assert.equal("hidden1%3Dbar&text1%3D%25s", entry.postData);

  Assert.ok(PlacesUtils.annotations.itemHasAnnotation(bookmarkNode.itemId,
                                                      LOAD_IN_SIDEBAR_ANNO));
  Assert.equal(bookmarkNode.dateAdded, 1177375336000000);
  Assert.equal(bookmarkNode.lastModified, 1177375423000000);

  Assert.equal((yield PlacesUtils.getCharsetForURI(NetUtil.newURI(bookmarkNode.uri))),
               "ISO-8859-1");

  Assert.equal("item description",
               PlacesUtils.annotations.getItemAnnotation(bookmarkNode.itemId,
                                                         DESCRIPTION_ANNO));

  // clean up
  folderNode.containerOpen = false;
  root.containerOpen = false;

  // BOOKMARKS TOOLBAR
  root = PlacesUtils.getFolderContents(PlacesUtils.toolbarFolderId).root;
  Assert.equal(root.childCount, 3);

  let livemarkNode = root.getChild(1);
  Assert.equal("Latest Headlines", livemarkNode.title);

  let livemark = yield PlacesUtils.livemarks.getLivemark({ id: livemarkNode.itemId });
  Assert.equal("http://en-us.fxfeeds.mozilla.com/en-US/firefox/livebookmarks/",
               livemark.siteURI.spec);
  Assert.equal("http://en-us.fxfeeds.mozilla.com/en-US/firefox/headlines.xml",
               livemark.feedURI.spec);

  // cleanup
  root.containerOpen = false;

  // UNFILED BOOKMARKS
  root = PlacesUtils.getFolderContents(PlacesUtils.unfiledBookmarksFolderId).root;
  Assert.equal(root.childCount, 1);
  root.containerOpen = false;

  // favicons
  yield new Promise(resolve => {
    PlacesUtils.favicons.getFaviconDataForPage(uri(TEST_FAVICON_PAGE_URL),
      (aURI, aDataLen, aData, aMimeType) => {
=======
function database_check() {
  return Task.spawn(function() {
    // BOOKMARKS MENU
    var query = hs.getNewQuery();
    query.setFolders([bs.bookmarksMenuFolder], 1);
    var options = hs.getNewQueryOptions();
    options.queryType = Ci.nsINavHistoryQueryOptions.QUERY_TYPE_BOOKMARKS;
    var result = hs.executeQuery(query, options);
    var rootNode = result.root;
    rootNode.containerOpen = true;
    do_check_eq(rootNode.childCount, 2);

    // get test folder
    var testFolder = rootNode.getChild(1);
    do_check_eq(testFolder.type, testFolder.RESULT_TYPE_FOLDER);
    do_check_eq(testFolder.title, "test");
    // add date
    do_check_eq(bs.getItemDateAdded(testFolder.itemId)/1000000, 1177541020);
    // last modified
    do_check_eq(bs.getItemLastModified(testFolder.itemId)/1000000, 1177541050);
    testFolder = testFolder.QueryInterface(Ci.nsINavHistoryQueryResultNode);
    do_check_eq(testFolder.hasChildren, true);
    // folder description
    do_check_true(as.itemHasAnnotation(testFolder.itemId,
                                       DESCRIPTION_ANNO));
    do_check_eq("folder test comment",
                as.getItemAnnotation(testFolder.itemId, DESCRIPTION_ANNO));
    // open test folder, and test the children
    testFolder.containerOpen = true;
    var cc = testFolder.childCount;
    do_check_eq(cc, 1);

    // test bookmark 1
    var testBookmark1 = testFolder.getChild(0);
    // url
    do_check_eq("http://test/post", testBookmark1.uri);
    // title
    do_check_eq("test post keyword", testBookmark1.title);
    // keyword
    do_check_eq("test", bs.getKeywordForBookmark(testBookmark1.itemId));
    // sidebar
    do_check_true(as.itemHasAnnotation(testBookmark1.itemId,
                                       LOAD_IN_SIDEBAR_ANNO));
    // add date
    do_check_eq(testBookmark1.dateAdded/1000000, 1177375336);
    // last modified
    do_check_eq(testBookmark1.lastModified/1000000, 1177375423);
    // post data
    do_check_true(as.itemHasAnnotation(testBookmark1.itemId,
                                       POST_DATA_ANNO));
    do_check_eq("hidden1%3Dbar&text1%3D%25s",
                as.getItemAnnotation(testBookmark1.itemId, POST_DATA_ANNO));
    // last charset
    var testURI = uri(testBookmark1.uri);
    do_check_eq((yield PlacesUtils.getCharsetForURI(testURI)), "ISO-8859-1");

    // description
    do_check_true(as.itemHasAnnotation(testBookmark1.itemId,
                                       DESCRIPTION_ANNO));
    do_check_eq("item description",
                as.getItemAnnotation(testBookmark1.itemId,
                                     DESCRIPTION_ANNO));

    // clean up
    testFolder.containerOpen = false;
    rootNode.containerOpen = false;

    // BOOKMARKS TOOLBAR
    query.setFolders([bs.toolbarFolder], 1);
    result = hs.executeQuery(query, hs.getNewQueryOptions());
    var toolbar = result.root;
    toolbar.containerOpen = true;
    do_check_eq(toolbar.childCount, 3);

    // livemark
  // For now some promises are resolved later, so we can't guarantee an order.
  let foundLivemark = false;
  for (let i = 0; i < root.childCount; ++i) {
    let node = root.getChild(i);
    if (node.title == "Latest Headlines") {
      foundLivemark = true;
      Assert.equal("Latest Headlines", node.title);

      let livemark = yield PlacesUtils.livemarks.getLivemark({ guid: node.bookmarkGuid });
      Assert.equal("http://en-us.fxfeeds.mozilla.com/en-US/firefox/livebookmarks/",
                   livemark.siteURI.spec);
      Assert.equal("http://en-us.fxfeeds.mozilla.com/en-US/firefox/headlines.xml",
                   livemark.feedURI.spec);
    }
  }
  Assert.ok(foundLivemark);

    // cleanup
    toolbar.containerOpen = false;

    // UNFILED BOOKMARKS
    query.setFolders([bs.unfiledBookmarksFolder], 1);
    result = hs.executeQuery(query, hs.getNewQueryOptions());
    var unfiledBookmarks = result.root;
    unfiledBookmarks.containerOpen = true;
    do_check_eq(unfiledBookmarks.childCount, 1);
    unfiledBookmarks.containerOpen = false;

    // favicons
    let deferGetFaviconData = Promise.defer();
    icos.getFaviconDataForPage(uri(TEST_FAVICON_PAGE_URL),
      function DC_onComplete(aURI, aDataLen, aData, aMimeType) {
>>>>>>> 3a4ad070
        // aURI should never be null when aDataLen > 0.
        Assert.notEqual(aURI, null);
        // Favicon data is stored in the bookmarks file as a "data:" URI.  For
        // simplicity, instead of converting the data we receive to a "data:" URI
        // and comparing it, we just check the data size.
        Assert.equal(TEST_FAVICON_DATA_SIZE, aDataLen);
        resolve();
      });
  });
});<|MERGE_RESOLUTION|>--- conflicted
+++ resolved
@@ -55,7 +55,6 @@
  * @resolves When the checks are finished.
  * @rejects Never.
  */
-<<<<<<< HEAD
 let database_check = Task.async(function* () {
   // BOOKMARKS MENU
   let root = PlacesUtils.getFolderContents(PlacesUtils.bookmarksMenuFolderId).root;
@@ -103,103 +102,6 @@
   root = PlacesUtils.getFolderContents(PlacesUtils.toolbarFolderId).root;
   Assert.equal(root.childCount, 3);
 
-  let livemarkNode = root.getChild(1);
-  Assert.equal("Latest Headlines", livemarkNode.title);
-
-  let livemark = yield PlacesUtils.livemarks.getLivemark({ id: livemarkNode.itemId });
-  Assert.equal("http://en-us.fxfeeds.mozilla.com/en-US/firefox/livebookmarks/",
-               livemark.siteURI.spec);
-  Assert.equal("http://en-us.fxfeeds.mozilla.com/en-US/firefox/headlines.xml",
-               livemark.feedURI.spec);
-
-  // cleanup
-  root.containerOpen = false;
-
-  // UNFILED BOOKMARKS
-  root = PlacesUtils.getFolderContents(PlacesUtils.unfiledBookmarksFolderId).root;
-  Assert.equal(root.childCount, 1);
-  root.containerOpen = false;
-
-  // favicons
-  yield new Promise(resolve => {
-    PlacesUtils.favicons.getFaviconDataForPage(uri(TEST_FAVICON_PAGE_URL),
-      (aURI, aDataLen, aData, aMimeType) => {
-=======
-function database_check() {
-  return Task.spawn(function() {
-    // BOOKMARKS MENU
-    var query = hs.getNewQuery();
-    query.setFolders([bs.bookmarksMenuFolder], 1);
-    var options = hs.getNewQueryOptions();
-    options.queryType = Ci.nsINavHistoryQueryOptions.QUERY_TYPE_BOOKMARKS;
-    var result = hs.executeQuery(query, options);
-    var rootNode = result.root;
-    rootNode.containerOpen = true;
-    do_check_eq(rootNode.childCount, 2);
-
-    // get test folder
-    var testFolder = rootNode.getChild(1);
-    do_check_eq(testFolder.type, testFolder.RESULT_TYPE_FOLDER);
-    do_check_eq(testFolder.title, "test");
-    // add date
-    do_check_eq(bs.getItemDateAdded(testFolder.itemId)/1000000, 1177541020);
-    // last modified
-    do_check_eq(bs.getItemLastModified(testFolder.itemId)/1000000, 1177541050);
-    testFolder = testFolder.QueryInterface(Ci.nsINavHistoryQueryResultNode);
-    do_check_eq(testFolder.hasChildren, true);
-    // folder description
-    do_check_true(as.itemHasAnnotation(testFolder.itemId,
-                                       DESCRIPTION_ANNO));
-    do_check_eq("folder test comment",
-                as.getItemAnnotation(testFolder.itemId, DESCRIPTION_ANNO));
-    // open test folder, and test the children
-    testFolder.containerOpen = true;
-    var cc = testFolder.childCount;
-    do_check_eq(cc, 1);
-
-    // test bookmark 1
-    var testBookmark1 = testFolder.getChild(0);
-    // url
-    do_check_eq("http://test/post", testBookmark1.uri);
-    // title
-    do_check_eq("test post keyword", testBookmark1.title);
-    // keyword
-    do_check_eq("test", bs.getKeywordForBookmark(testBookmark1.itemId));
-    // sidebar
-    do_check_true(as.itemHasAnnotation(testBookmark1.itemId,
-                                       LOAD_IN_SIDEBAR_ANNO));
-    // add date
-    do_check_eq(testBookmark1.dateAdded/1000000, 1177375336);
-    // last modified
-    do_check_eq(testBookmark1.lastModified/1000000, 1177375423);
-    // post data
-    do_check_true(as.itemHasAnnotation(testBookmark1.itemId,
-                                       POST_DATA_ANNO));
-    do_check_eq("hidden1%3Dbar&text1%3D%25s",
-                as.getItemAnnotation(testBookmark1.itemId, POST_DATA_ANNO));
-    // last charset
-    var testURI = uri(testBookmark1.uri);
-    do_check_eq((yield PlacesUtils.getCharsetForURI(testURI)), "ISO-8859-1");
-
-    // description
-    do_check_true(as.itemHasAnnotation(testBookmark1.itemId,
-                                       DESCRIPTION_ANNO));
-    do_check_eq("item description",
-                as.getItemAnnotation(testBookmark1.itemId,
-                                     DESCRIPTION_ANNO));
-
-    // clean up
-    testFolder.containerOpen = false;
-    rootNode.containerOpen = false;
-
-    // BOOKMARKS TOOLBAR
-    query.setFolders([bs.toolbarFolder], 1);
-    result = hs.executeQuery(query, hs.getNewQueryOptions());
-    var toolbar = result.root;
-    toolbar.containerOpen = true;
-    do_check_eq(toolbar.childCount, 3);
-
-    // livemark
   // For now some promises are resolved later, so we can't guarantee an order.
   let foundLivemark = false;
   for (let i = 0; i < root.childCount; ++i) {
@@ -217,22 +119,18 @@
   }
   Assert.ok(foundLivemark);
 
-    // cleanup
-    toolbar.containerOpen = false;
+  // cleanup
+  root.containerOpen = false;
 
-    // UNFILED BOOKMARKS
-    query.setFolders([bs.unfiledBookmarksFolder], 1);
-    result = hs.executeQuery(query, hs.getNewQueryOptions());
-    var unfiledBookmarks = result.root;
-    unfiledBookmarks.containerOpen = true;
-    do_check_eq(unfiledBookmarks.childCount, 1);
-    unfiledBookmarks.containerOpen = false;
+  // UNFILED BOOKMARKS
+  root = PlacesUtils.getFolderContents(PlacesUtils.unfiledBookmarksFolderId).root;
+  Assert.equal(root.childCount, 1);
+  root.containerOpen = false;
 
-    // favicons
-    let deferGetFaviconData = Promise.defer();
-    icos.getFaviconDataForPage(uri(TEST_FAVICON_PAGE_URL),
-      function DC_onComplete(aURI, aDataLen, aData, aMimeType) {
->>>>>>> 3a4ad070
+  // favicons
+  yield new Promise(resolve => {
+    PlacesUtils.favicons.getFaviconDataForPage(uri(TEST_FAVICON_PAGE_URL),
+      (aURI, aDataLen, aData, aMimeType) => {
         // aURI should never be null when aDataLen > 0.
         Assert.notEqual(aURI, null);
         // Favicon data is stored in the bookmarks file as a "data:" URI.  For
