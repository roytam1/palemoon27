/* -*- Mode: objc; tab-width: 2; indent-tabs-mode: nil; c-basic-offset: 2 -*- */
/* This Source Code Form is subject to the terms of the Mozilla Public
 * License, v. 2.0. If a copy of the MPL was not distributed with this
 * file, You can obtain one at http://mozilla.org/MPL/2.0/. */

#include "mozilla/ArrayUtils.h"

#include "mozilla/Logging.h"

#include <unistd.h>
#include <math.h>

#include "nsChildView.h"
#include "nsCocoaWindow.h"

#include "mozilla/MiscEvents.h"
#include "mozilla/MouseEvents.h"
#include "mozilla/TextEvents.h"
#include "mozilla/TouchEvents.h"

#include "nsObjCExceptions.h"
#include "nsCOMPtr.h"
#include "nsToolkit.h"
#include "nsCRT.h"

#include "nsFontMetrics.h"
#include "nsIRollupListener.h"
#include "nsViewManager.h"
#include "nsIInterfaceRequestor.h"
#include "nsIFile.h"
#include "nsILocalFileMac.h"
#include "nsGfxCIID.h"
#include "nsIDOMSimpleGestureEvent.h"
#include "nsThemeConstants.h"
#include "nsIWidgetListener.h"
#include "nsIPresShell.h"

#include "nsDragService.h"
#include "nsClipboard.h"
#include "nsCursorManager.h"
#include "nsWindowMap.h"
#include "nsCocoaFeatures.h"
#include "nsCocoaUtils.h"
#include "nsMenuUtilsX.h"
#include "nsMenuBarX.h"
#include "NativeKeyBindings.h"
#include "ComplexTextInputPanel.h"

#include "gfxContext.h"
#include "gfxQuartzSurface.h"
#include "gfxUtils.h"
#include "nsRegion.h"
#include "Layers.h"
#include "ClientLayerManager.h"
#include "mozilla/layers/LayerManagerComposite.h"
#include "GLTextureImage.h"
#include "GLContextProvider.h"
#include "GLContextCGL.h"
#include "GLUploadHelpers.h"
#include "ScopedGLHelpers.h"
#include "HeapCopyOfStackArray.h"
#include "mozilla/layers/APZCTreeManager.h"
#include "mozilla/layers/APZThreadUtils.h"
#include "mozilla/layers/GLManager.h"
#include "mozilla/layers/CompositorOGL.h"
#include "mozilla/layers/CompositorParent.h"
#include "mozilla/layers/BasicCompositor.h"
#include "gfxUtils.h"
#include "gfxPrefs.h"
#include "mozilla/gfx/2D.h"
#include "mozilla/gfx/BorrowedContext.h"
#ifdef ACCESSIBILITY
#include "nsAccessibilityService.h"
#include "mozilla/a11y/Platform.h"
#endif
#ifdef MOZ_CRASHREPORTER
#include "nsExceptionHandler.h"
#endif

#include "mozilla/Preferences.h"

#include <dlfcn.h>

#include <ApplicationServices/ApplicationServices.h>

#include "GeckoProfiler.h"

#include "nsIDOMWheelEvent.h"
#include "mozilla/layers/ChromeProcessController.h"
#include "nsLayoutUtils.h"
#include "InputData.h"
#include "SwipeTracker.h"
#include "VibrancyManager.h"
#include "nsNativeThemeCocoa.h"
#include "nsIDOMWindowUtils.h"

using namespace mozilla;
using namespace mozilla::layers;
using namespace mozilla::gl;
using namespace mozilla::widget;

using mozilla::gfx::Matrix4x4;

#undef DEBUG_UPDATE
#undef INVALIDATE_DEBUGGING  // flash areas as they are invalidated

// Don't put more than this many rects in the dirty region, just fluff
// out to the bounding-box if there are more
#define MAX_RECTS_IN_REGION 100

PRLogModuleInfo* sCocoaLog = nullptr;

extern "C" {
  CG_EXTERN void CGContextResetCTM(CGContextRef);
  CG_EXTERN void CGContextSetCTM(CGContextRef, CGAffineTransform);
  CG_EXTERN void CGContextResetClip(CGContextRef);

  typedef CFTypeRef CGSRegionObj;
  CGError CGSNewRegionWithRect(const CGRect *rect, CGSRegionObj *outRegion);
  CGError CGSNewRegionWithRectList(const CGRect *rects, int rectCount, CGSRegionObj *outRegion);
}

// defined in nsMenuBarX.mm
extern NSMenu* sApplicationMenu; // Application menu shared by all menubars

static bool gChildViewMethodsSwizzled = false;

extern nsISupportsArray *gDraggedTransferables;

ChildView* ChildViewMouseTracker::sLastMouseEventView = nil;
NSEvent* ChildViewMouseTracker::sLastMouseMoveEvent = nil;
NSWindow* ChildViewMouseTracker::sWindowUnderMouse = nil;
NSPoint ChildViewMouseTracker::sLastScrollEventScreenLocation = NSZeroPoint;

#ifdef INVALIDATE_DEBUGGING
static void blinkRect(Rect* r);
static void blinkRgn(RgnHandle rgn);
#endif

bool gUserCancelledDrag = false;

uint32_t nsChildView::sLastInputEventCount = 0;

static uint32_t gNumberOfWidgetsNeedingEventThread = 0;

@interface ChildView(Private)

// sets up our view, attaching it to its owning gecko view
- (id)initWithFrame:(NSRect)inFrame geckoChild:(nsChildView*)inChild;
- (void)forceRefreshOpenGL;

// set up a gecko mouse event based on a cocoa mouse event
- (void) convertCocoaMouseWheelEvent:(NSEvent*)aMouseEvent
                        toGeckoEvent:(WidgetWheelEvent*)outWheelEvent;
- (void) convertCocoaMouseEvent:(NSEvent*)aMouseEvent
                   toGeckoEvent:(WidgetInputEvent*)outGeckoEvent;

- (NSMenu*)contextMenu;

- (BOOL)isRectObscuredBySubview:(NSRect)inRect;

- (void)processPendingRedraws;

- (void)drawRect:(NSRect)aRect inContext:(CGContextRef)aContext;
- (nsIntRegion)nativeDirtyRegionWithBoundingRect:(NSRect)aRect;
- (BOOL)isUsingMainThreadOpenGL;
- (BOOL)isUsingOpenGL;
- (void)drawUsingOpenGL;
- (void)drawUsingOpenGLCallback;

- (BOOL)hasRoundedBottomCorners;
- (CGFloat)cornerRadius;
- (void)clearCorners;

// Overlay drawing functions for traditional CGContext drawing
- (void)drawTitleString;
- (void)drawTitlebarHighlight;
- (void)maskTopCornersInContext:(CGContextRef)aContext;

// Called using performSelector:withObject:afterDelay:0 to release
// aWidgetArray (and its contents) the next time through the run loop.
- (void)releaseWidgets:(NSArray*)aWidgetArray;

#if USE_CLICK_HOLD_CONTEXTMENU
 // called on a timer two seconds after a mouse down to see if we should display
 // a context menu (click-hold)
- (void)clickHoldCallback:(id)inEvent;
#endif

#ifdef ACCESSIBILITY
- (id<mozAccessible>)accessible;
#endif

- (nsIntPoint)convertWindowCoordinates:(NSPoint)aPoint;
- (APZCTreeManager*)apzctm;

- (BOOL)inactiveWindowAcceptsMouseEvent:(NSEvent*)aEvent;
- (void)updateWindowDraggableState;

- (bool)shouldConsiderStartingSwipeFromEvent:(NSEvent*)aEvent;

@end

@interface EventThreadRunner : NSObject
{
  NSThread* mThread;
}
- (id)init;

+ (void)start;
+ (void)stop;

@end

@interface NSView(NSThemeFrameCornerRadius)
- (float)roundedCornerRadius;
@end

@interface NSView(DraggableRegion)
- (CGSRegionObj)_regionForOpaqueDescendants:(NSRect)aRect forMove:(BOOL)aForMove;
- (CGSRegionObj)_regionForOpaqueDescendants:(NSRect)aRect forMove:(BOOL)aForMove forUnderTitlebar:(BOOL)aForUnderTitlebar;
@end

@interface NSWindow(NSWindowShouldZoomOnDoubleClick)
+ (BOOL)_shouldZoomOnDoubleClick; // present on 10.7 and above
@end

// Starting with 10.7 the bottom corners of all windows are rounded.
// Unfortunately, the standard rounding that OS X applies to OpenGL views
// does not use anti-aliasing and looks very crude. Since we want a smooth,
// anti-aliased curve, we'll draw it ourselves.
// Additionally, we need to turn off the OS-supplied rounding because it
// eats into our corner's curve. We do that by overriding an NSSurface method.
@interface NSSurface @end

@implementation NSSurface(DontCutOffCorners)
- (CGSRegionObj)_createRoundedBottomRegionForRect:(CGRect)rect
{
  // Create a normal rect region without rounded bottom corners.
  CGSRegionObj region;
  CGSNewRegionWithRect(&rect, &region);
  return region;
}
@end

#pragma mark -

// Flips a screen coordinate from a point in the cocoa coordinate system (bottom-left rect) to a point
// that is a "flipped" cocoa coordinate system (starts in the top-left).
static inline void
FlipCocoaScreenCoordinate(NSPoint &inPoint)
{
  inPoint.y = nsCocoaUtils::FlippedScreenY(inPoint.y);
}

void EnsureLogInitialized()
{
  if (!sCocoaLog) {
    sCocoaLog = PR_NewLogModule("nsCocoaWidgets");
  }
}

namespace {

// Manages a texture which can resize dynamically, binds to the
// LOCAL_GL_TEXTURE_RECTANGLE_ARB texture target and is automatically backed
// by a power-of-two size GL texture. The latter two features are used for
// compatibility with older Mac hardware which we block GL layers on.
// RectTextureImages are used both for accelerated GL layers drawing and for
// OMTC BasicLayers drawing.
class RectTextureImage {
public:
  explicit RectTextureImage(GLContext* aGLContext)
   : mGLContext(aGLContext)
   , mTexture(0)
   , mInUpdate(false)
  {}

  virtual ~RectTextureImage();

  already_AddRefed<gfx::DrawTarget>
    BeginUpdate(const nsIntSize& aNewSize,
                const nsIntRegion& aDirtyRegion = nsIntRegion());
  void EndUpdate(bool aKeepSurface = false);

  void UpdateIfNeeded(const nsIntSize& aNewSize,
                      const nsIntRegion& aDirtyRegion,
                      void (^aCallback)(gfx::DrawTarget*, const nsIntRegion&))
  {
    RefPtr<gfx::DrawTarget> drawTarget = BeginUpdate(aNewSize, aDirtyRegion);
    if (drawTarget) {
      aCallback(drawTarget, GetUpdateRegion());
      EndUpdate();
    }
  }

  void UpdateFromCGContext(const nsIntSize& aNewSize,
                           const nsIntRegion& aDirtyRegion,
                           CGContextRef aCGContext);

  nsIntRegion GetUpdateRegion() {
    MOZ_ASSERT(mInUpdate, "update region only valid during update");
    return mUpdateRegion;
  }

  void Draw(mozilla::layers::GLManager* aManager,
            const nsIntPoint& aLocation,
            const Matrix4x4& aTransform = Matrix4x4());

  static nsIntSize TextureSizeForSize(const nsIntSize& aSize);

protected:

  RefPtr<gfx::DrawTarget> mUpdateDrawTarget;
  GLContext* mGLContext;
  nsIntRegion mUpdateRegion;
  nsIntSize mUsedSize;
  nsIntSize mBufferSize;
  nsIntSize mTextureSize;
  GLuint mTexture;
  bool mInUpdate;
};

// Used for OpenGL drawing from the compositor thread for OMTC BasicLayers.
// We need to use OpenGL for this because there seems to be no other robust
// way of drawing from a secondary thread without locking, which would cause
// deadlocks in our setup. See bug 882523.
class GLPresenter : public GLManager
{
public:
  static GLPresenter* CreateForWindow(nsIWidget* aWindow)
  {
    nsRefPtr<GLContext> context = gl::GLContextProvider::CreateForWindow(aWindow);
    return context ? new GLPresenter(context) : nullptr;
  }

  explicit GLPresenter(GLContext* aContext);
  virtual ~GLPresenter();

  virtual GLContext* gl() const override { return mGLContext; }
  virtual ShaderProgramOGL* GetProgram(GLenum aTarget, gfx::SurfaceFormat aFormat) override
  {
    MOZ_ASSERT(aTarget == LOCAL_GL_TEXTURE_RECTANGLE_ARB);
    MOZ_ASSERT(aFormat == gfx::SurfaceFormat::R8G8B8A8);
    return mRGBARectProgram;
  }
  virtual const gfx::Matrix4x4& GetProjMatrix() const override
  {
    return mProjMatrix;
  }
  virtual void ActivateProgram(ShaderProgramOGL *aProg) override
  {
    mGLContext->fUseProgram(aProg->GetProgram());
  }
  virtual void BindAndDrawQuad(ShaderProgramOGL *aProg,
                               const gfx::Rect& aLayerRect,
                               const gfx::Rect& aTextureRect) override;

  void BeginFrame(nsIntSize aRenderSize);
  void EndFrame();

  NSOpenGLContext* GetNSOpenGLContext()
  {
    return GLContextCGL::Cast(mGLContext)->GetNSOpenGLContext();
  }

protected:
  nsRefPtr<mozilla::gl::GLContext> mGLContext;
  nsAutoPtr<mozilla::layers::ShaderProgramOGL> mRGBARectProgram;
  gfx::Matrix4x4 mProjMatrix;
  GLuint mQuadVBO;
};

} // unnamed namespace

namespace mozilla {

struct SwipeEventQueue {
  SwipeEventQueue(uint32_t aAllowedDirections, uint64_t aInputBlockId)
    : allowedDirections(aAllowedDirections)
    , inputBlockId(aInputBlockId)
  {}

  nsTArray<PanGestureInput> queuedEvents;
  uint32_t allowedDirections;
  uint64_t inputBlockId;
};

} // namespace mozilla

#pragma mark -

nsChildView::nsChildView() : nsBaseWidget()
, mView(nullptr)
, mParentView(nullptr)
, mParentWidget(nullptr)
, mViewTearDownLock("ChildViewTearDown")
, mEffectsLock("WidgetEffects")
, mShowsResizeIndicator(false)
, mHasRoundedBottomCorners(false)
, mIsCoveringTitlebar(false)
, mIsFullscreen(false)
, mTitlebarCGContext(nullptr)
, mBackingScaleFactor(0.0)
, mVisible(false)
, mDrawing(false)
, mIsDispatchPaint(false)
{
  EnsureLogInitialized();
}

nsChildView::~nsChildView()
{
  ReleaseTitlebarCGContext();

  if (mSwipeTracker) {
    mSwipeTracker->Destroy();
    mSwipeTracker = nullptr;
  }

  // Notify the children that we're gone.  childView->ResetParent() can change
  // our list of children while it's being iterated, so the way we iterate the
  // list must allow for this.
  for (nsIWidget* kid = mLastChild; kid;) {
    nsChildView* childView = static_cast<nsChildView*>(kid);
    kid = kid->GetPrevSibling();
    childView->ResetParent();
  }

  NS_WARN_IF_FALSE(mOnDestroyCalled, "nsChildView object destroyed without calling Destroy()");

  DestroyCompositor();

  if (mAPZC && gfxPrefs::AsyncPanZoomSeparateEventThread()) {
    gNumberOfWidgetsNeedingEventThread--;
    if (gNumberOfWidgetsNeedingEventThread == 0) {
      [EventThreadRunner stop];
    }
  }

  // An nsChildView object that was in use can be destroyed without Destroy()
  // ever being called on it.  So we also need to do a quick, safe cleanup
  // here (it's too late to just call Destroy(), which can cause crashes).
  // It's particularly important to make sure widgetDestroyed is called on our
  // mView -- this method NULLs mView's mGeckoChild, and NULL checks on
  // mGeckoChild are used throughout the ChildView class to tell if it's safe
  // to use a ChildView object.
  [mView widgetDestroyed]; // Safe if mView is nil.
  mParentWidget = nil;
  TearDownView(); // Safe if called twice.
}

void
nsChildView::ReleaseTitlebarCGContext()
{
  if (mTitlebarCGContext) {
    CGContextRelease(mTitlebarCGContext);
    mTitlebarCGContext = nullptr;
  }
}

nsresult nsChildView::Create(nsIWidget *aParent,
                             nsNativeWidget aNativeParent,
                             const nsIntRect &aRect,
                             nsWidgetInitData *aInitData)
{
  NS_OBJC_BEGIN_TRY_ABORT_BLOCK_NSRESULT;

  // Because the hidden window is created outside of an event loop,
  // we need to provide an autorelease pool to avoid leaking cocoa objects
  // (see bug 559075).
  nsAutoreleasePool localPool;

  // See NSView (MethodSwizzling) below.
  if (!gChildViewMethodsSwizzled) {
    nsToolkit::SwizzleMethods([NSView class], @selector(mouseDownCanMoveWindow),
                              @selector(nsChildView_NSView_mouseDownCanMoveWindow));
#ifdef __LP64__
    if (nsCocoaFeatures::OnLionOrLater()) {
      nsToolkit::SwizzleMethods([NSEvent class], @selector(addLocalMonitorForEventsMatchingMask:handler:),
                                @selector(nsChildView_NSEvent_addLocalMonitorForEventsMatchingMask:handler:),
                                true);
      nsToolkit::SwizzleMethods([NSEvent class], @selector(removeMonitor:),
                                @selector(nsChildView_NSEvent_removeMonitor:), true);
    }
#endif
    gChildViewMethodsSwizzled = true;
  }

  mBounds = aRect;

  // Ensure that the toolkit is created.
  nsToolkit::GetToolkit();

  BaseCreate(aParent, aRect, aInitData);

  // inherit things from the parent view and create our parallel
  // NSView in the Cocoa display system
  mParentView = nil;
  if (aParent) {
    // inherit the top-level window. NS_NATIVE_WIDGET is always a NSView
    // regardless of if we're asking a window or a view (for compatibility
    // with windows).
    mParentView = (NSView<mozView>*)aParent->GetNativeData(NS_NATIVE_WIDGET);
    mParentWidget = aParent;
  } else {
    // This is the normal case. When we're the root widget of the view hiararchy,
    // aNativeParent will be the contentView of our window, since that's what
    // nsCocoaWindow returns when asked for an NS_NATIVE_VIEW.
    mParentView = reinterpret_cast<NSView<mozView>*>(aNativeParent);
  }

  // create our parallel NSView and hook it up to our parent. Recall
  // that NS_NATIVE_WIDGET is the NSView.
  CGFloat scaleFactor = nsCocoaUtils::GetBackingScaleFactor(mParentView);
  NSRect r = nsCocoaUtils::DevPixelsToCocoaPoints(mBounds, scaleFactor);
  mView = [(NSView<mozView>*)CreateCocoaView(r) retain];
  if (!mView) {
    return NS_ERROR_FAILURE;
  }

  // If this view was created in a Gecko view hierarchy, the initial state
  // is hidden.  If the view is attached only to a native NSView but has
  // no Gecko parent (as in embedding), the initial state is visible.
  if (mParentWidget)
    [mView setHidden:YES];
  else
    mVisible = true;

  // Hook it up in the NSView hierarchy.
  if (mParentView) {
    [mParentView addSubview:mView];
  }

  // if this is a ChildView, make sure that our per-window data
  // is set up
  if ([mView isKindOfClass:[ChildView class]])
    [[WindowDataMap sharedWindowDataMap] ensureDataForWindow:[mView window]];

  NS_ASSERTION(!mTextInputHandler, "mTextInputHandler has already existed");
  mTextInputHandler = new TextInputHandler(this, mView);

  mPluginFocused = false;

  return NS_OK;

  NS_OBJC_END_TRY_ABORT_BLOCK_NSRESULT;
}

// Creates the appropriate child view. Override to create something other than
// our |ChildView| object. Autoreleases, so caller must retain.
NSView*
nsChildView::CreateCocoaView(NSRect inFrame)
{
  NS_OBJC_BEGIN_TRY_ABORT_BLOCK_NIL;

  return [[[ChildView alloc] initWithFrame:inFrame geckoChild:this] autorelease];

  NS_OBJC_END_TRY_ABORT_BLOCK_NIL;
}

void nsChildView::TearDownView()
{
  NS_OBJC_BEGIN_TRY_ABORT_BLOCK;

  if (!mView)
    return;

  NSWindow* win = [mView window];
  NSResponder* responder = [win firstResponder];

  // We're being unhooked from the view hierarchy, don't leave our view
  // or a child view as the window first responder.
  if (responder && [responder isKindOfClass:[NSView class]] &&
      [(NSView*)responder isDescendantOf:mView]) {
    [win makeFirstResponder:[mView superview]];
  }

  // If mView is win's contentView, win (mView's NSWindow) "owns" mView --
  // win has retained mView, and will detach it from the view hierarchy and
  // release it when necessary (when win is itself destroyed (in a call to
  // [win dealloc])).  So all we need to do here is call [mView release] (to
  // match the call to [mView retain] in nsChildView::StandardCreate()).
  // Also calling [mView removeFromSuperviewWithoutNeedingDisplay] causes
  // mView to be released again and dealloced, while remaining win's
  // contentView.  So if we do that here, win will (for a short while) have
  // an invalid contentView (for the consequences see bmo bugs 381087 and
  // 374260).
  if ([mView isEqual:[win contentView]]) {
    [mView release];
  } else {
    // Stop NSView hierarchy being changed during [ChildView drawRect:]
    [mView performSelectorOnMainThread:@selector(delayedTearDown) withObject:nil waitUntilDone:false];
  }
  mView = nil;

  NS_OBJC_END_TRY_ABORT_BLOCK;
}

nsCocoaWindow*
nsChildView::GetXULWindowWidget()
{
  id windowDelegate = [[mView window] delegate];
  if (windowDelegate && [windowDelegate isKindOfClass:[WindowDelegate class]]) {
    return [(WindowDelegate *)windowDelegate geckoWidget];
  }
  return nullptr;
}

NS_IMETHODIMP nsChildView::Destroy()
{
  NS_OBJC_BEGIN_TRY_ABORT_BLOCK_NSRESULT;

  // Make sure that no composition is in progress while disconnecting
  // ourselves from the view.
  MutexAutoLock lock(mViewTearDownLock);

  if (mOnDestroyCalled)
    return NS_OK;
  mOnDestroyCalled = true;

  [mView widgetDestroyed];

  nsBaseWidget::Destroy();

  NotifyWindowDestroyed();
  mParentWidget = nil;

  TearDownView();

  nsBaseWidget::OnDestroy();

  return NS_OK;

  NS_OBJC_END_TRY_ABORT_BLOCK_NSRESULT;
}

#pragma mark -

#if 0
static void PrintViewHierarchy(NSView *view)
{
  while (view) {
    NSLog(@"  view is %x, frame %@", view, NSStringFromRect([view frame]));
    view = [view superview];
  }
}
#endif

// Return native data according to aDataType
void* nsChildView::GetNativeData(uint32_t aDataType)
{
  NS_OBJC_BEGIN_TRY_ABORT_BLOCK_NSNULL;

  void* retVal = nullptr;

  switch (aDataType)
  {
    case NS_NATIVE_WIDGET:
    case NS_NATIVE_DISPLAY:
      retVal = (void*)mView;
      break;

    case NS_NATIVE_WINDOW:
      retVal = [mView window];
      break;

    case NS_NATIVE_GRAPHIC:
      NS_ERROR("Requesting NS_NATIVE_GRAPHIC on a Mac OS X child view!");
      retVal = nullptr;
      break;

    case NS_NATIVE_OFFSETX:
      retVal = 0;
      break;

    case NS_NATIVE_OFFSETY:
      retVal = 0;
      break;
  }

  return retVal;

  NS_OBJC_END_TRY_ABORT_BLOCK_NSNULL;
}

#pragma mark -

nsTransparencyMode nsChildView::GetTransparencyMode()
{
  NS_OBJC_BEGIN_TRY_ABORT_BLOCK_RETURN;

  nsCocoaWindow* windowWidget = GetXULWindowWidget();
  return windowWidget ? windowWidget->GetTransparencyMode() : eTransparencyOpaque;

  NS_OBJC_END_TRY_ABORT_BLOCK_RETURN(eTransparencyOpaque);
}

// This is called by nsContainerFrame on the root widget for all window types
// except popup windows (when nsCocoaWindow::SetTransparencyMode is used instead).
void nsChildView::SetTransparencyMode(nsTransparencyMode aMode)
{
  NS_OBJC_BEGIN_TRY_ABORT_BLOCK;

  nsCocoaWindow* windowWidget = GetXULWindowWidget();
  if (windowWidget) {
    windowWidget->SetTransparencyMode(aMode);
  }

  NS_OBJC_END_TRY_ABORT_BLOCK;
}

bool nsChildView::IsVisible() const
{
  NS_OBJC_BEGIN_TRY_ABORT_BLOCK_RETURN;

  if (!mVisible) {
    return mVisible;
  }

  // mVisible does not accurately reflect the state of a hidden tabbed view
  // so verify that the view has a window as well
  // then check native widget hierarchy visibility
  return ([mView window] != nil) && !NSIsEmptyRect([mView visibleRect]);

  NS_OBJC_END_TRY_ABORT_BLOCK_RETURN(false);
}

// Some NSView methods (e.g. setFrame and setHidden) invalidate the view's
// bounds in our window. However, we don't want these invalidations because
// they are unnecessary and because they actually slow us down since we
// block on the compositor inside drawRect.
// When we actually need something invalidated, there will be an explicit call
// to Invalidate from Gecko, so turning these automatic invalidations off
// won't hurt us in the non-OMTC case.
// The invalidations inside these NSView methods happen via a call to the
// private method -[NSWindow _setNeedsDisplayInRect:]. Our BaseWindow
// implementation of that method is augmented to let us ignore those calls
// using -[BaseWindow disable/enableSetNeedsDisplay].
static void
ManipulateViewWithoutNeedingDisplay(NSView* aView, void (^aCallback)())
{
  BaseWindow* win = nil;
  if ([[aView window] isKindOfClass:[BaseWindow class]]) {
    win = (BaseWindow*)[aView window];
  }
  [win disableSetNeedsDisplay];
  aCallback();
  [win enableSetNeedsDisplay];
}

// Hide or show this component
NS_IMETHODIMP nsChildView::Show(bool aState)
{
  NS_OBJC_BEGIN_TRY_ABORT_BLOCK_NSRESULT;

  if (aState != mVisible) {
    // Provide an autorelease pool because this gets called during startup
    // on the "hidden window", resulting in cocoa object leakage if there's
    // no pool in place.
    nsAutoreleasePool localPool;

    ManipulateViewWithoutNeedingDisplay(mView, ^{
      [mView setHidden:!aState];
    });

    mVisible = aState;
  }
  return NS_OK;

  NS_OBJC_END_TRY_ABORT_BLOCK_NSRESULT;
}

// Change the parent of this widget
NS_IMETHODIMP
nsChildView::SetParent(nsIWidget* aNewParent)
{
  NS_OBJC_BEGIN_TRY_ABORT_BLOCK_NSRESULT;

  if (mOnDestroyCalled)
    return NS_OK;

  nsCOMPtr<nsIWidget> kungFuDeathGrip(this);

  if (mParentWidget) {
    mParentWidget->RemoveChild(this);
  }

  if (aNewParent) {
    ReparentNativeWidget(aNewParent);
  } else {
    [mView removeFromSuperview];
    mParentView = nil;
  }

  mParentWidget = aNewParent;

  if (mParentWidget) {
    mParentWidget->AddChild(this);
  }

  return NS_OK;

  NS_OBJC_END_TRY_ABORT_BLOCK_NSRESULT;
}

NS_IMETHODIMP
nsChildView::ReparentNativeWidget(nsIWidget* aNewParent)
{
  NS_OBJC_BEGIN_TRY_ABORT_BLOCK_NSRESULT;

  NS_PRECONDITION(aNewParent, "");

  if (mOnDestroyCalled)
    return NS_OK;

  NSView<mozView>* newParentView =
   (NSView<mozView>*)aNewParent->GetNativeData(NS_NATIVE_WIDGET);
  NS_ENSURE_TRUE(newParentView, NS_ERROR_FAILURE);

  // we hold a ref to mView, so this is safe
  [mView removeFromSuperview];
  mParentView = newParentView;
  [mParentView addSubview:mView];
  return NS_OK;

  NS_OBJC_END_TRY_ABORT_BLOCK_NSRESULT;
}

void nsChildView::ResetParent()
{
  if (!mOnDestroyCalled) {
    if (mParentWidget)
      mParentWidget->RemoveChild(this);
    if (mView)
      [mView removeFromSuperview];
  }
  mParentWidget = nullptr;
}

nsIWidget*
nsChildView::GetParent()
{
  return mParentWidget;
}

float
nsChildView::GetDPI()
{
  NSWindow* window = [mView window];
  if (window && [window isKindOfClass:[BaseWindow class]]) {
    return [(BaseWindow*)window getDPI];
  }

  return 96.0;
}

NS_IMETHODIMP nsChildView::Enable(bool aState)
{
  return NS_OK;
}

bool nsChildView::IsEnabled() const
{
  return true;
}

NS_IMETHODIMP nsChildView::SetFocus(bool aRaise)
{
  NS_OBJC_BEGIN_TRY_ABORT_BLOCK_NSRESULT;

  NSWindow* window = [mView window];
  if (window)
    [window makeFirstResponder:mView];
  return NS_OK;

  NS_OBJC_END_TRY_ABORT_BLOCK_NSRESULT;
}

// Override to set the cursor on the mac
NS_IMETHODIMP nsChildView::SetCursor(nsCursor aCursor)
{
  NS_OBJC_BEGIN_TRY_ABORT_BLOCK_NSRESULT;

  if ([mView isDragInProgress])
    return NS_OK; // Don't change the cursor during dragging.

  nsBaseWidget::SetCursor(aCursor);
  return [[nsCursorManager sharedInstance] setCursor:aCursor];

  NS_OBJC_END_TRY_ABORT_BLOCK_NSRESULT;
}

// implement to fix "hidden virtual function" warning
NS_IMETHODIMP nsChildView::SetCursor(imgIContainer* aCursor,
                                      uint32_t aHotspotX, uint32_t aHotspotY)
{
  NS_OBJC_BEGIN_TRY_ABORT_BLOCK_NSRESULT;

  nsBaseWidget::SetCursor(aCursor, aHotspotX, aHotspotY);
  return [[nsCursorManager sharedInstance] setCursorWithImage:aCursor hotSpotX:aHotspotX hotSpotY:aHotspotY scaleFactor:BackingScaleFactor()];

  NS_OBJC_END_TRY_ABORT_BLOCK_NSRESULT;
}

#pragma mark -

// Get this component dimension
NS_IMETHODIMP nsChildView::GetBounds(nsIntRect &aRect)
{
  if (!mView) {
    aRect = mBounds;
  } else {
    aRect = CocoaPointsToDevPixels([mView frame]);
  }
  return NS_OK;
}

NS_IMETHODIMP nsChildView::GetClientBounds(nsIntRect &aRect)
{
  GetBounds(aRect);
  if (!mParentWidget) {
    // For top level widgets we want the position on screen, not the position
    // of this view inside the window.
    aRect.MoveTo(WidgetToScreenOffsetUntyped());
  }
  return NS_OK;
}

NS_IMETHODIMP nsChildView::GetScreenBounds(nsIntRect &aRect)
{
  GetBounds(aRect);
  aRect.MoveTo(WidgetToScreenOffsetUntyped());
  return NS_OK;
}

double
nsChildView::GetDefaultScaleInternal()
{
  return BackingScaleFactor();
}

CGFloat
nsChildView::BackingScaleFactor() const
{
  if (mBackingScaleFactor > 0.0) {
    return mBackingScaleFactor;
  }
  if (!mView) {
    return 1.0;
  }
  mBackingScaleFactor = nsCocoaUtils::GetBackingScaleFactor(mView);
  return mBackingScaleFactor;
}

void
nsChildView::BackingScaleFactorChanged()
{
  CGFloat newScale = nsCocoaUtils::GetBackingScaleFactor(mView);

  // ignore notification if it hasn't really changed (or maybe we have
  // disabled HiDPI mode via prefs)
  if (mBackingScaleFactor == newScale) {
    return;
  }

  mBackingScaleFactor = newScale;

  if (mWidgetListener && !mWidgetListener->GetXULWindow()) {
    nsIPresShell* presShell = mWidgetListener->GetPresShell();
    if (presShell) {
      presShell->BackingScaleFactorChanged();
    }
    // When the backing scale factor changes, so does our size in device pixels
    // (though not in display pixels).
    ReportSizeEvent();
  }
}

int32_t
nsChildView::RoundsWidgetCoordinatesTo()
{
  if (BackingScaleFactor() == 2.0) {
    return 2;
  }
  return 1;
}

NS_IMETHODIMP nsChildView::ConstrainPosition(bool aAllowSlop,
                                             int32_t *aX, int32_t *aY)
{
  return NS_OK;
}

// Move this component, aX and aY are in the parent widget coordinate system
NS_IMETHODIMP nsChildView::Move(double aX, double aY)
{
  NS_OBJC_BEGIN_TRY_ABORT_BLOCK_NSRESULT;

  int32_t x = NSToIntRound(aX);
  int32_t y = NSToIntRound(aY);

  if (!mView || (mBounds.x == x && mBounds.y == y))
    return NS_OK;

  mBounds.x = x;
  mBounds.y = y;

  ManipulateViewWithoutNeedingDisplay(mView, ^{
    [mView setFrame:DevPixelsToCocoaPoints(mBounds)];
  });

  NotifyRollupGeometryChange();
  ReportMoveEvent();

  return NS_OK;

  NS_OBJC_END_TRY_ABORT_BLOCK_NSRESULT;
}

NS_IMETHODIMP nsChildView::Resize(double aWidth, double aHeight, bool aRepaint)
{
  NS_OBJC_BEGIN_TRY_ABORT_BLOCK_NSRESULT;

  int32_t width = NSToIntRound(aWidth);
  int32_t height = NSToIntRound(aHeight);

  if (!mView || (mBounds.width == width && mBounds.height == height))
    return NS_OK;

  mBounds.width  = width;
  mBounds.height = height;

  ManipulateViewWithoutNeedingDisplay(mView, ^{
    [mView setFrame:DevPixelsToCocoaPoints(mBounds)];
  });

  if (mVisible && aRepaint)
    [mView setNeedsDisplay:YES];

  NotifyRollupGeometryChange();
  ReportSizeEvent();

  return NS_OK;

  NS_OBJC_END_TRY_ABORT_BLOCK_NSRESULT;
}

NS_IMETHODIMP nsChildView::Resize(double aX, double aY,
                                  double aWidth, double aHeight, bool aRepaint)
{
  NS_OBJC_BEGIN_TRY_ABORT_BLOCK_NSRESULT;

  int32_t x = NSToIntRound(aX);
  int32_t y = NSToIntRound(aY);
  int32_t width = NSToIntRound(aWidth);
  int32_t height = NSToIntRound(aHeight);

  BOOL isMoving = (mBounds.x != x || mBounds.y != y);
  BOOL isResizing = (mBounds.width != width || mBounds.height != height);
  if (!mView || (!isMoving && !isResizing))
    return NS_OK;

  if (isMoving) {
    mBounds.x = x;
    mBounds.y = y;
  }
  if (isResizing) {
    mBounds.width  = width;
    mBounds.height = height;
  }

  ManipulateViewWithoutNeedingDisplay(mView, ^{
    [mView setFrame:DevPixelsToCocoaPoints(mBounds)];
  });

  if (mVisible && aRepaint)
    [mView setNeedsDisplay:YES];

  NotifyRollupGeometryChange();
  if (isMoving) {
    ReportMoveEvent();
    if (mOnDestroyCalled)
      return NS_OK;
  }
  if (isResizing)
    ReportSizeEvent();

  return NS_OK;

  NS_OBJC_END_TRY_ABORT_BLOCK_NSRESULT;
}

static const int32_t resizeIndicatorWidth = 15;
static const int32_t resizeIndicatorHeight = 15;
bool nsChildView::ShowsResizeIndicator(nsIntRect* aResizerRect)
{
  NSView *topLevelView = mView, *superView = nil;
  while ((superView = [topLevelView superview]))
    topLevelView = superView;

  if (![[topLevelView window] showsResizeIndicator] ||
      !([[topLevelView window] styleMask] & NSResizableWindowMask))
    return false;

  if (aResizerRect) {
    NSSize bounds = [topLevelView bounds].size;
    NSPoint corner = NSMakePoint(bounds.width, [topLevelView isFlipped] ? bounds.height : 0);
    corner = [topLevelView convertPoint:corner toView:mView];
    aResizerRect->SetRect(NSToIntRound(corner.x) - resizeIndicatorWidth,
                          NSToIntRound(corner.y) - resizeIndicatorHeight,
                          resizeIndicatorWidth, resizeIndicatorHeight);
  }
  return true;
}

nsresult nsChildView::SynthesizeNativeKeyEvent(int32_t aNativeKeyboardLayout,
                                               int32_t aNativeKeyCode,
                                               uint32_t aModifierFlags,
                                               const nsAString& aCharacters,
                                               const nsAString& aUnmodifiedCharacters,
                                               nsIObserver* aObserver)
{
  AutoObserverNotifier notifier(aObserver, "keyevent");
  return mTextInputHandler->SynthesizeNativeKeyEvent(aNativeKeyboardLayout,
                                                     aNativeKeyCode,
                                                     aModifierFlags,
                                                     aCharacters,
                                                     aUnmodifiedCharacters);
}

nsresult nsChildView::SynthesizeNativeMouseEvent(LayoutDeviceIntPoint aPoint,
                                                 uint32_t aNativeMessage,
                                                 uint32_t aModifierFlags,
                                                 nsIObserver* aObserver)
{
  NS_OBJC_BEGIN_TRY_ABORT_BLOCK_NSRESULT;

  AutoObserverNotifier notifier(aObserver, "mouseevent");

  NSPoint pt =
    nsCocoaUtils::DevPixelsToCocoaPoints(aPoint, BackingScaleFactor());

  // Move the mouse cursor to the requested position and reconnect it to the mouse.
  CGWarpMouseCursorPosition(NSPointToCGPoint(pt));
  CGAssociateMouseAndMouseCursorPosition(true);

  // aPoint is given with the origin on the top left, but convertScreenToBase
  // expects a point in a coordinate system that has its origin on the bottom left.
  NSPoint screenPoint = NSMakePoint(pt.x, nsCocoaUtils::FlippedScreenY(pt.y));
  NSPoint windowPoint = [[mView window] convertScreenToBase:screenPoint];

  NSEvent* event = [NSEvent mouseEventWithType:(NSEventType)aNativeMessage
                                      location:windowPoint
                                 modifierFlags:aModifierFlags
                                     timestamp:[[NSProcessInfo processInfo] systemUptime]
                                  windowNumber:[[mView window] windowNumber]
                                       context:nil
                                   eventNumber:0
                                    clickCount:1
                                      pressure:0.0];

  if (!event)
    return NS_ERROR_FAILURE;

  if ([[mView window] isKindOfClass:[BaseWindow class]]) {
    // Tracking area events don't end up in their tracking areas when sent
    // through [NSApp sendEvent:], so pass them directly to the right methods.
    BaseWindow* window = (BaseWindow*)[mView window];
    if (aNativeMessage == NSMouseEntered) {
      [window mouseEntered:event];
      return NS_OK;
    }
    if (aNativeMessage == NSMouseExited) {
      [window mouseExited:event];
      return NS_OK;
    }
    if (aNativeMessage == NSMouseMoved) {
      [window mouseMoved:event];
      return NS_OK;
    }
  }

  [NSApp sendEvent:event];
  return NS_OK;

  NS_OBJC_END_TRY_ABORT_BLOCK_NSRESULT;
}

nsresult nsChildView::SynthesizeNativeMouseScrollEvent(mozilla::LayoutDeviceIntPoint aPoint,
                                                       uint32_t aNativeMessage,
                                                       double aDeltaX,
                                                       double aDeltaY,
                                                       double aDeltaZ,
                                                       uint32_t aModifierFlags,
                                                       uint32_t aAdditionalFlags,
                                                       nsIObserver* aObserver)
{
  NS_OBJC_BEGIN_TRY_ABORT_BLOCK_NSRESULT;

  AutoObserverNotifier notifier(aObserver, "mousescrollevent");

  NSPoint pt =
    nsCocoaUtils::DevPixelsToCocoaPoints(aPoint, BackingScaleFactor());

  // Move the mouse cursor to the requested position and reconnect it to the mouse.
  CGWarpMouseCursorPosition(NSPointToCGPoint(pt));
  CGAssociateMouseAndMouseCursorPosition(true);

  // Mostly copied from http://stackoverflow.com/a/6130349
  CGScrollEventUnit units =
    (aAdditionalFlags & nsIDOMWindowUtils::MOUSESCROLL_SCROLL_LINES)
    ? kCGScrollEventUnitLine : kCGScrollEventUnitPixel;
  CGEventRef cgEvent = CGEventCreateScrollWheelEvent(NULL, units, 3, aDeltaY, aDeltaX, aDeltaZ);
  if (!cgEvent) {
    return NS_ERROR_FAILURE;
  }

  CGEventPost(kCGHIDEventTap, cgEvent);
  CFRelease(cgEvent);
  return NS_OK;

  NS_OBJC_END_TRY_ABORT_BLOCK_NSRESULT;
}

// First argument has to be an NSMenu representing the application's top-level
// menu bar. The returned item is *not* retained.
static NSMenuItem* NativeMenuItemWithLocation(NSMenu* menubar, NSString* locationString)
{
  NSArray* indexes = [locationString componentsSeparatedByString:@"|"];
  unsigned int indexCount = [indexes count];
  if (indexCount == 0)
    return nil;

  NSMenu* currentSubmenu = [NSApp mainMenu];
  for (unsigned int i = 0; i < indexCount; i++) {
    int targetIndex;
    // We remove the application menu from consideration for the top-level menu
    if (i == 0)
      targetIndex = [[indexes objectAtIndex:i] intValue] + 1;
    else
      targetIndex = [[indexes objectAtIndex:i] intValue];
    int itemCount = [currentSubmenu numberOfItems];
    if (targetIndex < itemCount) {
      NSMenuItem* menuItem = [currentSubmenu itemAtIndex:targetIndex];
      // if this is the last index just return the menu item
      if (i == (indexCount - 1))
        return menuItem;
      // if this is not the last index find the submenu and keep going
      if ([menuItem hasSubmenu])
        currentSubmenu = [menuItem submenu];
      else
        return nil;
    }
  }

  return nil;
}

// Used for testing native menu system structure and event handling.
NS_IMETHODIMP nsChildView::ActivateNativeMenuItemAt(const nsAString& indexString)
{
  NS_OBJC_BEGIN_TRY_ABORT_BLOCK_NSRESULT;

  NSString* locationString = [NSString stringWithCharacters:reinterpret_cast<const unichar*>(indexString.BeginReading())
                                                     length:indexString.Length()];
  NSMenuItem* item = NativeMenuItemWithLocation([NSApp mainMenu], locationString);
  // We can't perform an action on an item with a submenu, that will raise
  // an obj-c exception.
  if (item && ![item hasSubmenu]) {
    NSMenu* parent = [item menu];
    if (parent) {
      // NSLog(@"Performing action for native menu item titled: %@\n",
      //       [[currentSubmenu itemAtIndex:targetIndex] title]);
      [parent performActionForItemAtIndex:[parent indexOfItem:item]];
      return NS_OK;
    }
  }
  return NS_ERROR_FAILURE;

  NS_OBJC_END_TRY_ABORT_BLOCK_NSRESULT;
}

// Used for testing native menu system structure and event handling.
NS_IMETHODIMP nsChildView::ForceUpdateNativeMenuAt(const nsAString& indexString)
{
  NS_OBJC_BEGIN_TRY_ABORT_BLOCK_NSRESULT;

  nsCocoaWindow *widget = GetXULWindowWidget();
  if (widget) {
    nsMenuBarX* mb = widget->GetMenuBar();
    if (mb) {
      if (indexString.IsEmpty())
        mb->ForceNativeMenuReload();
      else
        mb->ForceUpdateNativeMenuAt(indexString);
    }
  }
  return NS_OK;

  NS_OBJC_END_TRY_ABORT_BLOCK_NSRESULT;
}

#pragma mark -

#ifdef INVALIDATE_DEBUGGING

static Boolean KeyDown(const UInt8 theKey)
{
  KeyMap map;
  GetKeys(map);
  return ((*((UInt8 *)map + (theKey >> 3)) >> (theKey & 7)) & 1) != 0;
}

static Boolean caps_lock()
{
  return KeyDown(0x39);
}

static void blinkRect(Rect* r)
{
  StRegionFromPool oldClip;
  if (oldClip != NULL)
    ::GetClip(oldClip);

  ::ClipRect(r);
  ::InvertRect(r);
  UInt32 end = ::TickCount() + 5;
  while (::TickCount() < end) ;
  ::InvertRect(r);

  if (oldClip != NULL)
    ::SetClip(oldClip);
}

static void blinkRgn(RgnHandle rgn)
{
  StRegionFromPool oldClip;
  if (oldClip != NULL)
    ::GetClip(oldClip);

  ::SetClip(rgn);
  ::InvertRgn(rgn);
  UInt32 end = ::TickCount() + 5;
  while (::TickCount() < end) ;
  ::InvertRgn(rgn);

  if (oldClip != NULL)
    ::SetClip(oldClip);
}

#endif

// Invalidate this component's visible area
NS_IMETHODIMP nsChildView::Invalidate(const nsIntRect &aRect)
{
  NS_OBJC_BEGIN_TRY_ABORT_BLOCK_NSRESULT;

  if (!mView || !mVisible)
    return NS_OK;

  NS_ASSERTION(GetLayerManager()->GetBackendType() != LayersBackend::LAYERS_CLIENT,
               "Shouldn't need to invalidate with accelerated OMTC layers!");

  if ([NSView focusView]) {
    // if a view is focussed (i.e. being drawn), then postpone the invalidate so that we
    // don't lose it.
    [mView setNeedsPendingDisplayInRect:DevPixelsToCocoaPoints(aRect)];
  }
  else {
    [mView setNeedsDisplayInRect:DevPixelsToCocoaPoints(aRect)];
  }

  return NS_OK;

  NS_OBJC_END_TRY_ABORT_BLOCK_NSRESULT;
}

bool
nsChildView::ComputeShouldAccelerate()
{
  // Don't use OpenGL for transparent windows or for popup windows.
  if (!mView || ![[mView window] isOpaque] ||
      [[mView window] isKindOfClass:[PopupWindow class]])
    return false;

  return nsBaseWidget::ComputeShouldAccelerate();
}

bool
nsChildView::ShouldUseOffMainThreadCompositing()
{
  // Don't use OMTC for transparent windows or for popup windows.
  if (!mView || ![[mView window] isOpaque] ||
      [[mView window] isKindOfClass:[PopupWindow class]])
    return false;

  return nsBaseWidget::ShouldUseOffMainThreadCompositing();
}

inline uint16_t COLOR8TOCOLOR16(uint8_t color8)
{
  // return (color8 == 0xFF ? 0xFFFF : (color8 << 8));
  return (color8 << 8) | color8;  /* (color8 * 257) == (color8 * 0x0101) */
}

#pragma mark -

nsresult nsChildView::ConfigureChildren(const nsTArray<Configuration>& aConfigurations)
{
  return NS_OK;
}

// Invokes callback and ProcessEvent methods on Event Listener object
NS_IMETHODIMP nsChildView::DispatchEvent(WidgetGUIEvent* event,
                                         nsEventStatus& aStatus)
{
#ifdef DEBUG
  debug_DumpEvent(stdout, event->widget, event, nsAutoCString("something"), 0);
#endif

  NS_ASSERTION(!(mTextInputHandler && mTextInputHandler->IsIMEComposing() &&
                 event->HasKeyEventMessage()),
    "Any key events should not be fired during IME composing");

  if (event->mFlags.mIsSynthesizedForTests) {
    WidgetKeyboardEvent* keyEvent = event->AsKeyboardEvent();
    if (keyEvent) {
      nsresult rv = mTextInputHandler->AttachNativeKeyEvent(*keyEvent);
      NS_ENSURE_SUCCESS(rv, rv);
    }
  }

  aStatus = nsEventStatus_eIgnore;

  nsIWidgetListener* listener = mWidgetListener;

  // If the listener is NULL, check if the parent is a popup. If it is, then
  // this child is the popup content view attached to a popup. Get the
  // listener from the parent popup instead.
  nsCOMPtr<nsIWidget> kungFuDeathGrip = do_QueryInterface(mParentWidget ? mParentWidget : this);
  if (!listener && mParentWidget) {
    if (mParentWidget->WindowType() == eWindowType_popup) {
      // Check just in case event->widget isn't this widget
      if (event->widget)
        listener = event->widget->GetWidgetListener();
      if (!listener) {
        event->widget = mParentWidget;
        listener = mParentWidget->GetWidgetListener();
      }
    }
  }

  if (listener)
    aStatus = listener->HandleEvent(event, mUseAttachedEvents);

  return NS_OK;
}

bool nsChildView::DispatchWindowEvent(WidgetGUIEvent& event)
{
  nsEventStatus status;
  DispatchEvent(&event, status);
  return ConvertStatus(status);
}

nsIWidget*
nsChildView::GetWidgetForListenerEvents()
{
  // If there is no listener, use the parent popup's listener if that exists.
  if (!mWidgetListener && mParentWidget &&
      mParentWidget->WindowType() == eWindowType_popup) {
    return mParentWidget;
  }

  return this;
}

void nsChildView::WillPaintWindow()
{
  nsCOMPtr<nsIWidget> widget = GetWidgetForListenerEvents();

  nsIWidgetListener* listener = widget->GetWidgetListener();
  if (listener) {
    listener->WillPaintWindow(widget);
  }
}

bool nsChildView::PaintWindow(nsIntRegion aRegion)
{
  nsCOMPtr<nsIWidget> widget = GetWidgetForListenerEvents();

  nsIWidgetListener* listener = widget->GetWidgetListener();
  if (!listener)
    return false;

  bool returnValue = false;
  bool oldDispatchPaint = mIsDispatchPaint;
  mIsDispatchPaint = true;
  returnValue = listener->PaintWindow(widget, aRegion);

  listener = widget->GetWidgetListener();
  if (listener) {
    listener->DidPaintWindow();
  }

  mIsDispatchPaint = oldDispatchPaint;
  return returnValue;
}

#pragma mark -

void nsChildView::ReportMoveEvent()
{
   NotifyWindowMoved(mBounds.x, mBounds.y);
}

void nsChildView::ReportSizeEvent()
{
  if (mWidgetListener)
    mWidgetListener->WindowResized(this, mBounds.width, mBounds.height);
}

#pragma mark -

nsIntPoint nsChildView::GetClientOffset()
{
  NS_OBJC_BEGIN_TRY_ABORT_BLOCK_RETURN;

  NSPoint origin = [mView convertPoint:NSMakePoint(0, 0) toView:nil];
  origin.y = [[mView window] frame].size.height - origin.y;
  return CocoaPointsToDevPixels(origin);

  NS_OBJC_END_TRY_ABORT_BLOCK_RETURN(nsIntPoint(0, 0));
}

//    Return the offset between this child view and the screen.
//    @return       -- widget origin in device-pixel coords
LayoutDeviceIntPoint nsChildView::WidgetToScreenOffset()
{
  NS_OBJC_BEGIN_TRY_ABORT_BLOCK_RETURN;

  NSPoint origin = NSMakePoint(0, 0);

  // 1. First translate view origin point into window coords.
  // The returned point is in bottom-left coordinates.
  origin = [mView convertPoint:origin toView:nil];

  // 2. We turn the window-coord rect's origin into screen (still bottom-left) coords.
  origin = [[mView window] convertBaseToScreen:origin];

  // 3. Since we're dealing in bottom-left coords, we need to make it top-left coords
  //    before we pass it back to Gecko.
  FlipCocoaScreenCoordinate(origin);

  // convert to device pixels
  return LayoutDeviceIntPoint::FromUntyped(CocoaPointsToDevPixels(origin));

  NS_OBJC_END_TRY_ABORT_BLOCK_RETURN(LayoutDeviceIntPoint(0,0));
}

NS_IMETHODIMP nsChildView::CaptureRollupEvents(nsIRollupListener * aListener,
                                               bool aDoCapture)
{
  // this never gets called, only top-level windows can be rollup widgets
  return NS_OK;
}

NS_IMETHODIMP nsChildView::SetTitle(const nsAString& title)
{
  // child views don't have titles
  return NS_OK;
}

NS_IMETHODIMP nsChildView::GetAttention(int32_t aCycleCount)
{
  NS_OBJC_BEGIN_TRY_ABORT_BLOCK_NSRESULT;

  [NSApp requestUserAttention:NSInformationalRequest];
  return NS_OK;

  NS_OBJC_END_TRY_ABORT_BLOCK_NSRESULT;
}

/* static */
bool nsChildView::DoHasPendingInputEvent()
{
  return sLastInputEventCount != GetCurrentInputEventCount();
}

/* static */
uint32_t nsChildView::GetCurrentInputEventCount()
{
  // Can't use kCGAnyInputEventType because that updates too rarely for us (and
  // always in increments of 30+!) and because apparently it's sort of broken
  // on Tiger.  So just go ahead and query the counters we care about.
  static const CGEventType eventTypes[] = {
    kCGEventLeftMouseDown,
    kCGEventLeftMouseUp,
    kCGEventRightMouseDown,
    kCGEventRightMouseUp,
    kCGEventMouseMoved,
    kCGEventLeftMouseDragged,
    kCGEventRightMouseDragged,
    kCGEventKeyDown,
    kCGEventKeyUp,
    kCGEventScrollWheel,
    kCGEventTabletPointer,
    kCGEventOtherMouseDown,
    kCGEventOtherMouseUp,
    kCGEventOtherMouseDragged
  };

  uint32_t eventCount = 0;
  for (uint32_t i = 0; i < ArrayLength(eventTypes); ++i) {
    eventCount +=
      CGEventSourceCounterForEventType(kCGEventSourceStateCombinedSessionState,
                                       eventTypes[i]);
  }
  return eventCount;
}

/* static */
void nsChildView::UpdateCurrentInputEventCount()
{
  sLastInputEventCount = GetCurrentInputEventCount();
}

bool nsChildView::HasPendingInputEvent()
{
  return DoHasPendingInputEvent();
}

#pragma mark -

nsresult
nsChildView::NotifyIMEInternal(const IMENotification& aIMENotification)
{
  switch (aIMENotification.mMessage) {
    case REQUEST_TO_COMMIT_COMPOSITION:
      NS_ENSURE_TRUE(mTextInputHandler, NS_ERROR_NOT_AVAILABLE);
      mTextInputHandler->CommitIMEComposition();
      return NS_OK;
    case REQUEST_TO_CANCEL_COMPOSITION:
      NS_ENSURE_TRUE(mTextInputHandler, NS_ERROR_NOT_AVAILABLE);
      mTextInputHandler->CancelIMEComposition();
      return NS_OK;
    case NOTIFY_IME_OF_FOCUS:
      if (mInputContext.IsPasswordEditor()) {
        TextInputHandler::EnableSecureEventInput();
      } else {
        TextInputHandler::EnsureSecureEventInputDisabled();
      }

      NS_ENSURE_TRUE(mTextInputHandler, NS_ERROR_NOT_AVAILABLE);
      mTextInputHandler->OnFocusChangeInGecko(true);
      return NS_OK;
    case NOTIFY_IME_OF_BLUR:
      // When we're going to be deactive, we must disable the secure event input
      // mode, see the Carbon Event Manager Reference.
      TextInputHandler::EnsureSecureEventInputDisabled();

      NS_ENSURE_TRUE(mTextInputHandler, NS_ERROR_NOT_AVAILABLE);
      mTextInputHandler->OnFocusChangeInGecko(false);
      return NS_OK;
    case NOTIFY_IME_OF_SELECTION_CHANGE:
      NS_ENSURE_TRUE(mTextInputHandler, NS_ERROR_NOT_AVAILABLE);
      mTextInputHandler->OnSelectionChange(aIMENotification);
    default:
      return NS_ERROR_NOT_IMPLEMENTED;
  }
}

NS_IMETHODIMP
nsChildView::StartPluginIME(const mozilla::WidgetKeyboardEvent& aKeyboardEvent,
                            int32_t aPanelX, int32_t aPanelY,
                            nsString& aCommitted)
{
  NS_ENSURE_TRUE(mView, NS_ERROR_NOT_AVAILABLE);

  ComplexTextInputPanel* ctiPanel =
    ComplexTextInputPanel::GetSharedComplexTextInputPanel();

  ctiPanel->PlacePanel(aPanelX, aPanelY);
  // We deliberately don't use TextInputHandler::GetCurrentKeyEvent() to
  // obtain the NSEvent* we pass to InterpretKeyEvent().  This works fine in
  // non-e10s mode.  But in e10s mode TextInputHandler::HandleKeyDownEvent()
  // has already returned, so the relevant KeyEventState* (and its NSEvent*)
  // is already out of scope.  Furthermore we don't *need* to use it.
  // StartPluginIME() is only ever called to start a new IME session when none
  // currently exists.  So nested IME should never reach here, and so it should
  // be fine to use the last key-down event received by -[ChildView keyDown:]
  // (as we currently do).
  ctiPanel->InterpretKeyEvent([(ChildView*)mView lastKeyDownEvent], aCommitted);

  return NS_OK;
}

NS_IMETHODIMP
nsChildView::SetPluginFocused(bool& aFocused)
{
  if (aFocused == mPluginFocused) {
    return NS_OK;
  }
  if (!aFocused) {
    ComplexTextInputPanel* ctiPanel =
      ComplexTextInputPanel::GetSharedComplexTextInputPanel();
    if (ctiPanel) {
      ctiPanel->CancelComposition();
    }
  }
  mPluginFocused = aFocused;
  return NS_OK;
}

NS_IMETHODIMP_(void)
nsChildView::SetInputContext(const InputContext& aContext,
                             const InputContextAction& aAction)
{
  NS_ENSURE_TRUE_VOID(mTextInputHandler);

  if (mTextInputHandler->IsOrWouldBeFocused()) {
    if (aContext.IsPasswordEditor()) {
      TextInputHandler::EnableSecureEventInput();
    } else {
      TextInputHandler::EnsureSecureEventInputDisabled();
    }
  }

  mInputContext = aContext;
  switch (aContext.mIMEState.mEnabled) {
    case IMEState::ENABLED:
    case IMEState::PLUGIN:
      mTextInputHandler->SetASCIICapableOnly(false);
      mTextInputHandler->EnableIME(true);
      if (mInputContext.mIMEState.mOpen != IMEState::DONT_CHANGE_OPEN_STATE) {
        mTextInputHandler->SetIMEOpenState(
          mInputContext.mIMEState.mOpen == IMEState::OPEN);
      }
      break;
    case IMEState::DISABLED:
      mTextInputHandler->SetASCIICapableOnly(false);
      mTextInputHandler->EnableIME(false);
      break;
    case IMEState::PASSWORD:
      mTextInputHandler->SetASCIICapableOnly(true);
      mTextInputHandler->EnableIME(false);
      break;
    default:
      NS_ERROR("not implemented!");
  }
}

NS_IMETHODIMP_(InputContext)
nsChildView::GetInputContext()
{
  switch (mInputContext.mIMEState.mEnabled) {
    case IMEState::ENABLED:
    case IMEState::PLUGIN:
      if (mTextInputHandler) {
        mInputContext.mIMEState.mOpen =
          mTextInputHandler->IsIMEOpened() ? IMEState::OPEN : IMEState::CLOSED;
        break;
      }
      // If mTextInputHandler is null, set CLOSED instead...
    default:
      mInputContext.mIMEState.mOpen = IMEState::CLOSED;
      break;
  }
  mInputContext.mNativeIMEContext = [mView inputContext];
  // If input context isn't available on this widget, we should set |this|
  // instead of nullptr since nullptr means that the platform has only one
  // context per process.
  if (!mInputContext.mNativeIMEContext) {
    mInputContext.mNativeIMEContext = this;
  }
  return mInputContext;
}

NS_IMETHODIMP
nsChildView::AttachNativeKeyEvent(mozilla::WidgetKeyboardEvent& aEvent)
{
  NS_ENSURE_TRUE(mTextInputHandler, NS_ERROR_NOT_AVAILABLE);
  return mTextInputHandler->AttachNativeKeyEvent(aEvent);
}

bool
nsChildView::ExecuteNativeKeyBindingRemapped(NativeKeyBindingsType aType,
                                             const WidgetKeyboardEvent& aEvent,
                                             DoCommandCallback aCallback,
                                             void* aCallbackData,
                                             uint32_t aGeckoKeyCode,
                                             uint32_t aCocoaKeyCode)
{
  NSEvent *originalEvent = reinterpret_cast<NSEvent*>(aEvent.mNativeKeyEvent);

  WidgetKeyboardEvent modifiedEvent(aEvent);
  modifiedEvent.keyCode = aGeckoKeyCode;

  unichar ch = nsCocoaUtils::ConvertGeckoKeyCodeToMacCharCode(aGeckoKeyCode);
  NSString *chars =
    [[[NSString alloc] initWithCharacters:&ch length:1] autorelease];

  modifiedEvent.mNativeKeyEvent =
    [NSEvent keyEventWithType:[originalEvent type]
                     location:[originalEvent locationInWindow]
                modifierFlags:[originalEvent modifierFlags]
                    timestamp:[originalEvent timestamp]
                 windowNumber:[originalEvent windowNumber]
                      context:[originalEvent context]
                   characters:chars
  charactersIgnoringModifiers:chars
                    isARepeat:[originalEvent isARepeat]
                      keyCode:aCocoaKeyCode];

  NativeKeyBindings* keyBindings = NativeKeyBindings::GetInstance(aType);
  return keyBindings->Execute(modifiedEvent, aCallback, aCallbackData);
}

NS_IMETHODIMP_(bool)
nsChildView::ExecuteNativeKeyBinding(NativeKeyBindingsType aType,
                                     const WidgetKeyboardEvent& aEvent,
                                     DoCommandCallback aCallback,
                                     void* aCallbackData)
{
  // If the key is a cursor-movement arrow, and the current selection has
  // vertical writing-mode, we'll remap so that the movement command
  // generated (in terms of characters/lines) will be appropriate for
  // the physical direction of the arrow.
  if (aEvent.keyCode >= nsIDOMKeyEvent::DOM_VK_LEFT &&
      aEvent.keyCode <= nsIDOMKeyEvent::DOM_VK_DOWN) {
    WidgetQueryContentEvent query(true, eQuerySelectedText, this);
    DispatchWindowEvent(query);

    if (query.mSucceeded && query.mReply.mWritingMode.IsVertical()) {
      uint32_t geckoKey = 0;
      uint32_t cocoaKey = 0;

      switch (aEvent.keyCode) {
      case nsIDOMKeyEvent::DOM_VK_LEFT:
        if (query.mReply.mWritingMode.IsVerticalLR()) {
          geckoKey = nsIDOMKeyEvent::DOM_VK_UP;
          cocoaKey = kVK_UpArrow;
        } else {
          geckoKey = nsIDOMKeyEvent::DOM_VK_DOWN;
          cocoaKey = kVK_DownArrow;
        }
        break;

      case nsIDOMKeyEvent::DOM_VK_RIGHT:
        if (query.mReply.mWritingMode.IsVerticalLR()) {
          geckoKey = nsIDOMKeyEvent::DOM_VK_DOWN;
          cocoaKey = kVK_DownArrow;
        } else {
          geckoKey = nsIDOMKeyEvent::DOM_VK_UP;
          cocoaKey = kVK_UpArrow;
        }
        break;

      case nsIDOMKeyEvent::DOM_VK_UP:
        geckoKey = nsIDOMKeyEvent::DOM_VK_LEFT;
        cocoaKey = kVK_LeftArrow;
        break;

      case nsIDOMKeyEvent::DOM_VK_DOWN:
        geckoKey = nsIDOMKeyEvent::DOM_VK_RIGHT;
        cocoaKey = kVK_RightArrow;
        break;
      }

      return ExecuteNativeKeyBindingRemapped(aType, aEvent, aCallback,
                                             aCallbackData,
                                             geckoKey, cocoaKey);
    }
  }

  NativeKeyBindings* keyBindings = NativeKeyBindings::GetInstance(aType);
  return keyBindings->Execute(aEvent, aCallback, aCallbackData);
}

nsIMEUpdatePreference
nsChildView::GetIMEUpdatePreference()
{
  return nsIMEUpdatePreference(nsIMEUpdatePreference::NOTIFY_SELECTION_CHANGE);
}

NS_IMETHODIMP nsChildView::GetToggledKeyState(uint32_t aKeyCode,
                                              bool* aLEDState)
{
  NS_OBJC_BEGIN_TRY_ABORT_BLOCK_NSRESULT;

  NS_ENSURE_ARG_POINTER(aLEDState);
  uint32_t key;
  switch (aKeyCode) {
    case NS_VK_CAPS_LOCK:
      key = alphaLock;
      break;
    case NS_VK_NUM_LOCK:
      key = kEventKeyModifierNumLockMask;
      break;
    // Mac doesn't support SCROLL_LOCK state.
    default:
      return NS_ERROR_NOT_IMPLEMENTED;
  }
  uint32_t modifierFlags = ::GetCurrentKeyModifiers();
  *aLEDState = (modifierFlags & key) != 0;
  return NS_OK;

  NS_OBJC_END_TRY_ABORT_BLOCK_NSRESULT;
}

NSView<mozView>* nsChildView::GetEditorView()
{
  NSView<mozView>* editorView = mView;
  // We need to get editor's view. E.g., when the focus is in the bookmark
  // dialog, the view is <panel> element of the dialog.  At this time, the key
  // events are processed the parent window's view that has native focus.
  WidgetQueryContentEvent textContent(true, eQueryTextContent, this);
  textContent.InitForQueryTextContent(0, 0);
  DispatchWindowEvent(textContent);
  if (textContent.mSucceeded && textContent.mReply.mFocusedWidget) {
    NSView<mozView>* view = static_cast<NSView<mozView>*>(
      textContent.mReply.mFocusedWidget->GetNativeData(NS_NATIVE_WIDGET));
    if (view)
      editorView = view;
  }
  return editorView;
}

#pragma mark -

void
nsChildView::CreateCompositor()
{
  nsBaseWidget::CreateCompositor();
  if (mCompositorChild) {
    [(ChildView *)mView setUsingOMTCompositor:true];
  }
}

void
nsChildView::ConfigureAPZCTreeManager()
{
  nsBaseWidget::ConfigureAPZCTreeManager();

  if (gfxPrefs::AsyncPanZoomSeparateEventThread()) {
    if (gNumberOfWidgetsNeedingEventThread == 0) {
      [EventThreadRunner start];
    }
    gNumberOfWidgetsNeedingEventThread++;
  }
}

void
nsChildView::ConfigureAPZControllerThread()
{
  if (gfxPrefs::AsyncPanZoomSeparateEventThread()) {
    // The EventThreadRunner is the controller thread, but it doesn't
    // have a MessageLoop.
    APZThreadUtils::SetControllerThread(nullptr);
  } else {
    nsBaseWidget::ConfigureAPZControllerThread();
  }
}

nsIntRect
nsChildView::RectContainingTitlebarControls()
{
  // Start with a thin strip at the top of the window for the highlight line.
  NSRect rect = NSMakeRect(0, 0, [mView bounds].size.width,
                           [(ChildView*)mView cornerRadius]);

  // Add the rects of the titlebar controls.
  for (id view in [(BaseWindow*)[mView window] titlebarControls]) {
    rect = NSUnionRect(rect, [mView convertRect:[view bounds] fromView:view]);
  }
  return CocoaPointsToDevPixels(rect);
}

void
nsChildView::PrepareWindowEffects()
{
  MutexAutoLock lock(mEffectsLock);
  mShowsResizeIndicator = ShowsResizeIndicator(&mResizeIndicatorRect);
  mHasRoundedBottomCorners = [(ChildView*)mView hasRoundedBottomCorners];
  CGFloat cornerRadius = [(ChildView*)mView cornerRadius];
  mDevPixelCornerRadius = cornerRadius * BackingScaleFactor();
  mIsCoveringTitlebar = [(ChildView*)mView isCoveringTitlebar];
  NSInteger styleMask = [[mView window] styleMask];
  mIsFullscreen = (styleMask & NSFullScreenWindowMask) || !(styleMask & NSTitledWindowMask);
  if (mIsCoveringTitlebar) {
    mTitlebarRect = RectContainingTitlebarControls();
    UpdateTitlebarCGContext();
  }
}

void
nsChildView::CleanupWindowEffects()
{
  mResizerImage = nullptr;
  mCornerMaskImage = nullptr;
  mTitlebarImage = nullptr;
}

bool
nsChildView::PreRender(LayerManagerComposite* aManager)
{
  nsAutoPtr<GLManager> manager(GLManager::CreateGLManager(aManager));
  if (!manager) {
    return true;
  }

  // The lock makes sure that we don't attempt to tear down the view while
  // compositing. That would make us unable to call postRender on it when the
  // composition is done, thus keeping the GL context locked forever.
  mViewTearDownLock.Lock();

  NSOpenGLContext *glContext = GLContextCGL::Cast(manager->gl())->GetNSOpenGLContext();

  if (![(ChildView*)mView preRender:glContext]) {
    mViewTearDownLock.Unlock();
    return false;
  }
  return true;
}

void
nsChildView::PostRender(LayerManagerComposite* aManager)
{
  nsAutoPtr<GLManager> manager(GLManager::CreateGLManager(aManager));
  if (!manager) {
    return;
  }
  NSOpenGLContext *glContext = GLContextCGL::Cast(manager->gl())->GetNSOpenGLContext();
  [(ChildView*)mView postRender:glContext];
  mViewTearDownLock.Unlock();
}

void
nsChildView::DrawWindowOverlay(LayerManagerComposite* aManager, nsIntRect aRect)
{
  nsAutoPtr<GLManager> manager(GLManager::CreateGLManager(aManager));
  if (manager) {
    DrawWindowOverlay(manager, aRect);
  }
}

void
nsChildView::DrawWindowOverlay(GLManager* aManager, nsIntRect aRect)
{
  GLContext* gl = aManager->gl();
  ScopedGLState scopedScissorTestState(gl, LOCAL_GL_SCISSOR_TEST, false);

  MaybeDrawTitlebar(aManager, aRect);
  MaybeDrawResizeIndicator(aManager, aRect);
  MaybeDrawRoundedCorners(aManager, aRect);
}

static void
ClearRegion(gfx::DrawTarget *aDT, nsIntRegion aRegion)
{
  gfxUtils::ClipToRegion(aDT, aRegion);
  aDT->ClearRect(gfx::Rect(0, 0, aDT->GetSize().width, aDT->GetSize().height));
  aDT->PopClip();
}

static void
DrawResizer(CGContextRef aCtx)
{
  CGContextSetShouldAntialias(aCtx, false);
  CGPoint points[6];
  points[0] = CGPointMake(13.0f, 4.0f);
  points[1] = CGPointMake(3.0f, 14.0f);
  points[2] = CGPointMake(13.0f, 8.0f);
  points[3] = CGPointMake(7.0f, 14.0f);
  points[4] = CGPointMake(13.0f, 12.0f);
  points[5] = CGPointMake(11.0f, 14.0f);
  CGContextSetRGBStrokeColor(aCtx, 0.00f, 0.00f, 0.00f, 0.15f);
  CGContextStrokeLineSegments(aCtx, points, 6);

  points[0] = CGPointMake(13.0f, 5.0f);
  points[1] = CGPointMake(4.0f, 14.0f);
  points[2] = CGPointMake(13.0f, 9.0f);
  points[3] = CGPointMake(8.0f, 14.0f);
  points[4] = CGPointMake(13.0f, 13.0f);
  points[5] = CGPointMake(12.0f, 14.0f);
  CGContextSetRGBStrokeColor(aCtx, 0.13f, 0.13f, 0.13f, 0.54f);
  CGContextStrokeLineSegments(aCtx, points, 6);

  points[0] = CGPointMake(13.0f, 6.0f);
  points[1] = CGPointMake(5.0f, 14.0f);
  points[2] = CGPointMake(13.0f, 10.0f);
  points[3] = CGPointMake(9.0f, 14.0f);
  points[5] = CGPointMake(13.0f, 13.9f);
  points[4] = CGPointMake(13.0f, 14.0f);
  CGContextSetRGBStrokeColor(aCtx, 0.84f, 0.84f, 0.84f, 0.55f);
  CGContextStrokeLineSegments(aCtx, points, 6);
}

void
nsChildView::MaybeDrawResizeIndicator(GLManager* aManager, const nsIntRect& aRect)
{
  MutexAutoLock lock(mEffectsLock);
  if (!mShowsResizeIndicator) {
    return;
  }

  if (!mResizerImage) {
    mResizerImage = new RectTextureImage(aManager->gl());
  }

  nsIntSize size = mResizeIndicatorRect.Size();
  mResizerImage->UpdateIfNeeded(size, nsIntRegion(), ^(gfx::DrawTarget* drawTarget, const nsIntRegion& updateRegion) {
    ClearRegion(drawTarget, updateRegion);
    gfx::BorrowedCGContext borrow(drawTarget);
    DrawResizer(borrow.cg);
    borrow.Finish();
  });

  mResizerImage->Draw(aManager, mResizeIndicatorRect.TopLeft());
}

// Draw the highlight line at the top of the titlebar.
// This function draws into the current NSGraphicsContext and assumes flippedness.
static void
DrawTitlebarHighlight(NSSize aWindowSize, CGFloat aRadius, CGFloat aDevicePixelWidth)
{
  [NSGraphicsContext saveGraphicsState];

  // Set up the clip path. We start with the outer rectangle and cut out a
  // slightly smaller inner rectangle with rounded corners.
  // The outer corners of the resulting path will be square, but they will be
  // masked away in a later step.
  NSBezierPath* path = [NSBezierPath bezierPath];
  [path setWindingRule:NSEvenOddWindingRule];
  NSRect pathRect = NSMakeRect(0, 0, aWindowSize.width, aRadius + 2);
  [path appendBezierPathWithRect:pathRect];
  pathRect = NSInsetRect(pathRect, aDevicePixelWidth, aDevicePixelWidth);
  CGFloat innerRadius = aRadius - aDevicePixelWidth;
  [path appendBezierPathWithRoundedRect:pathRect xRadius:innerRadius yRadius:innerRadius];
  [path addClip];

  // Now we fill the path with a subtle highlight gradient.
  // We don't use NSGradient because it's 5x to 15x slower than the manual fill,
  // as indicated by the performance test in bug 880620.
  for (CGFloat y = 0; y < aRadius; y += aDevicePixelWidth) {
    CGFloat t = y / aRadius;
    [[NSColor colorWithDeviceWhite:1.0 alpha:0.4 * (1.0 - t)] set];
    NSRectFillUsingOperation(NSMakeRect(0, y, aWindowSize.width, aDevicePixelWidth), NSCompositeSourceOver);
  }

  [NSGraphicsContext restoreGraphicsState];
}

static CGContextRef
CreateCGContext(const nsIntSize& aSize)
{
  CGColorSpaceRef cs = CGColorSpaceCreateDeviceRGB();
  CGContextRef ctx =
    CGBitmapContextCreate(NULL,
                          aSize.width,
                          aSize.height,
                          8 /* bitsPerComponent */,
                          aSize.width * 4,
                          cs,
                          kCGBitmapByteOrder32Host | kCGImageAlphaPremultipliedFirst);
  CGColorSpaceRelease(cs);

  CGContextTranslateCTM(ctx, 0, aSize.height);
  CGContextScaleCTM(ctx, 1, -1);
  CGContextSetInterpolationQuality(ctx, kCGInterpolationLow);

  return ctx;
}

// When this method is entered, mEffectsLock is already being held.
void
nsChildView::UpdateTitlebarCGContext()
{
  if (mTitlebarRect.IsEmpty()) {
    ReleaseTitlebarCGContext();
    return;
  }

  NSRect titlebarRect = DevPixelsToCocoaPoints(mTitlebarRect);
  NSRect dirtyRect = [mView convertRect:[(BaseWindow*)[mView window] getAndResetNativeDirtyRect] fromView:nil];
  NSRect dirtyTitlebarRect = NSIntersectionRect(titlebarRect, dirtyRect);

  nsIntSize texSize = RectTextureImage::TextureSizeForSize(mTitlebarRect.Size());
  if (!mTitlebarCGContext ||
      CGBitmapContextGetWidth(mTitlebarCGContext) != size_t(texSize.width) ||
      CGBitmapContextGetHeight(mTitlebarCGContext) != size_t(texSize.height)) {
    dirtyTitlebarRect = titlebarRect;

    ReleaseTitlebarCGContext();

    mTitlebarCGContext = CreateCGContext(texSize);
  }

  if (NSIsEmptyRect(dirtyTitlebarRect)) {
    return;
  }

  CGContextRef ctx = mTitlebarCGContext;

  CGContextSaveGState(ctx);

  double scale = BackingScaleFactor();
  CGContextScaleCTM(ctx, scale, scale);

  CGContextClipToRect(ctx, NSRectToCGRect(dirtyTitlebarRect));
  CGContextClearRect(ctx, NSRectToCGRect(dirtyTitlebarRect));

  NSGraphicsContext* oldContext = [NSGraphicsContext currentContext];

  CGContextSaveGState(ctx);

  BaseWindow* window = (BaseWindow*)[mView window];
  NSView* frameView = [[window contentView] superview];
  if (![frameView isFlipped]) {
    CGContextTranslateCTM(ctx, 0, [frameView bounds].size.height);
    CGContextScaleCTM(ctx, 1, -1);
  }
  NSGraphicsContext* context = [NSGraphicsContext graphicsContextWithGraphicsPort:ctx flipped:[frameView isFlipped]];
  [NSGraphicsContext setCurrentContext:context];

  // Draw the title string.
  if ([window wantsTitleDrawn] && [frameView respondsToSelector:@selector(_drawTitleBar:)]) {
    [frameView _drawTitleBar:[frameView bounds]];
  }

  // Draw the titlebar controls into the titlebar image.
  for (id view in [window titlebarControls]) {
    NSRect viewFrame = [view frame];
    NSRect viewRect = [mView convertRect:viewFrame fromView:frameView];
    if (!NSIntersectsRect(dirtyTitlebarRect, viewRect)) {
      continue;
    }
    // All of the titlebar controls we're interested in are subclasses of
    // NSButton.
    if (![view isKindOfClass:[NSButton class]]) {
      continue;
    }
    NSButton *button = (NSButton *) view;
    id cellObject = [button cell];
    if (![cellObject isKindOfClass:[NSCell class]]) {
      continue;
    }
    NSCell *cell = (NSCell *) cellObject;

    CGContextSaveGState(ctx);
    CGContextTranslateCTM(ctx, viewFrame.origin.x, viewFrame.origin.y);

    if ([context isFlipped] != [view isFlipped]) {
      CGContextTranslateCTM(ctx, 0, viewFrame.size.height);
      CGContextScaleCTM(ctx, 1, -1);
    }

    [NSGraphicsContext setCurrentContext:[NSGraphicsContext graphicsContextWithGraphicsPort:ctx flipped:[view isFlipped]]];

#if defined(__APPLE__) && defined(MAC_OS_X_VERSION_10_7) && (MAC_OS_X_VERSION_MAX_ALLOWED >= MAC_OS_X_VERSION_10_7)
    if ([window useBrightTitlebarForeground] && !nsCocoaFeatures::OnYosemiteOrLater() &&
        view == [window standardWindowButton:NSWindowFullScreenButton]) {
      // Make the fullscreen button visible on dark titlebar backgrounds by
      // drawing it into a new transparency layer and turning it white.
      CGRect r = NSRectToCGRect([view bounds]);
      CGContextBeginTransparencyLayerWithRect(ctx, r, nullptr);

      // Draw twice for double opacity.
      [cell drawWithFrame:[button bounds] inView:button];
      [cell drawWithFrame:[button bounds] inView:button];

      // Make it white.
      CGContextSetBlendMode(ctx, kCGBlendModeSourceIn);
      CGContextSetRGBFillColor(ctx, 1, 1, 1, 1);
      CGContextFillRect(ctx, r);
      CGContextSetBlendMode(ctx, kCGBlendModeNormal);

      CGContextEndTransparencyLayer(ctx);
    } else
#else
    {
      [cell drawWithFrame:[button bounds] inView:button];
    }
#endif

    [NSGraphicsContext setCurrentContext:context];
    CGContextRestoreGState(ctx);
  }

  CGContextRestoreGState(ctx);

  DrawTitlebarHighlight([frameView bounds].size, [(ChildView*)mView cornerRadius],
                        DevPixelsToCocoaPoints(1));

  [NSGraphicsContext setCurrentContext:oldContext];

  CGContextRestoreGState(ctx);

  mUpdatedTitlebarRegion.OrWith(CocoaPointsToDevPixels(dirtyTitlebarRect));
}

// This method draws an overlay in the top of the window which contains the
// titlebar controls (e.g. close, min, zoom, fullscreen) and the titlebar
// highlight effect.
// This is necessary because the real titlebar controls are covered by our
// OpenGL context. Note that in terms of the NSView hierarchy, our ChildView
// is actually below the titlebar controls - that's why hovering and clicking
// them works as expected - but their visual representation is only drawn into
// the normal window buffer, and the window buffer surface lies below the
// GLContext surface. In order to make the titlebar controls visible, we have
// to redraw them inside the OpenGL context surface.
void
nsChildView::MaybeDrawTitlebar(GLManager* aManager, const nsIntRect& aRect)
{
  MutexAutoLock lock(mEffectsLock);
  if (!mIsCoveringTitlebar || mIsFullscreen) {
    return;
  }

  nsIntRegion updatedTitlebarRegion;
  updatedTitlebarRegion.And(mUpdatedTitlebarRegion, mTitlebarRect);
  mUpdatedTitlebarRegion.SetEmpty();

  if (!mTitlebarImage) {
    mTitlebarImage = new RectTextureImage(aManager->gl());
  }

  mTitlebarImage->UpdateFromCGContext(mTitlebarRect.Size(),
                                      updatedTitlebarRegion,
                                      mTitlebarCGContext);

  mTitlebarImage->Draw(aManager, mTitlebarRect.TopLeft());
}

static void
DrawTopLeftCornerMask(CGContextRef aCtx, int aRadius)
{
  CGContextSetRGBFillColor(aCtx, 1.0, 1.0, 1.0, 1.0);
  CGContextFillEllipseInRect(aCtx, CGRectMake(0, 0, aRadius * 2, aRadius * 2));
}

void
nsChildView::MaybeDrawRoundedCorners(GLManager* aManager, const nsIntRect& aRect)
{
  MutexAutoLock lock(mEffectsLock);

  if (!mCornerMaskImage) {
    mCornerMaskImage = new RectTextureImage(aManager->gl());
  }

  nsIntSize size(mDevPixelCornerRadius, mDevPixelCornerRadius);
  mCornerMaskImage->UpdateIfNeeded(size, nsIntRegion(), ^(gfx::DrawTarget* drawTarget, const nsIntRegion& updateRegion) {
    ClearRegion(drawTarget, updateRegion);
    RefPtr<gfx::PathBuilder> builder = drawTarget->CreatePathBuilder();
    builder->Arc(gfx::Point(mDevPixelCornerRadius, mDevPixelCornerRadius), mDevPixelCornerRadius, 0, 2.0f * M_PI);
    RefPtr<gfx::Path> path = builder->Finish();
    drawTarget->Fill(path,
                     gfx::ColorPattern(gfx::Color(1.0, 1.0, 1.0, 1.0)),
                     gfx::DrawOptions(1.0f, gfx::CompositionOp::OP_SOURCE));
  });

  // Use operator destination in: multiply all 4 channels with source alpha.
  aManager->gl()->fBlendFuncSeparate(LOCAL_GL_ZERO, LOCAL_GL_SRC_ALPHA,
                                     LOCAL_GL_ZERO, LOCAL_GL_SRC_ALPHA);

  Matrix4x4 flipX = Matrix4x4::Scaling(-1, 1, 1);
  Matrix4x4 flipY = Matrix4x4::Scaling(1, -1, 1);

  if (mIsCoveringTitlebar && !mIsFullscreen) {
    // Mask the top corners.
    mCornerMaskImage->Draw(aManager, aRect.TopLeft());
    mCornerMaskImage->Draw(aManager, aRect.TopRight(), flipX);
  }

  if (mHasRoundedBottomCorners && !mIsFullscreen) {
    // Mask the bottom corners.
    mCornerMaskImage->Draw(aManager, aRect.BottomLeft(), flipY);
    mCornerMaskImage->Draw(aManager, aRect.BottomRight(), flipY * flipX);
  }

  // Reset blend mode.
  aManager->gl()->fBlendFuncSeparate(LOCAL_GL_ONE, LOCAL_GL_ONE_MINUS_SRC_ALPHA,
                                     LOCAL_GL_ONE, LOCAL_GL_ONE);
}

static int32_t
FindTitlebarBottom(const nsTArray<nsIWidget::ThemeGeometry>& aThemeGeometries,
                   int32_t aWindowWidth)
{
  int32_t titlebarBottom = 0;
  for (uint32_t i = 0; i < aThemeGeometries.Length(); ++i) {
    const nsIWidget::ThemeGeometry& g = aThemeGeometries[i];
    if ((g.mType == nsNativeThemeCocoa::eThemeGeometryTypeTitlebar) &&
        g.mRect.X() <= 0 &&
        g.mRect.XMost() >= aWindowWidth &&
        g.mRect.Y() <= 0) {
      titlebarBottom = std::max(titlebarBottom, g.mRect.YMost());
    }
  }
  return titlebarBottom;
}

static int32_t
FindUnifiedToolbarBottom(const nsTArray<nsIWidget::ThemeGeometry>& aThemeGeometries,
                         int32_t aWindowWidth, int32_t aTitlebarBottom)
{
  int32_t unifiedToolbarBottom = aTitlebarBottom;
  for (uint32_t i = 0; i < aThemeGeometries.Length(); ++i) {
    const nsIWidget::ThemeGeometry& g = aThemeGeometries[i];
    if ((g.mType == nsNativeThemeCocoa::eThemeGeometryTypeToolbar) &&
        g.mRect.X() <= 0 &&
        g.mRect.XMost() >= aWindowWidth &&
        g.mRect.Y() <= aTitlebarBottom) {
      unifiedToolbarBottom = std::max(unifiedToolbarBottom, g.mRect.YMost());
    }
  }
  return unifiedToolbarBottom;
}

static nsIntRect
FindFirstRectOfType(const nsTArray<nsIWidget::ThemeGeometry>& aThemeGeometries,
                    nsITheme::ThemeGeometryType aThemeGeometryType)
{
  for (uint32_t i = 0; i < aThemeGeometries.Length(); ++i) {
    const nsIWidget::ThemeGeometry& g = aThemeGeometries[i];
    if (g.mType == aThemeGeometryType) {
      return g.mRect;
    }
  }
  return nsIntRect();
}

void
nsChildView::UpdateThemeGeometries(const nsTArray<ThemeGeometry>& aThemeGeometries)
{
  if (![mView window])
    return;

  UpdateVibrancy(aThemeGeometries);

  if (![[mView window] isKindOfClass:[ToolbarWindow class]])
    return;

  // Update unified toolbar height and sheet attachment position.
  int32_t windowWidth = mBounds.width;
  int32_t titlebarBottom = FindTitlebarBottom(aThemeGeometries, windowWidth);
  int32_t unifiedToolbarBottom =
    FindUnifiedToolbarBottom(aThemeGeometries, windowWidth, titlebarBottom);
  int32_t toolboxBottom =
    FindFirstRectOfType(aThemeGeometries, nsNativeThemeCocoa::eThemeGeometryTypeToolbox).YMost();

  ToolbarWindow* win = (ToolbarWindow*)[mView window];
  bool drawsContentsIntoWindowFrame = [win drawsContentsIntoWindowFrame];
  int32_t titlebarHeight = CocoaPointsToDevPixels([win titlebarHeight]);
  int32_t contentOffset = drawsContentsIntoWindowFrame ? titlebarHeight : 0;
  int32_t devUnifiedHeight = titlebarHeight + unifiedToolbarBottom - contentOffset;
  [win setUnifiedToolbarHeight:DevPixelsToCocoaPoints(devUnifiedHeight)];
  int32_t devSheetPosition = titlebarHeight + std::max(toolboxBottom, unifiedToolbarBottom) - contentOffset;
  [win setSheetAttachmentPosition:DevPixelsToCocoaPoints(devSheetPosition)];

  // Update titlebar control offsets.
  nsIntRect windowButtonRect = FindFirstRectOfType(aThemeGeometries, nsNativeThemeCocoa::eThemeGeometryTypeWindowButtons);
  [win placeWindowButtons:[mView convertRect:DevPixelsToCocoaPoints(windowButtonRect) toView:nil]];
  nsIntRect fullScreenButtonRect = FindFirstRectOfType(aThemeGeometries, nsNativeThemeCocoa::eThemeGeometryTypeFullscreenButton);
  [win placeFullScreenButton:[mView convertRect:DevPixelsToCocoaPoints(fullScreenButtonRect) toView:nil]];
}

static nsIntRegion
GatherThemeGeometryRegion(const nsTArray<nsIWidget::ThemeGeometry>& aThemeGeometries,
                          nsITheme::ThemeGeometryType aThemeGeometryType)
{
  nsIntRegion region;
  for (size_t i = 0; i < aThemeGeometries.Length(); ++i) {
    const nsIWidget::ThemeGeometry& g = aThemeGeometries[i];
    if (g.mType == aThemeGeometryType) {
      region.OrWith(g.mRect);
    }
  }
  return region;
}

template<typename Region>
static void MakeRegionsNonOverlappingImpl(Region& aOutUnion) { }

template<typename Region, typename ... Regions>
static void MakeRegionsNonOverlappingImpl(Region& aOutUnion, Region& aFirst, Regions& ... aRest)
{
  MakeRegionsNonOverlappingImpl(aOutUnion, aRest...);
  aFirst.SubOut(aOutUnion);
  aOutUnion.OrWith(aFirst);
}

// Subtracts parts from regions in such a way that they don't have any overlap.
// Each region in the argument list will have the union of all the regions
// *following* it subtracted from itself. In other words, the arguments are
// sorted low priority to high priority.
template<typename Region, typename ... Regions>
static void MakeRegionsNonOverlapping(Region& aFirst, Regions& ... aRest)
{
  Region unionOfAll;
  MakeRegionsNonOverlappingImpl(unionOfAll, aFirst, aRest...);
}

void
nsChildView::UpdateVibrancy(const nsTArray<ThemeGeometry>& aThemeGeometries)
{
  if (!VibrancyManager::SystemSupportsVibrancy()) {
    return;
  }

  nsIntRegion sheetRegion =
    GatherThemeGeometryRegion(aThemeGeometries, nsNativeThemeCocoa::eThemeGeometryTypeSheet);
  nsIntRegion vibrantLightRegion =
    GatherThemeGeometryRegion(aThemeGeometries, nsNativeThemeCocoa::eThemeGeometryTypeVibrancyLight);
  nsIntRegion vibrantDarkRegion =
    GatherThemeGeometryRegion(aThemeGeometries, nsNativeThemeCocoa::eThemeGeometryTypeVibrancyDark);
  nsIntRegion menuRegion =
    GatherThemeGeometryRegion(aThemeGeometries, nsNativeThemeCocoa::eThemeGeometryTypeMenu);
  nsIntRegion tooltipRegion =
    GatherThemeGeometryRegion(aThemeGeometries, nsNativeThemeCocoa::eThemeGeometryTypeTooltip);
  nsIntRegion highlightedMenuItemRegion =
    GatherThemeGeometryRegion(aThemeGeometries, nsNativeThemeCocoa::eThemeGeometryTypeHighlightedMenuItem);

  MakeRegionsNonOverlapping(sheetRegion, vibrantLightRegion, vibrantDarkRegion,
                            menuRegion, tooltipRegion, highlightedMenuItemRegion);

  auto& vm = EnsureVibrancyManager();
  vm.UpdateVibrantRegion(VibrancyType::LIGHT, vibrantLightRegion);
  vm.UpdateVibrantRegion(VibrancyType::TOOLTIP, tooltipRegion);
  vm.UpdateVibrantRegion(VibrancyType::MENU, menuRegion);
  vm.UpdateVibrantRegion(VibrancyType::HIGHLIGHTED_MENUITEM, highlightedMenuItemRegion);
  vm.UpdateVibrantRegion(VibrancyType::SHEET, sheetRegion);
  vm.UpdateVibrantRegion(VibrancyType::DARK, vibrantDarkRegion);
}

void
nsChildView::ClearVibrantAreas()
{
  if (VibrancyManager::SystemSupportsVibrancy()) {
    EnsureVibrancyManager().ClearVibrantAreas();
  }
}

static VibrancyType
ThemeGeometryTypeToVibrancyType(nsITheme::ThemeGeometryType aThemeGeometryType)
{
  switch (aThemeGeometryType) {
    case nsNativeThemeCocoa::eThemeGeometryTypeVibrancyLight:
      return VibrancyType::LIGHT;
    case nsNativeThemeCocoa::eThemeGeometryTypeVibrancyDark:
      return VibrancyType::DARK;
    case nsNativeThemeCocoa::eThemeGeometryTypeTooltip:
      return VibrancyType::TOOLTIP;
    case nsNativeThemeCocoa::eThemeGeometryTypeMenu:
      return VibrancyType::MENU;
    case nsNativeThemeCocoa::eThemeGeometryTypeHighlightedMenuItem:
      return VibrancyType::HIGHLIGHTED_MENUITEM;
    case nsNativeThemeCocoa::eThemeGeometryTypeSheet:
      return VibrancyType::SHEET;
    default:
      MOZ_CRASH();
  }
}

NSColor*
nsChildView::VibrancyFillColorForThemeGeometryType(nsITheme::ThemeGeometryType aThemeGeometryType)
{
  if (VibrancyManager::SystemSupportsVibrancy()) {
    return EnsureVibrancyManager().VibrancyFillColorForType(
      ThemeGeometryTypeToVibrancyType(aThemeGeometryType));
  }
  return [NSColor whiteColor];
}

NSColor*
nsChildView::VibrancyFontSmoothingBackgroundColorForThemeGeometryType(nsITheme::ThemeGeometryType aThemeGeometryType)
{
  if (VibrancyManager::SystemSupportsVibrancy()) {
    return EnsureVibrancyManager().VibrancyFontSmoothingBackgroundColorForType(
      ThemeGeometryTypeToVibrancyType(aThemeGeometryType));
  }
  return [NSColor clearColor];
}

mozilla::VibrancyManager&
nsChildView::EnsureVibrancyManager()
{
  MOZ_ASSERT(mView, "Only call this once we have a view!");
  if (!mVibrancyManager) {
    mVibrancyManager = MakeUnique<VibrancyManager>(*this, mView);
  }
  return *mVibrancyManager;
}

nsChildView::SwipeInfo
nsChildView::SendMayStartSwipe(const mozilla::PanGestureInput& aSwipeStartEvent)
{
  nsCOMPtr<nsIWidget> kungFuDeathGrip(this);

  uint32_t direction = (aSwipeStartEvent.mPanDisplacement.x > 0.0)
    ? (uint32_t)nsIDOMSimpleGestureEvent::DIRECTION_RIGHT
    : (uint32_t)nsIDOMSimpleGestureEvent::DIRECTION_LEFT;

  // We're ready to start the animation. Tell Gecko about it, and at the same
  // time ask it if it really wants to start an animation for this event.
  // This event also reports back the directions that we can swipe in.
  LayoutDeviceIntPoint position =
    RoundedToInt(aSwipeStartEvent.mPanStartPoint * ScreenToLayoutDeviceScale(1));
  WidgetSimpleGestureEvent geckoEvent =
<<<<<<< HEAD
    SwipeTracker::CreateSwipeGestureEvent(NS_SIMPLE_GESTURE_SWIPE_MAY_START, this, position);
=======
    SwipeTracker::CreateSwipeGestureEvent(eSwipeGestureStart, this, position);
>>>>>>> c0db1fde
  geckoEvent.direction = direction;
  geckoEvent.delta = 0.0;
  geckoEvent.allowedDirections = 0;
  bool shouldStartSwipe = DispatchWindowEvent(geckoEvent); // event cancelled == swipe should start

  SwipeInfo result = { shouldStartSwipe, geckoEvent.allowedDirections };
  return result;
}

void
nsChildView::TrackScrollEventAsSwipe(const mozilla::PanGestureInput& aSwipeStartEvent,
                                     uint32_t aAllowedDirections)
{
  // If a swipe is currently being tracked kill it -- it's been interrupted
  // by another gesture event.
  if (mSwipeTracker) {
    mSwipeTracker->CancelSwipe();
    mSwipeTracker->Destroy();
    mSwipeTracker = nullptr;
  }

  uint32_t direction = (aSwipeStartEvent.mPanDisplacement.x > 0.0)
    ? (uint32_t)nsIDOMSimpleGestureEvent::DIRECTION_RIGHT
    : (uint32_t)nsIDOMSimpleGestureEvent::DIRECTION_LEFT;

  mSwipeTracker = new SwipeTracker(*this, aSwipeStartEvent,
                                   aAllowedDirections, direction);
}

void
nsChildView::SwipeFinished()
{
  mSwipeTracker = nullptr;
}

already_AddRefed<gfx::DrawTarget>
nsChildView::StartRemoteDrawing()
{
  // should have created the GLPresenter in InitCompositor.
  MOZ_ASSERT(mGLPresenter);
  if (!mGLPresenter) {
    mGLPresenter = GLPresenter::CreateForWindow(this);

    if (!mGLPresenter) {
      return nullptr;
    }
  }

  nsIntRegion dirtyRegion = mBounds;
  nsIntSize renderSize = mBounds.Size();

  if (!mBasicCompositorImage) {
    mBasicCompositorImage = new RectTextureImage(mGLPresenter->gl());
  }

  RefPtr<gfx::DrawTarget> drawTarget =
    mBasicCompositorImage->BeginUpdate(renderSize, dirtyRegion);

  if (!drawTarget) {
    // Composite unchanged textures.
    DoRemoteComposition(mBounds);
    return nullptr;
  }

  return drawTarget.forget();
}

void
nsChildView::EndRemoteDrawing()
{
  mBasicCompositorImage->EndUpdate(true);
  DoRemoteComposition(mBounds);
}

void
nsChildView::CleanupRemoteDrawing()
{
  mBasicCompositorImage = nullptr;
  mCornerMaskImage = nullptr;
  mResizerImage = nullptr;
  mTitlebarImage = nullptr;
  mGLPresenter = nullptr;
}

bool
nsChildView::InitCompositor(Compositor* aCompositor)
{
  if (aCompositor->GetBackendType() == LayersBackend::LAYERS_BASIC) {
    if (!mGLPresenter) {
      mGLPresenter = GLPresenter::CreateForWindow(this);
    }

    return !!mGLPresenter;
  }
  return true;
}

void
nsChildView::DoRemoteComposition(const nsIntRect& aRenderRect)
{
  if (![(ChildView*)mView preRender:mGLPresenter->GetNSOpenGLContext()]) {
    return;
  }
  mGLPresenter->BeginFrame(aRenderRect.Size());

  // Draw the result from the basic compositor.
  mBasicCompositorImage->Draw(mGLPresenter, nsIntPoint(0, 0));

  // DrawWindowOverlay doesn't do anything for non-GL, so it didn't paint
  // anything during the basic compositor transaction. Draw the overlay now.
  DrawWindowOverlay(mGLPresenter, aRenderRect);

  mGLPresenter->EndFrame();

  [(ChildView*)mView postRender:mGLPresenter->GetNSOpenGLContext()];
}

void
nsChildView::UpdateWindowDraggingRegion(const nsIntRegion& aRegion)
{
  if (mDraggableRegion != aRegion) {
    mDraggableRegion = aRegion;
    [(ChildView*)mView updateWindowDraggableState];
  }
}

void
nsChildView::ReportSwipeStarted(uint64_t aInputBlockId,
                                bool aStartSwipe)
{
  if (mSwipeEventQueue && mSwipeEventQueue->inputBlockId == aInputBlockId) {
    if (aStartSwipe) {
      PanGestureInput& startEvent = mSwipeEventQueue->queuedEvents[0];
      TrackScrollEventAsSwipe(startEvent, mSwipeEventQueue->allowedDirections);
      for (size_t i = 1; i < mSwipeEventQueue->queuedEvents.Length(); i++) {
        mSwipeTracker->ProcessEvent(mSwipeEventQueue->queuedEvents[i]);
      }
    }
    mSwipeEventQueue = nullptr;
  }
}

void
nsChildView::DispatchAPZWheelInputEvent(InputData& aEvent, bool aCanTriggerSwipe)
{
  if (mSwipeTracker && aEvent.mInputType == PANGESTURE_INPUT) {
    // Give the swipe tracker a first pass at the event. If a new pan gesture
    // has been started since the beginning of the swipe, the swipe tracker
    // will know to ignore the event.
    nsEventStatus status = mSwipeTracker->ProcessEvent(aEvent.AsPanGestureInput());
    if (status == nsEventStatus_eConsumeNoDefault) {
      return;
    }
  }

  WidgetWheelEvent event(true, eWheel, this);

  if (mAPZC) {
    uint64_t inputBlockId = 0;
    ScrollableLayerGuid guid;

    nsEventStatus result = mAPZC->ReceiveInputEvent(aEvent, &guid, &inputBlockId);
    if (result == nsEventStatus_eConsumeNoDefault) {
      return;
    }

    switch(aEvent.mInputType) {
      case PANGESTURE_INPUT: {
        PanGestureInput& panInput = aEvent.AsPanGestureInput();

        event = panInput.ToWidgetWheelEvent(this);
        if (aCanTriggerSwipe) {
          SwipeInfo swipeInfo = SendMayStartSwipe(panInput);
          event.mCanTriggerSwipe = swipeInfo.wantsSwipe;
          if (swipeInfo.wantsSwipe) {
            if (result == nsEventStatus_eIgnore) {
              // APZ has determined and that scrolling horizontally in the
              // requested direction is impossible, so it didn't do any
              // scrolling for the event.
              // We know now that MayStartSwipe wants a swipe, so we can start
              // the swipe now.
              TrackScrollEventAsSwipe(panInput, swipeInfo.allowedDirections);
            } else {
              // We don't know whether this event can start a swipe, so we need
              // to queue up events and wait for a call to ReportSwipeStarted.
              // APZ might already have started scrolling in response to the
              // event if it knew that it's the right thing to do. In that case
              // we'll still get a call to ReportSwipeStarted, and we will
              // discard the queued events at that point.
              mSwipeEventQueue = MakeUnique<SwipeEventQueue>(swipeInfo.allowedDirections,
                                                             inputBlockId);
            }
          }
        }

        if (mSwipeEventQueue && mSwipeEventQueue->inputBlockId == inputBlockId) {
          mSwipeEventQueue->queuedEvents.AppendElement(panInput);
        }
        break;
      }
      case SCROLLWHEEL_INPUT: {
        event = aEvent.AsScrollWheelInput().ToWidgetWheelEvent(this);
        break;
      };
      default:
        MOZ_CRASH("unsupported event type");
        return;
    }
    if (event.mMessage == eWheel && (event.deltaX != 0 || event.deltaY != 0)) {
      ProcessUntransformedAPZEvent(&event, guid, inputBlockId, result);
    }
    return;
  }

  nsEventStatus status;
  switch(aEvent.mInputType) {
    case PANGESTURE_INPUT: {
      PanGestureInput panInput = aEvent.AsPanGestureInput();
      if (panInput.mType == PanGestureInput::PANGESTURE_MAYSTART ||
          panInput.mType == PanGestureInput::PANGESTURE_START) {
        mCurrentPanGestureBelongsToSwipe = false;
      }
      if (mCurrentPanGestureBelongsToSwipe) {
        // Ignore this event. It's a momentum event from a scroll gesture
        // that was processed as a swipe, and the swipe animation has
        // already finished (so mSwipeTracker is already null).
        MOZ_ASSERT(panInput.IsMomentum(),
          "If the fingers are still on the touchpad, we should still have a SwipeTracker, and it should have consumed this event.");
        return;
      }

      event = panInput.ToWidgetWheelEvent(this);
      if (aCanTriggerSwipe) {
        SwipeInfo swipeInfo = SendMayStartSwipe(panInput);
        event.mCanTriggerSwipe = swipeInfo.wantsSwipe;
        DispatchEvent(&event, status);
        if (event.TriggersSwipe()) {
          TrackScrollEventAsSwipe(panInput, swipeInfo.allowedDirections);
          mCurrentPanGestureBelongsToSwipe = true;
        }
        return;
      }
      break;
    }
    case SCROLLWHEEL_INPUT: {
      event = aEvent.AsScrollWheelInput().ToWidgetWheelEvent(this);
      break;
    }
    default:
      MOZ_CRASH("unexpected event type");
      return;
  }
  if (event.mMessage == eWheel && (event.deltaX != 0 || event.deltaY != 0)) {
    DispatchEvent(&event, status);
  }
}

#ifdef ACCESSIBILITY
already_AddRefed<a11y::Accessible>
nsChildView::GetDocumentAccessible()
{
  if (!mozilla::a11y::ShouldA11yBeEnabled())
    return nullptr;

  if (mAccessible) {
    nsRefPtr<a11y::Accessible> ret;
    CallQueryReferent(mAccessible.get(),
                      static_cast<a11y::Accessible**>(getter_AddRefs(ret)));
    return ret.forget();
  }

  // need to fetch the accessible anew, because it has gone away.
  // cache the accessible in our weak ptr
  nsRefPtr<a11y::Accessible> acc = GetRootAccessible();
  mAccessible = do_GetWeakReference(acc.get());

  return acc.forget();
}
#endif

// RectTextureImage implementation

RectTextureImage::~RectTextureImage()
{
  if (mTexture) {
    mGLContext->MakeCurrent();
    mGLContext->fDeleteTextures(1, &mTexture);
    mTexture = 0;
  }
}

nsIntSize
RectTextureImage::TextureSizeForSize(const nsIntSize& aSize)
{
  return nsIntSize(gfx::NextPowerOfTwo(aSize.width),
                   gfx::NextPowerOfTwo(aSize.height));
}

already_AddRefed<gfx::DrawTarget>
RectTextureImage::BeginUpdate(const nsIntSize& aNewSize,
                              const nsIntRegion& aDirtyRegion)
{
  MOZ_ASSERT(!mInUpdate, "Beginning update during update!");
  mUpdateRegion = aDirtyRegion;
  if (aNewSize != mUsedSize) {
    mUsedSize = aNewSize;
    mUpdateRegion = gfx::IntRect(gfx::IntPoint(0, 0), aNewSize);
  }

  if (mUpdateRegion.IsEmpty()) {
    return nullptr;
  }

  nsIntSize neededBufferSize = TextureSizeForSize(mUsedSize);
  if (!mUpdateDrawTarget || mBufferSize != neededBufferSize) {
    gfx::IntSize size(neededBufferSize.width, neededBufferSize.height);
    mUpdateDrawTarget =
      gfx::Factory::CreateDrawTarget(gfx::BackendType::COREGRAPHICS, size,
                                     gfx::SurfaceFormat::B8G8R8A8);
    mBufferSize = neededBufferSize;
  }

  mInUpdate = true;

  RefPtr<gfx::DrawTarget> drawTarget = mUpdateDrawTarget;
  return drawTarget.forget();
}

#ifndef NSFoundationVersionNumber10_6_3
#define NSFoundationVersionNumber10_6_3 751.21
#endif

#define NSFoundationVersionWithProperStrideSupportForSubtextureUpload NSFoundationVersionNumber10_6_3

static bool
CanUploadSubtextures()
{
  return NSFoundationVersionNumber >= NSFoundationVersionWithProperStrideSupportForSubtextureUpload;
}

void
RectTextureImage::EndUpdate(bool aKeepSurface)
{
  MOZ_ASSERT(mInUpdate, "Ending update while not in update");

  bool overwriteTexture = false;
  nsIntRegion updateRegion = mUpdateRegion;
  if (!mTexture || (mTextureSize != mBufferSize)) {
    overwriteTexture = true;
    mTextureSize = mBufferSize;
  }

  if (overwriteTexture || !CanUploadSubtextures()) {
    updateRegion = gfx::IntRect(gfx::IntPoint(0, 0), mTextureSize);
  }

  RefPtr<gfx::SourceSurface> snapshot = mUpdateDrawTarget->Snapshot();
  RefPtr<gfx::DataSourceSurface> dataSnapshot = snapshot->GetDataSurface();

  UploadSurfaceToTexture(mGLContext,
                         dataSnapshot,
                         updateRegion,
                         mTexture,
                         overwriteTexture,
                         updateRegion.GetBounds().TopLeft(),
                         false,
                         LOCAL_GL_TEXTURE0,
                         LOCAL_GL_TEXTURE_RECTANGLE_ARB);

  if (!aKeepSurface) {
    mUpdateDrawTarget = nullptr;
  }

  mInUpdate = false;
}

void
RectTextureImage::UpdateFromCGContext(const nsIntSize& aNewSize,
                                      const nsIntRegion& aDirtyRegion,
                                      CGContextRef aCGContext)
{
  gfx::IntSize size = gfx::IntSize(CGBitmapContextGetWidth(aCGContext),
                                   CGBitmapContextGetHeight(aCGContext));
  mBufferSize.SizeTo(size.width, size.height);
  RefPtr<gfx::DrawTarget> dt = BeginUpdate(aNewSize, aDirtyRegion);
  if (dt) {
    gfx::Rect rect(0, 0, size.width, size.height);
    gfxUtils::ClipToRegion(dt, GetUpdateRegion());
    RefPtr<gfx::SourceSurface> sourceSurface =
      dt->CreateSourceSurfaceFromData(static_cast<uint8_t *>(CGBitmapContextGetData(aCGContext)),
                                      size,
                                      CGBitmapContextGetBytesPerRow(aCGContext),
                                      gfx::SurfaceFormat::B8G8R8A8);
    dt->DrawSurface(sourceSurface, rect, rect,
                    gfx::DrawSurfaceOptions(),
                    gfx::DrawOptions(1.0, gfx::CompositionOp::OP_SOURCE));
    dt->PopClip();
    EndUpdate();
  }
}

void
RectTextureImage::Draw(GLManager* aManager,
                       const nsIntPoint& aLocation,
                       const Matrix4x4& aTransform)
{
  ShaderProgramOGL* program = aManager->GetProgram(LOCAL_GL_TEXTURE_RECTANGLE_ARB,
                                                   gfx::SurfaceFormat::R8G8B8A8);

  aManager->gl()->fActiveTexture(LOCAL_GL_TEXTURE0);
  aManager->gl()->fBindTexture(LOCAL_GL_TEXTURE_RECTANGLE_ARB, mTexture);

  aManager->ActivateProgram(program);
  program->SetProjectionMatrix(aManager->GetProjMatrix());
  program->SetLayerTransform(Matrix4x4(aTransform).PostTranslate(aLocation.x, aLocation.y, 0));
  program->SetTextureTransform(gfx::Matrix4x4());
  program->SetRenderOffset(nsIntPoint(0, 0));
  program->SetTexCoordMultiplier(mUsedSize.width, mUsedSize.height);
  program->SetTextureUnit(0);

  aManager->BindAndDrawQuad(program,
                            gfx::Rect(0.0, 0.0, mUsedSize.width, mUsedSize.height),
                            gfx::Rect(0.0, 0.0, 1.0f, 1.0f));

  aManager->gl()->fBindTexture(LOCAL_GL_TEXTURE_RECTANGLE_ARB, 0);
}

// GLPresenter implementation

GLPresenter::GLPresenter(GLContext* aContext)
 : mGLContext(aContext)
{
  mGLContext->MakeCurrent();
  ShaderConfigOGL config;
  config.SetTextureTarget(LOCAL_GL_TEXTURE_RECTANGLE_ARB);
  mRGBARectProgram = new ShaderProgramOGL(mGLContext,
    ProgramProfileOGL::GetProfileFor(config));

  // Create mQuadVBO.
  mGLContext->fGenBuffers(1, &mQuadVBO);
  mGLContext->fBindBuffer(LOCAL_GL_ARRAY_BUFFER, mQuadVBO);

  // 1 quad, with the number of the quad (vertexID) encoded in w.
  GLfloat vertices[] = {
    0.0f, 0.0f, 0.0f, 0.0f,
    1.0f, 0.0f, 0.0f, 0.0f,
    0.0f, 1.0f, 0.0f, 0.0f,
    1.0f, 0.0f, 0.0f, 0.0f,
    0.0f, 1.0f, 0.0f, 0.0f,
    1.0f, 1.0f, 0.0f, 0.0f,
  };
  HeapCopyOfStackArray<GLfloat> verticesOnHeap(vertices);
  mGLContext->fBufferData(LOCAL_GL_ARRAY_BUFFER,
                          verticesOnHeap.ByteLength(),
                          verticesOnHeap.Data(),
                          LOCAL_GL_STATIC_DRAW);
   mGLContext->fBindBuffer(LOCAL_GL_ARRAY_BUFFER, 0);
}

GLPresenter::~GLPresenter()
{
  if (mQuadVBO) {
    mGLContext->MakeCurrent();
    mGLContext->fDeleteBuffers(1, &mQuadVBO);
    mQuadVBO = 0;
  }
}

void
GLPresenter::BindAndDrawQuad(ShaderProgramOGL *aProgram,
                             const gfx::Rect& aLayerRect,
                             const gfx::Rect& aTextureRect)
{
  mGLContext->MakeCurrent();

  gfx::Rect layerRects[4];
  gfx::Rect textureRects[4];

  layerRects[0] = aLayerRect;
  textureRects[0] = aTextureRect;

  aProgram->SetLayerRects(layerRects);
  aProgram->SetTextureRects(textureRects);

  const GLuint coordAttribIndex = 0;

  mGLContext->fBindBuffer(LOCAL_GL_ARRAY_BUFFER, mQuadVBO);
  mGLContext->fVertexAttribPointer(coordAttribIndex, 4,
                                   LOCAL_GL_FLOAT, LOCAL_GL_FALSE, 0,
                                   (GLvoid*)0);
  mGLContext->fEnableVertexAttribArray(coordAttribIndex);
  mGLContext->fDrawArrays(LOCAL_GL_TRIANGLES, 0, 6);
  mGLContext->fDisableVertexAttribArray(coordAttribIndex);
}

void
GLPresenter::BeginFrame(nsIntSize aRenderSize)
{
  mGLContext->MakeCurrent();

  mGLContext->fViewport(0, 0, aRenderSize.width, aRenderSize.height);

  // Matrix to transform (0, 0, width, height) to viewport space (-1.0, 1.0,
  // 2, 2) and flip the contents.
  gfx::Matrix viewMatrix = gfx::Matrix::Translation(-1.0, 1.0);
  viewMatrix.PreScale(2.0f / float(aRenderSize.width),
                      2.0f / float(aRenderSize.height));
  viewMatrix.PreScale(1.0f, -1.0f);

  gfx::Matrix4x4 matrix3d = gfx::Matrix4x4::From2D(viewMatrix);
  matrix3d._33 = 0.0f;

  // set the projection matrix for the next time the program is activated
  mProjMatrix = matrix3d;

  // Default blend function implements "OVER"
  mGLContext->fBlendFuncSeparate(LOCAL_GL_ONE, LOCAL_GL_ONE_MINUS_SRC_ALPHA,
                                 LOCAL_GL_ONE, LOCAL_GL_ONE);
  mGLContext->fEnable(LOCAL_GL_BLEND);

  mGLContext->fClearColor(0.0, 0.0, 0.0, 0.0);
  mGLContext->fClear(LOCAL_GL_COLOR_BUFFER_BIT | LOCAL_GL_DEPTH_BUFFER_BIT);

  mGLContext->fEnable(LOCAL_GL_TEXTURE_RECTANGLE_ARB);
}

void
GLPresenter::EndFrame()
{
  mGLContext->SwapBuffers();
  mGLContext->fBindBuffer(LOCAL_GL_ARRAY_BUFFER, 0);
}

#pragma mark -

@implementation ChildView

// globalDragPboard is non-null during native drag sessions that did not originate
// in our native NSView (it is set in |draggingEntered:|). It is unset when the
// drag session ends for this view, either with the mouse exiting or when a drop
// occurs in this view.
NSPasteboardWrapper* globalDragPboard = nil;

// gLastDragView and gLastDragMouseDownEvent are used to communicate information
// to the drag service during drag invocation (starting a drag in from the view).
// gLastDragView is only non-null while mouseDragged is on the call stack.
NSView* gLastDragView = nil;
NSEvent* gLastDragMouseDownEvent = nil;

+ (void)initialize
{
  static BOOL initialized = NO;

  if (!initialized) {
    // Inform the OS about the types of services (from the "Services" menu)
    // that we can handle.

    NSArray *sendTypes = [[NSArray alloc] initWithObjects:NSStringPboardType,NSHTMLPboardType,nil];
    NSArray *returnTypes = [[NSArray alloc] initWithObjects:NSStringPboardType,NSHTMLPboardType,nil];

    [NSApp registerServicesMenuSendTypes:sendTypes returnTypes:returnTypes];

    [sendTypes release];
    [returnTypes release];

    initialized = YES;
  }
}

+ (void)registerViewForDraggedTypes:(NSView*)aView
{
  [aView registerForDraggedTypes:[NSArray arrayWithObjects:NSFilenamesPboardType,
                                                           NSStringPboardType,
                                                           NSHTMLPboardType,
                                                           NSURLPboardType,
                                                           NSFilesPromisePboardType,
                                                           kWildcardPboardType,
                                                           kCorePboardType_url,
                                                           kCorePboardType_urld,
                                                           kCorePboardType_urln,
                                                           nil]];
}

// initWithFrame:geckoChild:
- (id)initWithFrame:(NSRect)inFrame geckoChild:(nsChildView*)inChild
{
  NS_OBJC_BEGIN_TRY_ABORT_BLOCK_NIL;

  if ((self = [super initWithFrame:inFrame])) {
    mGeckoChild = inChild;
    mPendingDisplay = NO;
    mBlockedLastMouseDown = NO;
    mExpectingWheelStop = NO;

    mLastMouseDownEvent = nil;
    mLastKeyDownEvent = nil;
    mClickThroughMouseDownEvent = nil;
    mDragService = nullptr;

    mGestureState = eGestureState_None;
    mCumulativeMagnification = 0.0;
    mCumulativeRotation = 0.0;

    // We can't call forceRefreshOpenGL here because, in order to work around
    // the bug, it seems we need to have a draw already happening. Therefore,
    // we call it in drawRect:inContext:, when we know that a draw is in
    // progress.
    mDidForceRefreshOpenGL = NO;

    [self setFocusRingType:NSFocusRingTypeNone];

#ifdef __LP64__
    mCancelSwipeAnimation = nil;
#endif

    mTopLeftCornerMask = NULL;
  }

  // register for things we'll take from other applications
  [ChildView registerViewForDraggedTypes:self];

  [[NSNotificationCenter defaultCenter] addObserver:self
                                           selector:@selector(systemMetricsChanged)
                                               name:NSControlTintDidChangeNotification
                                             object:nil];
  [[NSNotificationCenter defaultCenter] addObserver:self
                                           selector:@selector(systemMetricsChanged)
                                               name:NSSystemColorsDidChangeNotification
                                             object:nil];
  // TODO: replace the string with the constant once we build with the 10.7 SDK
  [[NSNotificationCenter defaultCenter] addObserver:self
                                           selector:@selector(scrollbarSystemMetricChanged)
                                               name:@"NSPreferredScrollerStyleDidChangeNotification"
                                             object:nil];
  [[NSDistributedNotificationCenter defaultCenter] addObserver:self
                                                      selector:@selector(systemMetricsChanged)
                                                          name:@"AppleAquaScrollBarVariantChanged"
                                                        object:nil
                                            suspensionBehavior:NSNotificationSuspensionBehaviorDeliverImmediately];
  [[NSNotificationCenter defaultCenter] addObserver:self
                                           selector:@selector(_surfaceNeedsUpdate:)
                                               name:NSViewGlobalFrameDidChangeNotification
                                             object:self];

  return self;

  NS_OBJC_END_TRY_ABORT_BLOCK_NIL;
}

// ComplexTextInputPanel's interpretKeyEvent hack won't work without this.
// It makes calls to +[NSTextInputContext currentContext], deep in system
// code, return the appropriate context.
- (NSTextInputContext *)inputContext
{
  NSTextInputContext* pluginContext = NULL;
  if (mGeckoChild && mGeckoChild->IsPluginFocused()) {
    ComplexTextInputPanel* ctiPanel =
      ComplexTextInputPanel::GetSharedComplexTextInputPanel();
    if (ctiPanel) {
      pluginContext = (NSTextInputContext*) ctiPanel->GetInputContext();
    }
  }
  if (pluginContext) {
    return pluginContext;
  } else {
    return [super inputContext];
  }
}

- (void)installTextInputHandler:(TextInputHandler*)aHandler
{
  mTextInputHandler = aHandler;
}

- (void)uninstallTextInputHandler
{
  mTextInputHandler = nullptr;
}

// Work around bug 603134.
// OS X has a bug that causes new OpenGL windows to only paint once or twice,
// then stop painting altogether. By clearing the drawable from the GL context,
// and then resetting the view to ourselves, we convince OS X to start updating
// again.
// This can cause a flash in new windows - bug 631339 - but it's very hard to
// fix that while maintaining this workaround.
- (void)forceRefreshOpenGL
{
  NS_OBJC_BEGIN_TRY_ABORT_BLOCK;

  [mGLContext clearDrawable];
  [self updateGLContext];

  NS_OBJC_END_TRY_ABORT_BLOCK;
}

- (void)setGLContext:(NSOpenGLContext *)aGLContext
{
  NS_OBJC_BEGIN_TRY_ABORT_BLOCK;

  mGLContext = aGLContext;
  [mGLContext retain];

  NS_OBJC_END_TRY_ABORT_BLOCK;
}

- (bool)preRender:(NSOpenGLContext *)aGLContext
{
  NS_OBJC_BEGIN_TRY_ABORT_BLOCK_RETURN;

  if (![self window] ||
      ([[self window] isKindOfClass:[BaseWindow class]] &&
       ![(BaseWindow*)[self window] isVisibleOrBeingShown])) {
    // Before the window is shown, our GL context's front FBO is not
    // framebuffer complete, so we refuse to render.
    return false;
  }

  if (!mGLContext) {
    [self setGLContext:aGLContext];
    [self updateGLContext];
  }

  CGLLockContext((CGLContextObj)[aGLContext CGLContextObj]);

  return true;

  NS_OBJC_END_TRY_ABORT_BLOCK_RETURN(false);
}

- (void)postRender:(NSOpenGLContext *)aGLContext
{
  NS_OBJC_BEGIN_TRY_ABORT_BLOCK;

  CGLUnlockContext((CGLContextObj)[aGLContext CGLContextObj]);

  NS_OBJC_END_TRY_ABORT_BLOCK;
}

- (void)dealloc
{
  NS_OBJC_BEGIN_TRY_ABORT_BLOCK;

  [mGLContext release];
  [mPendingDirtyRects release];
  [mLastMouseDownEvent release];
  [mLastKeyDownEvent release];
  [mClickThroughMouseDownEvent release];
  CGImageRelease(mTopLeftCornerMask);
  ChildViewMouseTracker::OnDestroyView(self);

  [[NSNotificationCenter defaultCenter] removeObserver:self];
  [[NSDistributedNotificationCenter defaultCenter] removeObserver:self];

  [super dealloc];

  NS_OBJC_END_TRY_ABORT_BLOCK;
}

- (void)widgetDestroyed
{
  if (mTextInputHandler) {
    mTextInputHandler->OnDestroyWidget(mGeckoChild);
    mTextInputHandler = nullptr;
  }
  mGeckoChild = nullptr;

  // Just in case we're destroyed abruptly and missed the draggingExited
  // or performDragOperation message.
  NS_IF_RELEASE(mDragService);
}

// mozView method, return our gecko child view widget. Note this does not AddRef.
- (nsIWidget*) widget
{
  return static_cast<nsIWidget*>(mGeckoChild);
}

- (void)systemMetricsChanged
{
  if (mGeckoChild)
    mGeckoChild->NotifyThemeChanged();
}

- (void)scrollbarSystemMetricChanged
{
  [self systemMetricsChanged];

  if (mGeckoChild) {
    nsIWidgetListener* listener = mGeckoChild->GetWidgetListener();
    if (listener) {
      nsIPresShell* presShell = listener->GetPresShell();
      if (presShell) {
        presShell->ReconstructFrames();
      }
    }
  }
}

- (void)setNeedsPendingDisplay
{
  NS_OBJC_BEGIN_TRY_ABORT_BLOCK;

  mPendingFullDisplay = YES;
  if (!mPendingDisplay) {
    [self performSelector:@selector(processPendingRedraws) withObject:nil afterDelay:0];
    mPendingDisplay = YES;
  }

  NS_OBJC_END_TRY_ABORT_BLOCK;
}

- (void)setNeedsPendingDisplayInRect:(NSRect)invalidRect
{
  NS_OBJC_BEGIN_TRY_ABORT_BLOCK;

  if (!mPendingDirtyRects)
    mPendingDirtyRects = [[NSMutableArray alloc] initWithCapacity:1];
  [mPendingDirtyRects addObject:[NSValue valueWithRect:invalidRect]];
  if (!mPendingDisplay) {
    [self performSelector:@selector(processPendingRedraws) withObject:nil afterDelay:0];
    mPendingDisplay = YES;
  }

  NS_OBJC_END_TRY_ABORT_BLOCK;
}

// Clears the queue of any pending invalides
- (void)processPendingRedraws
{
  NS_OBJC_BEGIN_TRY_ABORT_BLOCK;

  if (mPendingFullDisplay) {
    [self setNeedsDisplay:YES];
  }
  else if (mPendingDirtyRects) {
    unsigned int count = [mPendingDirtyRects count];
    for (unsigned int i = 0; i < count; ++i) {
      [self setNeedsDisplayInRect:[[mPendingDirtyRects objectAtIndex:i] rectValue]];
    }
  }
  mPendingFullDisplay = NO;
  mPendingDisplay = NO;
  [mPendingDirtyRects release];
  mPendingDirtyRects = nil;

  NS_OBJC_END_TRY_ABORT_BLOCK;
}

- (void)setNeedsDisplayInRect:(NSRect)aRect
{
  if (![self isUsingOpenGL]) {
    [super setNeedsDisplayInRect:aRect];
    return;
  }

  if ([[self window] isVisible] && [self isUsingMainThreadOpenGL]) {
    // Draw without calling drawRect. This prevent us from
    // needing to access the normal window buffer surface unnecessarily, so we
    // waste less time synchronizing the two surfaces. (These synchronizations
    // show up in a profiler as CGSDeviceLock / _CGSLockWindow /
    // _CGSSynchronizeWindowBackingStore.) It also means that Cocoa doesn't
    // have any potentially expensive invalid rect management for us.
    if (!mWaitingForPaint) {
      mWaitingForPaint = YES;
      // Use NSRunLoopCommonModes instead of the default NSDefaultRunLoopMode
      // so that the timer also fires while a native menu is open.
      [self performSelector:@selector(drawUsingOpenGLCallback)
                 withObject:nil
                 afterDelay:0
                    inModes:[NSArray arrayWithObject:NSRunLoopCommonModes]];
    }
  }
}

- (NSString*)description
{
  NS_OBJC_BEGIN_TRY_ABORT_BLOCK_NIL;

  return [NSString stringWithFormat:@"ChildView %p, gecko child %p, frame %@", self, mGeckoChild, NSStringFromRect([self frame])];

  NS_OBJC_END_TRY_ABORT_BLOCK_NIL;
}

// Make the origin of this view the topLeft corner (gecko origin) rather
// than the bottomLeft corner (standard cocoa origin).
- (BOOL)isFlipped
{
  return YES;
}

- (BOOL)isOpaque
{
  return [[self window] isOpaque];
}

- (void)sendFocusEvent:(EventMessage)eventMessage
{
  if (!mGeckoChild)
    return;

  nsEventStatus status = nsEventStatus_eIgnore;
  WidgetGUIEvent focusGuiEvent(true, eventMessage, mGeckoChild);
  focusGuiEvent.time = PR_IntervalNow();
  mGeckoChild->DispatchEvent(&focusGuiEvent, status);
}

// We accept key and mouse events, so don't keep passing them up the chain. Allow
// this to be a 'focused' widget for event dispatch.
- (BOOL)acceptsFirstResponder
{
  return YES;
}

// Accept mouse down events on background windows
- (BOOL)acceptsFirstMouse:(NSEvent*)aEvent
{
  if (![[self window] isKindOfClass:[PopupWindow class]]) {
    // We rely on this function to tell us that the mousedown was on a
    // background window. Inside mouseDown we can't tell whether we were
    // inactive because at that point we've already been made active.
    // Unfortunately, acceptsFirstMouse is called for PopupWindows even when
    // their parent window is active, so ignore this on them for now.
    mClickThroughMouseDownEvent = [aEvent retain];
  }
  return YES;
}

- (void)scrollRect:(NSRect)aRect by:(NSSize)offset
{
  NS_OBJC_BEGIN_TRY_ABORT_BLOCK;

  // Update any pending dirty rects to reflect the new scroll position
  if (mPendingDirtyRects) {
    unsigned int count = [mPendingDirtyRects count];
    for (unsigned int i = 0; i < count; ++i) {
      NSRect oldRect = [[mPendingDirtyRects objectAtIndex:i] rectValue];
      NSRect newRect = NSOffsetRect(oldRect, offset.width, offset.height);
      [mPendingDirtyRects replaceObjectAtIndex:i
                                    withObject:[NSValue valueWithRect:newRect]];
    }
  }
  [super scrollRect:aRect by:offset];

  NS_OBJC_END_TRY_ABORT_BLOCK;
}

- (BOOL)mouseDownCanMoveWindow
{
  // Return YES so that _regionForOpaqueDescendants gets called, where the
  // actual draggable region will be assembled.
  return YES;
}

-(void)updateGLContext
{
  if (mGLContext) {
    CGLLockContext((CGLContextObj)[mGLContext CGLContextObj]);
    [mGLContext setView:self];
    [mGLContext update];
    CGLUnlockContext((CGLContextObj)[mGLContext CGLContextObj]);
  }
}

- (void)_surfaceNeedsUpdate:(NSNotification*)notification
{
   [self updateGLContext];
}

- (BOOL)wantsBestResolutionOpenGLSurface
{
  return nsCocoaUtils::HiDPIEnabled() ? YES : NO;
}

- (void)viewDidChangeBackingProperties
{
  [super viewDidChangeBackingProperties];
  if (mGeckoChild) {
    // actually, it could be the color space that's changed,
    // but we can't tell the difference here except by retrieving
    // the backing scale factor and comparing to the old value
    mGeckoChild->BackingScaleFactorChanged();
  }
}

- (BOOL)isCoveringTitlebar
{
  return [[self window] isKindOfClass:[BaseWindow class]] &&
         [(BaseWindow*)[self window] mainChildView] == self &&
         [(BaseWindow*)[self window] drawsContentsIntoWindowFrame];
}

- (void)viewWillStartLiveResize
{
  nsCOMPtr<nsIObserverService> observerService = mozilla::services::GetObserverService();

  if (!observerService) {
    return;
  }

  observerService->NotifyObservers(nullptr, "live-resize-start", nullptr);
}

- (void)viewDidEndLiveResize
{
  nsCOMPtr<nsIObserverService> observerService = mozilla::services::GetObserverService();

  if (!observerService) {
    return;
  }

  observerService->NotifyObservers(nullptr, "live-resize-end", nullptr);
}

- (NSColor*)vibrancyFillColorForThemeGeometryType:(nsITheme::ThemeGeometryType)aThemeGeometryType
{
  if (!mGeckoChild) {
    return [NSColor whiteColor];
  }
  return mGeckoChild->VibrancyFillColorForThemeGeometryType(aThemeGeometryType);
}

- (NSColor*)vibrancyFontSmoothingBackgroundColorForThemeGeometryType:(nsITheme::ThemeGeometryType)aThemeGeometryType
{
  if (!mGeckoChild) {
    return [NSColor clearColor];
  }
  return mGeckoChild->VibrancyFontSmoothingBackgroundColorForThemeGeometryType(aThemeGeometryType);
}

- (nsIntRegion)nativeDirtyRegionWithBoundingRect:(NSRect)aRect
{
  nsIntRect boundingRect = mGeckoChild->CocoaPointsToDevPixels(aRect);
  const NSRect *rects;
  NSInteger count;
  [self getRectsBeingDrawn:&rects count:&count];

  if (count > MAX_RECTS_IN_REGION) {
    return boundingRect;
  }

  nsIntRegion region;
  for (NSInteger i = 0; i < count; ++i) {
    region.Or(region, mGeckoChild->CocoaPointsToDevPixels(rects[i]));
  }
  region.And(region, boundingRect);
  return region;
}

// The display system has told us that a portion of our view is dirty. Tell
// gecko to paint it
- (void)drawRect:(NSRect)aRect
{
  CGContextRef cgContext = (CGContextRef)[[NSGraphicsContext currentContext] graphicsPort];
  [self drawRect:aRect inContext:cgContext];

  // If we're a transparent window and our contents have changed, we need
  // to make sure the shadow is updated to the new contents.
  if ([[self window] isKindOfClass:[BaseWindow class]]) {
    [(BaseWindow*)[self window] deferredInvalidateShadow];
  }
}

- (void)drawRect:(NSRect)aRect inContext:(CGContextRef)aContext
{
  if (!mGeckoChild || !mGeckoChild->IsVisible())
    return;

#ifdef DEBUG_UPDATE
  nsIntRect geckoBounds;
  mGeckoChild->GetBounds(geckoBounds);

  fprintf (stderr, "---- Update[%p][%p] [%f %f %f %f] cgc: %p\n  gecko bounds: [%d %d %d %d]\n",
           self, mGeckoChild,
           aRect.origin.x, aRect.origin.y, aRect.size.width, aRect.size.height, aContext,
           geckoBounds.x, geckoBounds.y, geckoBounds.width, geckoBounds.height);

  CGAffineTransform xform = CGContextGetCTM(aContext);
  fprintf (stderr, "  xform in: [%f %f %f %f %f %f]\n", xform.a, xform.b, xform.c, xform.d, xform.tx, xform.ty);
#endif

  if ([self isUsingOpenGL]) {
    // For Gecko-initiated repaints in OpenGL mode, drawUsingOpenGL is
    // directly called from a delayed perform callback - without going through
    // drawRect.
    // Paints that come through here are triggered by something that Cocoa
    // controls, for example by window resizing or window focus changes.

    // Since this view is usually declared as opaque, the window's pixel
    // buffer may now contain garbage which we need to prevent from reaching
    // the screen. The only place where garbage can show is in the window
    // corners and the vibrant regions of the window - the rest of the window
    // is covered by opaque content in our OpenGL surface.
    // So we need to clear the pixel buffer contents in these areas.
    mGeckoChild->ClearVibrantAreas();
    [self clearCorners];

    // Do GL composition and return.
    [self drawUsingOpenGL];
    return;
  }

  PROFILER_LABEL("ChildView", "drawRect",
    js::ProfileEntry::Category::GRAPHICS);

  // The CGContext that drawRect supplies us with comes with a transform that
  // scales one user space unit to one Cocoa point, which can consist of
  // multiple dev pixels. But Gecko expects its supplied context to be scaled
  // to device pixels, so we need to reverse the scaling.
  double scale = mGeckoChild->BackingScaleFactor();
  CGContextSaveGState(aContext);
  CGContextScaleCTM(aContext, 1.0 / scale, 1.0 / scale);

  NSSize viewSize = [self bounds].size;
  nsIntSize backingSize(viewSize.width * scale, viewSize.height * scale);

  CGContextSaveGState(aContext);

  nsIntRegion region = [self nativeDirtyRegionWithBoundingRect:aRect];

  // Create Cairo objects.
  nsRefPtr<gfxQuartzSurface> targetSurface;

  RefPtr<gfx::DrawTarget> dt =
    gfx::Factory::CreateDrawTargetForCairoCGContext(aContext,
                                                    gfx::IntSize(backingSize.width,
                                                                 backingSize.height));
  MOZ_ASSERT(dt); // see implementation
  dt->AddUserData(&gfxContext::sDontUseAsSourceKey, dt, nullptr);
  nsRefPtr<gfxContext> targetContext = new gfxContext(dt);

  // Set up the clip region.
  nsIntRegionRectIterator iter(region);
  targetContext->NewPath();
  for (;;) {
    const nsIntRect* r = iter.Next();
    if (!r)
      break;
    targetContext->Rectangle(gfxRect(r->x, r->y, r->width, r->height));
  }
  targetContext->Clip();

  nsAutoRetainCocoaObject kungFuDeathGrip(self);
  bool painted = false;
  if (mGeckoChild->GetLayerManager()->GetBackendType() == LayersBackend::LAYERS_BASIC) {
    nsBaseWidget::AutoLayerManagerSetup
      setupLayerManager(mGeckoChild, targetContext, BufferMode::BUFFER_NONE);
    painted = mGeckoChild->PaintWindow(region);
  } else if (mGeckoChild->GetLayerManager()->GetBackendType() == LayersBackend::LAYERS_CLIENT) {
    // We only need this so that we actually get DidPaintWindow fired
    painted = mGeckoChild->PaintWindow(region);
  }

  targetContext = nullptr;
  targetSurface = nullptr;

  CGContextRestoreGState(aContext);

  // Undo the scale transform so that from now on the context is in
  // CocoaPoints again.
  CGContextRestoreGState(aContext);

  if (!painted && [self isOpaque]) {
    // Gecko refused to draw, but we've claimed to be opaque, so we have to
    // draw something--fill with white.
    CGContextSetRGBFillColor(aContext, 1, 1, 1, 1);
    CGContextFillRect(aContext, NSRectToCGRect(aRect));
  }

  if ([self isCoveringTitlebar]) {
    [self drawTitleString];
    [self drawTitlebarHighlight];
    [self maskTopCornersInContext:aContext];
  }

#ifdef DEBUG_UPDATE
  fprintf (stderr, "---- update done ----\n");

#if 0
  CGContextSetRGBStrokeColor (aContext,
                            ((((unsigned long)self) & 0xff)) / 255.0,
                            ((((unsigned long)self) & 0xff00) >> 8) / 255.0,
                            ((((unsigned long)self) & 0xff0000) >> 16) / 255.0,
                            0.5);
#endif
  CGContextSetRGBStrokeColor(aContext, 1, 0, 0, 0.8);
  CGContextSetLineWidth(aContext, 4.0);
  CGContextStrokeRect(aContext, NSRectToCGRect(aRect));
#endif
}

- (BOOL)isUsingMainThreadOpenGL
{
  if (!mGeckoChild || ![self window])
    return NO;

  return mGeckoChild->GetLayerManager(nullptr)->GetBackendType() == mozilla::layers::LayersBackend::LAYERS_OPENGL;
}

- (BOOL)isUsingOpenGL
{
  if (!mGeckoChild || ![self window])
    return NO;

  return mGLContext || mUsingOMTCompositor || [self isUsingMainThreadOpenGL];
}

- (void)drawUsingOpenGL
{
  PROFILER_LABEL("ChildView", "drawUsingOpenGL",
    js::ProfileEntry::Category::GRAPHICS);

  if (![self isUsingOpenGL] || !mGeckoChild->IsVisible())
    return;

  mWaitingForPaint = NO;

  nsIntRect geckoBounds;
  mGeckoChild->GetBounds(geckoBounds);
  nsIntRegion region(geckoBounds);

  mGeckoChild->PaintWindow(region);

  // Force OpenGL to refresh the very first time we draw. This works around a
  // Mac OS X bug that stops windows updating on OS X when we use OpenGL.
  if (!mDidForceRefreshOpenGL) {
    [self performSelector:@selector(forceRefreshOpenGL) withObject:nil afterDelay:0];
    mDidForceRefreshOpenGL = YES;
  }
}

// Called asynchronously after setNeedsDisplay in order to avoid entering the
// normal drawing machinery.
- (void)drawUsingOpenGLCallback
{
  if (mWaitingForPaint) {
    [self drawUsingOpenGL];
  }
}

- (BOOL)hasRoundedBottomCorners
{
  return [[self window] respondsToSelector:@selector(bottomCornerRounded)] &&
  [[self window] bottomCornerRounded];
}

- (CGFloat)cornerRadius
{
  NSView* frameView = [[[self window] contentView] superview];
  if (!frameView || ![frameView respondsToSelector:@selector(roundedCornerRadius)])
    return 4.0f;
  return [frameView roundedCornerRadius];
}

// Accelerated windows have two NSSurfaces:
//  (1) The window's pixel buffer in the back and
//  (2) the OpenGL view in the front.
// These two surfaces are composited by the window manager. Drawing into the
// CGContext which is provided by drawRect ends up in (1).
// When our window has rounded corners, the OpenGL view has transparent pixels
// in the corners. In these places the contents of the window's pixel buffer
// can show through. So we need to make sure that the pixel buffer is
// transparent in the corners so that no garbage reaches the screen.
// The contents of the pixel buffer in the rest of the window don't matter
// because they're covered by opaque pixels of the OpenGL context.
// Making the corners transparent works even though our window is
// declared "opaque" (in the NSWindow's isOpaque method).
- (void)clearCorners
{
  CGFloat radius = [self cornerRadius];
  CGFloat w = [self bounds].size.width, h = [self bounds].size.height;
  [[NSColor clearColor] set];

  if ([self isCoveringTitlebar]) {
    NSRectFill(NSMakeRect(0, 0, radius, radius));
    NSRectFill(NSMakeRect(w - radius, 0, radius, radius));
  }

  if ([self hasRoundedBottomCorners]) {
    NSRectFill(NSMakeRect(0, h - radius, radius, radius));
    NSRectFill(NSMakeRect(w - radius, h - radius, radius, radius));
  }
}

// This is the analog of nsChildView::MaybeDrawRoundedCorners for CGContexts.
// We only need to mask the top corners here because Cocoa does the masking
// for the window's bottom corners automatically (starting with 10.7).
- (void)maskTopCornersInContext:(CGContextRef)aContext
{
  CGFloat radius = [self cornerRadius];
  int32_t devPixelCornerRadius = mGeckoChild->CocoaPointsToDevPixels(radius);

  // First make sure that mTopLeftCornerMask is set up.
  if (!mTopLeftCornerMask ||
      int32_t(CGImageGetWidth(mTopLeftCornerMask)) != devPixelCornerRadius) {
    CGImageRelease(mTopLeftCornerMask);
    CGColorSpaceRef rgb = CGColorSpaceCreateDeviceRGB();
    CGContextRef imgCtx = CGBitmapContextCreate(NULL,
                                                devPixelCornerRadius,
                                                devPixelCornerRadius,
                                                8, devPixelCornerRadius * 4,
                                                rgb, kCGImageAlphaPremultipliedFirst);
    CGColorSpaceRelease(rgb);
    DrawTopLeftCornerMask(imgCtx, devPixelCornerRadius);
    mTopLeftCornerMask = CGBitmapContextCreateImage(imgCtx);
    CGContextRelease(imgCtx);
  }

  // kCGBlendModeDestinationIn is the secret sauce which allows us to erase
  // already painted pixels. It's defined as R = D * Sa: multiply all channels
  // of the destination pixel with the alpha of the source pixel. In our case,
  // the source is mTopLeftCornerMask.
  CGContextSaveGState(aContext);
  CGContextSetBlendMode(aContext, kCGBlendModeDestinationIn);

  CGRect destRect = CGRectMake(0, 0, radius, radius);

  // Erase the top left corner...
  CGContextDrawImage(aContext, destRect, mTopLeftCornerMask);

  // ... and the top right corner.
  CGContextTranslateCTM(aContext, [self bounds].size.width, 0);
  CGContextScaleCTM(aContext, -1, 1);
  CGContextDrawImage(aContext, destRect, mTopLeftCornerMask);

  CGContextRestoreGState(aContext);
}

- (void)drawTitleString
{
  BaseWindow* window = (BaseWindow*)[self window];
  if (![window wantsTitleDrawn]) {
    return;
  }

  NSView* frameView = [[window contentView] superview];
  if (![frameView respondsToSelector:@selector(_drawTitleBar:)]) {
    return;
  }

  NSGraphicsContext* oldContext = [NSGraphicsContext currentContext];
  CGContextRef ctx = (CGContextRef)[oldContext graphicsPort];
  CGContextSaveGState(ctx);
  if ([oldContext isFlipped] != [frameView isFlipped]) {
    CGContextTranslateCTM(ctx, 0, [self bounds].size.height);
    CGContextScaleCTM(ctx, 1, -1);
  }
  [NSGraphicsContext setCurrentContext:[NSGraphicsContext graphicsContextWithGraphicsPort:ctx flipped:[frameView isFlipped]]];
  [frameView _drawTitleBar:[frameView bounds]];
  CGContextRestoreGState(ctx);
  [NSGraphicsContext setCurrentContext:oldContext];
}

- (void)drawTitlebarHighlight
{
  DrawTitlebarHighlight([self bounds].size, [self cornerRadius],
                        mGeckoChild->DevPixelsToCocoaPoints(1));
}

- (void)releaseWidgets:(NSArray*)aWidgetArray
{
  if (!aWidgetArray) {
    return;
  }
  NSInteger count = [aWidgetArray count];
  for (NSInteger i = 0; i < count; ++i) {
    NSNumber* pointer = (NSNumber*) [aWidgetArray objectAtIndex:i];
    nsIWidget* widget = (nsIWidget*) [pointer unsignedIntegerValue];
    NS_RELEASE(widget);
  }
}

- (void)viewWillDraw
{
  if (mGeckoChild) {
    // The OS normally *will* draw our NSWindow, no matter what we do here.
    // But Gecko can delete our parent widget(s) (along with mGeckoChild)
    // while processing a paint request, which closes our NSWindow and
    // makes the OS throw an NSInternalInconsistencyException assertion when
    // it tries to draw it.  Sometimes the OS also aborts the browser process.
    // So we need to retain our parent(s) here and not release it/them until
    // the next time through the main thread's run loop.  When we do this we
    // also need to retain and release mGeckoChild, which holds a strong
    // reference to us (otherwise we might have been deleted by the time
    // releaseWidgets: is called on us).  See bug 550392.
    nsIWidget* parent = mGeckoChild->GetParent();
    if (parent) {
      NSMutableArray* widgetArray = [NSMutableArray arrayWithCapacity:3];
      while (parent) {
        NS_ADDREF(parent);
        [widgetArray addObject:[NSNumber numberWithUnsignedInteger:(NSUInteger)parent]];
        parent = parent->GetParent();
      }
      NS_ADDREF(mGeckoChild);
      [widgetArray addObject:[NSNumber numberWithUnsignedInteger:(NSUInteger)mGeckoChild]];
      [self performSelector:@selector(releaseWidgets:)
                 withObject:widgetArray
                 afterDelay:0];
    }

    if ([self isUsingOpenGL]) {
      if (mGeckoChild->GetLayerManager()->GetBackendType() == LayersBackend::LAYERS_CLIENT) {
        ClientLayerManager *manager = static_cast<ClientLayerManager*>(mGeckoChild->GetLayerManager());
        manager->AsShadowForwarder()->WindowOverlayChanged();
      }
    }

    mGeckoChild->WillPaintWindow();
  }
  [super viewWillDraw];
}

#if USE_CLICK_HOLD_CONTEXTMENU
//
// -clickHoldCallback:
//
// called from a timer two seconds after a mouse down to see if we should display
// a context menu (click-hold). |anEvent| is the original mouseDown event. If we're
// still in that mouseDown by this time, put up the context menu, otherwise just
// fuhgeddaboutit. |anEvent| has been retained by the OS until after this callback
// fires so we're ok there.
//
// This code currently messes in a bunch of edge cases (bugs 234751, 232964, 232314)
// so removing it until we get it straightened out.
//
- (void)clickHoldCallback:(id)theEvent;
{
  NS_OBJC_BEGIN_TRY_ABORT_BLOCK;

  if( theEvent == [NSApp currentEvent] ) {
    // we're still in the middle of the same mousedown event here, activate
    // click-hold context menu by triggering the right mouseDown action.
    NSEvent* clickHoldEvent = [NSEvent mouseEventWithType:NSRightMouseDown
                                                  location:[theEvent locationInWindow]
                                             modifierFlags:[theEvent modifierFlags]
                                                 timestamp:[theEvent timestamp]
                                              windowNumber:[theEvent windowNumber]
                                                   context:[theEvent context]
                                               eventNumber:[theEvent eventNumber]
                                                clickCount:[theEvent clickCount]
                                                  pressure:[theEvent pressure]];
    [self rightMouseDown:clickHoldEvent];
  }

  NS_OBJC_END_TRY_ABORT_BLOCK;
}
#endif

// If we've just created a non-native context menu, we need to mark it as
// such and let the OS (and other programs) know when it opens and closes
// (this is how the OS knows to close other programs' context menus when
// ours open).  We send the initial notification here, but others are sent
// in nsCocoaWindow::Show().
- (void)maybeInitContextMenuTracking
{
  NS_OBJC_BEGIN_TRY_ABORT_BLOCK;

#ifdef MOZ_USE_NATIVE_POPUP_WINDOWS
  return;
#endif /* MOZ_USE_NATIVE_POPUP_WINDOWS */

  nsIRollupListener* rollupListener = nsBaseWidget::GetActiveRollupListener();
  NS_ENSURE_TRUE_VOID(rollupListener);
  nsCOMPtr<nsIWidget> widget = rollupListener->GetRollupWidget();
  NS_ENSURE_TRUE_VOID(widget);

  NSWindow *popupWindow = (NSWindow*)widget->GetNativeData(NS_NATIVE_WINDOW);
  if (!popupWindow || ![popupWindow isKindOfClass:[PopupWindow class]])
    return;

  [[NSDistributedNotificationCenter defaultCenter]
    postNotificationName:@"com.apple.HIToolbox.beginMenuTrackingNotification"
                  object:@"org.mozilla.gecko.PopupWindow"];
  [(PopupWindow*)popupWindow setIsContextMenu:YES];

  NS_OBJC_END_TRY_ABORT_BLOCK;
}

// Returns true if the event should no longer be processed, false otherwise.
// This does not return whether or not anything was rolled up.
- (BOOL)maybeRollup:(NSEvent*)theEvent
{
  NS_OBJC_BEGIN_TRY_ABORT_BLOCK_RETURN;

  BOOL consumeEvent = NO;

  nsIRollupListener* rollupListener = nsBaseWidget::GetActiveRollupListener();
  NS_ENSURE_TRUE(rollupListener, false);
  nsCOMPtr<nsIWidget> rollupWidget = rollupListener->GetRollupWidget();
  if (rollupWidget) {
    NSWindow* currentPopup = static_cast<NSWindow*>(rollupWidget->GetNativeData(NS_NATIVE_WINDOW));
    if (!nsCocoaUtils::IsEventOverWindow(theEvent, currentPopup)) {
      // event is not over the rollup window, default is to roll up
      bool shouldRollup = true;

      // check to see if scroll events should roll up the popup
      if ([theEvent type] == NSScrollWheel) {
        shouldRollup = rollupListener->ShouldRollupOnMouseWheelEvent();
        // consume scroll events that aren't over the popup
        // unless the popup is an arrow panel
        consumeEvent = rollupListener->ShouldConsumeOnMouseWheelEvent();
      }

      // if we're dealing with menus, we probably have submenus and
      // we don't want to rollup if the click is in a parent menu of
      // the current submenu
      uint32_t popupsToRollup = UINT32_MAX;
      nsAutoTArray<nsIWidget*, 5> widgetChain;
      uint32_t sameTypeCount = rollupListener->GetSubmenuWidgetChain(&widgetChain);
      for (uint32_t i = 0; i < widgetChain.Length(); i++) {
        nsIWidget* widget = widgetChain[i];
        NSWindow* currWindow = (NSWindow*)widget->GetNativeData(NS_NATIVE_WINDOW);
        if (nsCocoaUtils::IsEventOverWindow(theEvent, currWindow)) {
          // don't roll up if the mouse event occurred within a menu of the
          // same type. If the mouse event occurred in a menu higher than
          // that, roll up, but pass the number of popups to Rollup so
          // that only those of the same type close up.
          if (i < sameTypeCount) {
            shouldRollup = false;
          }
          else {
            popupsToRollup = sameTypeCount;
          }
          break;
        }
      }

      if (shouldRollup) {
        if ([theEvent type] == NSLeftMouseDown) {
          NSPoint point = [NSEvent mouseLocation];
          FlipCocoaScreenCoordinate(point);
          nsIntPoint pos(point.x, point.y);
          consumeEvent = (BOOL)rollupListener->Rollup(popupsToRollup, true, &pos, nullptr);
        }
        else {
          consumeEvent = (BOOL)rollupListener->Rollup(popupsToRollup, true, nullptr, nullptr);
        }
      }
    }
  }

  return consumeEvent;

  NS_OBJC_END_TRY_ABORT_BLOCK_RETURN(NO);
}

/*
 * In OS X Mountain Lion and above, smart zoom gestures are implemented in
 * smartMagnifyWithEvent. In OS X Lion, they are implemented in
 * magnifyWithEvent. See inline comments for more info.
 *
 * The prototypes swipeWithEvent, beginGestureWithEvent, magnifyWithEvent,
 * smartMagnifyWithEvent, rotateWithEvent, and endGestureWithEvent were
 * obtained from the following links:
 * https://developer.apple.com/library/mac/#documentation/Cocoa/Reference/ApplicationKit/Classes/NSResponder_Class/Reference/Reference.html
 * https://developer.apple.com/library/mac/#releasenotes/Cocoa/AppKit.html
 */

- (void)swipeWithEvent:(NSEvent *)anEvent
{
  NS_OBJC_BEGIN_TRY_ABORT_BLOCK;

  if (!anEvent || !mGeckoChild)
    return;

  nsAutoRetainCocoaObject kungFuDeathGrip(self);

  float deltaX = [anEvent deltaX];  // left=1.0, right=-1.0
  float deltaY = [anEvent deltaY];  // up=1.0, down=-1.0

  // Setup the "swipe" event.
  WidgetSimpleGestureEvent geckoEvent(true, eSwipeGesture, mGeckoChild);
  [self convertCocoaMouseEvent:anEvent toGeckoEvent:&geckoEvent];

  // Record the left/right direction.
  if (deltaX > 0.0)
    geckoEvent.direction |= nsIDOMSimpleGestureEvent::DIRECTION_LEFT;
  else if (deltaX < 0.0)
    geckoEvent.direction |= nsIDOMSimpleGestureEvent::DIRECTION_RIGHT;

  // Record the up/down direction.
  if (deltaY > 0.0)
    geckoEvent.direction |= nsIDOMSimpleGestureEvent::DIRECTION_UP;
  else if (deltaY < 0.0)
    geckoEvent.direction |= nsIDOMSimpleGestureEvent::DIRECTION_DOWN;

  // Send the event.
  mGeckoChild->DispatchWindowEvent(geckoEvent);

  NS_OBJC_END_TRY_ABORT_BLOCK;
}

- (void)beginGestureWithEvent:(NSEvent *)anEvent
{
  if (!anEvent)
    return;

  mGestureState = eGestureState_StartGesture;
  mCumulativeMagnification = 0;
  mCumulativeRotation = 0.0;
}

- (void)magnifyWithEvent:(NSEvent *)anEvent
{
  NS_OBJC_BEGIN_TRY_ABORT_BLOCK;

  if (!anEvent || !mGeckoChild)
    return;

  /*
   * In OS X 10.7.* (Lion), smart zoom events come through magnifyWithEvent,
   * instead of smartMagnifyWithEvent. See bug 863841.
   */
  if ([ChildView isLionSmartMagnifyEvent: anEvent]) {
    [self smartMagnifyWithEvent: anEvent];
    return;
  }

  nsAutoRetainCocoaObject kungFuDeathGrip(self);

  float deltaZ = [anEvent deltaZ];

  EventMessage msg;
  switch (mGestureState) {
  case eGestureState_StartGesture:
    msg = eMagnifyGestureStart;
    mGestureState = eGestureState_MagnifyGesture;
    break;

  case eGestureState_MagnifyGesture:
    msg = eMagnifyGestureUpdate;
    break;

  case eGestureState_None:
  case eGestureState_RotateGesture:
  default:
    return;
  }

  // Setup the event.
  WidgetSimpleGestureEvent geckoEvent(true, msg, mGeckoChild);
  geckoEvent.delta = deltaZ;
  [self convertCocoaMouseEvent:anEvent toGeckoEvent:&geckoEvent];

  // Send the event.
  mGeckoChild->DispatchWindowEvent(geckoEvent);

  // Keep track of the cumulative magnification for the final "magnify" event.
  mCumulativeMagnification += deltaZ;

  NS_OBJC_END_TRY_ABORT_BLOCK;
}

- (void)smartMagnifyWithEvent:(NSEvent *)anEvent
{
  NS_OBJC_BEGIN_TRY_ABORT_BLOCK;

  if (!anEvent || !mGeckoChild) {
    return;
  }

  nsAutoRetainCocoaObject kungFuDeathGrip(self);

  // Setup the "double tap" event.
  WidgetSimpleGestureEvent geckoEvent(true, eTapGesture, mGeckoChild);
  [self convertCocoaMouseEvent:anEvent toGeckoEvent:&geckoEvent];
  geckoEvent.clickCount = 1;

  // Send the event.
  mGeckoChild->DispatchWindowEvent(geckoEvent);

  // Clear the gesture state
  mGestureState = eGestureState_None;

  NS_OBJC_END_TRY_ABORT_BLOCK;
}

- (void)rotateWithEvent:(NSEvent *)anEvent
{
  NS_OBJC_BEGIN_TRY_ABORT_BLOCK;

  if (!anEvent || !mGeckoChild)
    return;

  nsAutoRetainCocoaObject kungFuDeathGrip(self);

  float rotation = [anEvent rotation];

  EventMessage msg;
  switch (mGestureState) {
  case eGestureState_StartGesture:
    msg = eRotateGestureStart;
    mGestureState = eGestureState_RotateGesture;
    break;

  case eGestureState_RotateGesture:
    msg = eRotateGestureUpdate;
    break;

  case eGestureState_None:
  case eGestureState_MagnifyGesture:
  default:
    return;
  }

  // Setup the event.
  WidgetSimpleGestureEvent geckoEvent(true, msg, mGeckoChild);
  [self convertCocoaMouseEvent:anEvent toGeckoEvent:&geckoEvent];
  geckoEvent.delta = -rotation;
  if (rotation > 0.0) {
    geckoEvent.direction = nsIDOMSimpleGestureEvent::ROTATION_COUNTERCLOCKWISE;
  } else {
    geckoEvent.direction = nsIDOMSimpleGestureEvent::ROTATION_CLOCKWISE;
  }

  // Send the event.
  mGeckoChild->DispatchWindowEvent(geckoEvent);

  // Keep track of the cumulative rotation for the final "rotate" event.
  mCumulativeRotation += rotation;

  NS_OBJC_END_TRY_ABORT_BLOCK;
}

- (void)endGestureWithEvent:(NSEvent *)anEvent
{
  NS_OBJC_BEGIN_TRY_ABORT_BLOCK;

  if (!anEvent || !mGeckoChild) {
    // Clear the gestures state if we cannot send an event.
    mGestureState = eGestureState_None;
    mCumulativeMagnification = 0.0;
    mCumulativeRotation = 0.0;
    return;
  }

  nsAutoRetainCocoaObject kungFuDeathGrip(self);

  switch (mGestureState) {
  case eGestureState_MagnifyGesture:
    {
      // Setup the "magnify" event.
      WidgetSimpleGestureEvent geckoEvent(true, eMagnifyGesture, mGeckoChild);
      geckoEvent.delta = mCumulativeMagnification;
      [self convertCocoaMouseEvent:anEvent toGeckoEvent:&geckoEvent];

      // Send the event.
      mGeckoChild->DispatchWindowEvent(geckoEvent);
    }
    break;

  case eGestureState_RotateGesture:
    {
      // Setup the "rotate" event.
      WidgetSimpleGestureEvent geckoEvent(true, eRotateGesture, mGeckoChild);
      [self convertCocoaMouseEvent:anEvent toGeckoEvent:&geckoEvent];
      geckoEvent.delta = -mCumulativeRotation;
      if (mCumulativeRotation > 0.0) {
        geckoEvent.direction = nsIDOMSimpleGestureEvent::ROTATION_COUNTERCLOCKWISE;
      } else {
        geckoEvent.direction = nsIDOMSimpleGestureEvent::ROTATION_CLOCKWISE;
      }

      // Send the event.
      mGeckoChild->DispatchWindowEvent(geckoEvent);
    }
    break;

  case eGestureState_None:
  case eGestureState_StartGesture:
  default:
    break;
  }

  // Clear the gestures state.
  mGestureState = eGestureState_None;
  mCumulativeMagnification = 0.0;
  mCumulativeRotation = 0.0;

  NS_OBJC_END_TRY_ABORT_BLOCK;
}

+ (BOOL)isLionSmartMagnifyEvent:(NSEvent*)anEvent
{
  /*
   * On Lion, smart zoom events have type NSEventTypeGesture, subtype 0x16,
   * whereas pinch zoom events have type NSEventTypeMagnify. So, use that to
   * discriminate between the two. Smart zoom gestures do not call
   * beginGestureWithEvent or endGestureWithEvent, so mGestureState is not
   * changed. Documentation couldn't be found for the meaning of the subtype
   * 0x16, but it will probably never change. See bug 863841.
   */
  return nsCocoaFeatures::OnLionOrLater() &&
         !nsCocoaFeatures::OnMountainLionOrLater() &&
         [anEvent type] == NSEventTypeGesture &&
         [anEvent subtype] == 0x16;
}

- (bool)shouldConsiderStartingSwipeFromEvent:(NSEvent*)anEvent
{
  if (!nsCocoaFeatures::OnLionOrLater()) {
    return false;
  }

  // This method checks whether the AppleEnableSwipeNavigateWithScrolls global
  // preference is set.  If it isn't, fluid swipe tracking is disabled, and a
  // horizontal two-finger gesture is always a scroll (even in Safari).  This
  // preference can't (currently) be set from the Preferences UI -- only using
  // 'defaults write'.
  if (![NSEvent isSwipeTrackingFromScrollEventsEnabled]) {
    return false;
  }

  // Only initiate horizontal tracking for gestures that have just begun --
  // otherwise a scroll to one side of the page can have a swipe tacked on
  // to it.
  NSEventPhase eventPhase = nsCocoaUtils::EventPhase(anEvent);
  if ([anEvent type] != NSScrollWheel ||
      eventPhase != NSEventPhaseBegan ||
      ![anEvent hasPreciseScrollingDeltas]) {
    return false;
  }

  // Only initiate horizontal tracking for events whose horizontal element is
  // at least eight times larger than its vertical element. This minimizes
  // performance problems with vertical scrolls (by minimizing the possibility
  // that they'll be misinterpreted as horizontal swipes), while still
  // tolerating a small vertical element to a true horizontal swipe.  The number
  // '8' was arrived at by trial and error.
  CGFloat deltaX = [anEvent scrollingDeltaX];
  CGFloat deltaY = [anEvent scrollingDeltaY];
  return std::abs(deltaX) > std::abs(deltaY) * 8;
}

- (void)setUsingOMTCompositor:(BOOL)aUseOMTC
{
  mUsingOMTCompositor = aUseOMTC;
}

// Returning NO from this method only disallows ordering on mousedown - in order
// to prevent it for mouseup too, we need to call [NSApp preventWindowOrdering]
// when handling the mousedown event.
- (BOOL)shouldDelayWindowOrderingForEvent:(NSEvent*)aEvent
{
  // Always using system-provided window ordering for normal windows.
  if (![[self window] isKindOfClass:[PopupWindow class]])
    return NO;

  // Don't reorder when we don't have a parent window, like when we're a
  // context menu or a tooltip.
  return ![[self window] parentWindow];
}

- (void)mouseDown:(NSEvent*)theEvent
{
  NS_OBJC_BEGIN_TRY_ABORT_BLOCK;

  if ([self shouldDelayWindowOrderingForEvent:theEvent]) {
    [NSApp preventWindowOrdering];
  }

  // If we've already seen this event due to direct dispatch from menuForEvent:
  // just bail; if not, remember it.
  if (mLastMouseDownEvent == theEvent) {
    [mLastMouseDownEvent release];
    mLastMouseDownEvent = nil;
    return;
  }
  else {
    [mLastMouseDownEvent release];
    mLastMouseDownEvent = [theEvent retain];
  }

  [gLastDragMouseDownEvent release];
  gLastDragMouseDownEvent = [theEvent retain];

  // We need isClickThrough because at this point the window we're in might
  // already have become main, so the check for isMainWindow in
  // WindowAcceptsEvent isn't enough. It also has to check isClickThrough.
  BOOL isClickThrough = (theEvent == mClickThroughMouseDownEvent);
  [mClickThroughMouseDownEvent release];
  mClickThroughMouseDownEvent = nil;

  nsAutoRetainCocoaObject kungFuDeathGrip(self);

  if ([self maybeRollup:theEvent] ||
      !ChildViewMouseTracker::WindowAcceptsEvent([self window], theEvent, self, isClickThrough)) {
    // Remember blocking because that means we want to block mouseup as well.
    mBlockedLastMouseDown = YES;
    return;
  }

#if USE_CLICK_HOLD_CONTEXTMENU
  // fire off timer to check for click-hold after two seconds. retains |theEvent|
  [self performSelector:@selector(clickHoldCallback:) withObject:theEvent afterDelay:2.0];
#endif

  // in order to send gecko events we'll need a gecko widget
  if (!mGeckoChild)
    return;

  NSUInteger modifierFlags = [theEvent modifierFlags];

  WidgetMouseEvent geckoEvent(true, eMouseDown, mGeckoChild,
                              WidgetMouseEvent::eReal);
  [self convertCocoaMouseEvent:theEvent toGeckoEvent:&geckoEvent];

  NSInteger clickCount = [theEvent clickCount];
  if (mBlockedLastMouseDown && clickCount > 1) {
    // Don't send a double click if the first click of the double click was
    // blocked.
    clickCount--;
  }
  geckoEvent.clickCount = clickCount;

  if (modifierFlags & NSControlKeyMask)
    geckoEvent.button = WidgetMouseEvent::eRightButton;
  else
    geckoEvent.button = WidgetMouseEvent::eLeftButton;

  mGeckoChild->DispatchInputEvent(&geckoEvent);
  mBlockedLastMouseDown = NO;

  // XXX maybe call markedTextSelectionChanged:client: here?

  NS_OBJC_END_TRY_ABORT_BLOCK;
}

- (void)mouseUp:(NSEvent *)theEvent
{
  NS_OBJC_BEGIN_TRY_ABORT_BLOCK;

  if (!mGeckoChild || mBlockedLastMouseDown)
    return;

  nsAutoRetainCocoaObject kungFuDeathGrip(self);

  WidgetMouseEvent geckoEvent(true, eMouseUp, mGeckoChild,
                              WidgetMouseEvent::eReal);
  [self convertCocoaMouseEvent:theEvent toGeckoEvent:&geckoEvent];
  if ([theEvent modifierFlags] & NSControlKeyMask)
    geckoEvent.button = WidgetMouseEvent::eRightButton;
  else
    geckoEvent.button = WidgetMouseEvent::eLeftButton;

  // This might destroy our widget (and null out mGeckoChild).
  bool defaultPrevented =
    (mGeckoChild->DispatchInputEvent(&geckoEvent) == nsEventStatus_eConsumeNoDefault);

  // Check to see if we are double-clicking in the titlebar.
  CGFloat locationInTitlebar = [[self window] frame].size.height - [theEvent locationInWindow].y;
  LayoutDeviceIntPoint pos = geckoEvent.refPoint;
  if (!defaultPrevented && [theEvent clickCount] == 2 &&
      mGeckoChild->GetDraggableRegion().Contains(pos.x, pos.y) &&
      [[self window] isKindOfClass:[ToolbarWindow class]] &&
      (locationInTitlebar < [(ToolbarWindow*)[self window] titlebarHeight] ||
       locationInTitlebar < [(ToolbarWindow*)[self window] unifiedToolbarHeight])) {
    if ([self shouldZoomOnDoubleClick]) {
      [[self window] performZoom:nil];
    } else if ([self shouldMinimizeOnTitlebarDoubleClick]) {
      NSButton *minimizeButton = [[self window] standardWindowButton:NSWindowMiniaturizeButton];
      [minimizeButton performClick:self];
    }
  }

  NS_OBJC_END_TRY_ABORT_BLOCK;
}

- (void)sendMouseEnterOrExitEvent:(NSEvent*)aEvent
                            enter:(BOOL)aEnter
                             type:(WidgetMouseEvent::exitType)aType
{
  if (!mGeckoChild)
    return;

  NSPoint windowEventLocation = nsCocoaUtils::EventLocationForWindow(aEvent, [self window]);
  NSPoint localEventLocation = [self convertPoint:windowEventLocation fromView:nil];

  EventMessage msg = aEnter ? eMouseEnterIntoWidget : eMouseExitFromWidget;
  WidgetMouseEvent event(true, msg, mGeckoChild, WidgetMouseEvent::eReal);
  event.refPoint = LayoutDeviceIntPoint::FromUntyped(
    mGeckoChild->CocoaPointsToDevPixels(localEventLocation));

  event.exit = aType;

  nsEventStatus status; // ignored
  mGeckoChild->DispatchEvent(&event, status);
}

- (void)updateWindowDraggableState
{
  // Trigger update to the window server.
  [[self window] setMovableByWindowBackground:NO];
  [[self window] setMovableByWindowBackground:YES];
}

// aRect is in view coordinates relative to this NSView.
- (CGRect)convertToFlippedWindowCoordinates:(NSRect)aRect
{
  // First, convert the rect to regular window coordinates...
  NSRect inWindowCoords = [self convertRect:aRect toView:nil];
  // ... and then flip it again because window coordinates have their origin
  // in the bottom left corner, and we need it to be in the top left corner.
  inWindowCoords.origin.y = [[self window] frame].size.height - NSMaxY(inWindowCoords);
  return NSRectToCGRect(inWindowCoords);
}

static CGSRegionObj
NewCGSRegionFromRegion(const nsIntRegion& aRegion,
                       CGRect (^aRectConverter)(const nsIntRect&))
{
  nsTArray<CGRect> rects;
  nsIntRegionRectIterator iter(aRegion);
  for (;;) {
    const nsIntRect* r = iter.Next();
    if (!r)
      break;
    rects.AppendElement(aRectConverter(*r));
  }

  CGSRegionObj region;
  CGSNewRegionWithRectList(rects.Elements(), rects.Length(), &region);
  return region;
}

// This function is called with forMove:YES to calculate the draggable region
// of the window which will be submitted to the window server. Window dragging
// is handled on the window server without calling back into our process, so it
// also works while our app is unresponsive.
- (CGSRegionObj)_regionForOpaqueDescendants:(NSRect)aRect forMove:(BOOL)aForMove
{
  if (!aForMove || !mGeckoChild) {
    return [super _regionForOpaqueDescendants:aRect forMove:aForMove];
  }

  nsIntRect boundingRect = mGeckoChild->CocoaPointsToDevPixels(aRect);

  nsIntRegion opaqueRegion;
  opaqueRegion.Sub(boundingRect, mGeckoChild->GetDraggableRegion());

  return NewCGSRegionFromRegion(opaqueRegion, ^(const nsIntRect& r) {
    return [self convertToFlippedWindowCoordinates:mGeckoChild->DevPixelsToCocoaPoints(r)];
  });
}

// Starting with 10.10, in addition to the traditional
// -[NSView _regionForOpaqueDescendants:forMove:] method, there's a new form with
// an additional forUnderTitlebar argument, which is sometimes called instead of
// the old form. We need to override the new variant as well.
- (CGSRegionObj)_regionForOpaqueDescendants:(NSRect)aRect
                                    forMove:(BOOL)aForMove
                           forUnderTitlebar:(BOOL)aForUnderTitlebar
{
  if (!aForMove || !mGeckoChild) {
    return [super _regionForOpaqueDescendants:aRect
                                      forMove:aForMove
                             forUnderTitlebar:aForUnderTitlebar];
  }

  return [self _regionForOpaqueDescendants:aRect forMove:aForMove];
}

- (void)handleMouseMoved:(NSEvent*)theEvent
{
  NS_OBJC_BEGIN_TRY_ABORT_BLOCK;

  if (!mGeckoChild)
    return;

  WidgetMouseEvent geckoEvent(true, eMouseMove, mGeckoChild,
                              WidgetMouseEvent::eReal);
  [self convertCocoaMouseEvent:theEvent toGeckoEvent:&geckoEvent];

  mGeckoChild->DispatchInputEvent(&geckoEvent);

  NS_OBJC_END_TRY_ABORT_BLOCK;
}

- (void)mouseDragged:(NSEvent*)theEvent
{
  NS_OBJC_BEGIN_TRY_ABORT_BLOCK;

  if (!mGeckoChild)
    return;

  gLastDragView = self;

  WidgetMouseEvent geckoEvent(true, eMouseMove, mGeckoChild,
                              WidgetMouseEvent::eReal);
  [self convertCocoaMouseEvent:theEvent toGeckoEvent:&geckoEvent];

  mGeckoChild->DispatchInputEvent(&geckoEvent);

  // Note, sending the above event might have destroyed our widget since we didn't retain.
  // Fine so long as we don't access any local variables from here on.
  gLastDragView = nil;

  // XXX maybe call markedTextSelectionChanged:client: here?

  NS_OBJC_END_TRY_ABORT_BLOCK;
}

- (void)rightMouseDown:(NSEvent *)theEvent
{
  NS_OBJC_BEGIN_TRY_ABORT_BLOCK;

  nsAutoRetainCocoaObject kungFuDeathGrip(self);

  [self maybeRollup:theEvent];
  if (!mGeckoChild)
    return;

  // The right mouse went down, fire off a right mouse down event to gecko
  WidgetMouseEvent geckoEvent(true, eMouseDown, mGeckoChild,
                              WidgetMouseEvent::eReal);
  [self convertCocoaMouseEvent:theEvent toGeckoEvent:&geckoEvent];
  geckoEvent.button = WidgetMouseEvent::eRightButton;
  geckoEvent.clickCount = [theEvent clickCount];

  mGeckoChild->DispatchInputEvent(&geckoEvent);
  if (!mGeckoChild)
    return;

  // Let the superclass do the context menu stuff.
  [super rightMouseDown:theEvent];

  NS_OBJC_END_TRY_ABORT_BLOCK;
}

- (void)rightMouseUp:(NSEvent *)theEvent
{
  NS_OBJC_BEGIN_TRY_ABORT_BLOCK;

  if (!mGeckoChild)
    return;

  WidgetMouseEvent geckoEvent(true, eMouseUp, mGeckoChild,
                              WidgetMouseEvent::eReal);
  [self convertCocoaMouseEvent:theEvent toGeckoEvent:&geckoEvent];
  geckoEvent.button = WidgetMouseEvent::eRightButton;
  geckoEvent.clickCount = [theEvent clickCount];

  nsAutoRetainCocoaObject kungFuDeathGrip(self);
  mGeckoChild->DispatchInputEvent(&geckoEvent);

  NS_OBJC_END_TRY_ABORT_BLOCK;
}

- (void)rightMouseDragged:(NSEvent*)theEvent
{
  if (!mGeckoChild)
    return;

  WidgetMouseEvent geckoEvent(true, eMouseMove, mGeckoChild,
                              WidgetMouseEvent::eReal);
  [self convertCocoaMouseEvent:theEvent toGeckoEvent:&geckoEvent];
  geckoEvent.button = WidgetMouseEvent::eRightButton;

  // send event into Gecko by going directly to the
  // the widget.
  mGeckoChild->DispatchInputEvent(&geckoEvent);
}

- (void)otherMouseDown:(NSEvent *)theEvent
{
  NS_OBJC_BEGIN_TRY_ABORT_BLOCK;

  nsAutoRetainCocoaObject kungFuDeathGrip(self);

  if ([self maybeRollup:theEvent] ||
      !ChildViewMouseTracker::WindowAcceptsEvent([self window], theEvent, self))
    return;

  if (!mGeckoChild)
    return;

  WidgetMouseEvent geckoEvent(true, eMouseDown, mGeckoChild,
                              WidgetMouseEvent::eReal);
  [self convertCocoaMouseEvent:theEvent toGeckoEvent:&geckoEvent];
  geckoEvent.button = WidgetMouseEvent::eMiddleButton;
  geckoEvent.clickCount = [theEvent clickCount];

  mGeckoChild->DispatchInputEvent(&geckoEvent);

  NS_OBJC_END_TRY_ABORT_BLOCK;
}

- (void)otherMouseUp:(NSEvent *)theEvent
{
  if (!mGeckoChild)
    return;

  WidgetMouseEvent geckoEvent(true, eMouseUp, mGeckoChild,
                              WidgetMouseEvent::eReal);
  [self convertCocoaMouseEvent:theEvent toGeckoEvent:&geckoEvent];
  geckoEvent.button = WidgetMouseEvent::eMiddleButton;

  nsAutoRetainCocoaObject kungFuDeathGrip(self);
  mGeckoChild->DispatchInputEvent(&geckoEvent);
}

- (void)otherMouseDragged:(NSEvent*)theEvent
{
  if (!mGeckoChild)
    return;

  WidgetMouseEvent geckoEvent(true, eMouseMove, mGeckoChild,
                              WidgetMouseEvent::eReal);
  [self convertCocoaMouseEvent:theEvent toGeckoEvent:&geckoEvent];
  geckoEvent.button = WidgetMouseEvent::eMiddleButton;

  // send event into Gecko by going directly to the
  // the widget.
  mGeckoChild->DispatchInputEvent(&geckoEvent);
}

static int32_t RoundUp(double aDouble)
{
  return aDouble < 0 ? static_cast<int32_t>(floor(aDouble)) :
                       static_cast<int32_t>(ceil(aDouble));
}

- (void)sendWheelStartOrStop:(EventMessage)msg forEvent:(NSEvent *)theEvent
{
  WidgetWheelEvent wheelEvent(true, msg, mGeckoChild);
  [self convertCocoaMouseWheelEvent:theEvent toGeckoEvent:&wheelEvent];
  mExpectingWheelStop = (msg == eWheelOperationStart);
  mGeckoChild->DispatchAPZAwareEvent(wheelEvent.AsInputEvent());
}

- (void)sendWheelCondition:(BOOL)condition
                     first:(EventMessage)first
                    second:(EventMessage)second
                  forEvent:(NSEvent *)theEvent
{
  if (mExpectingWheelStop == condition) {
    [self sendWheelStartOrStop:first forEvent:theEvent];
  }
  [self sendWheelStartOrStop:second forEvent:theEvent];
}

static PanGestureInput::PanGestureType
PanGestureTypeForEvent(NSEvent* aEvent)
{
  switch (nsCocoaUtils::EventPhase(aEvent)) {
    case NSEventPhaseMayBegin:
      return PanGestureInput::PANGESTURE_MAYSTART;
    case NSEventPhaseCancelled:
      return PanGestureInput::PANGESTURE_CANCELLED;
    case NSEventPhaseBegan:
      return PanGestureInput::PANGESTURE_START;
    case NSEventPhaseChanged:
      return PanGestureInput::PANGESTURE_PAN;
    case NSEventPhaseEnded:
      return PanGestureInput::PANGESTURE_END;
    case NSEventPhaseNone:
      switch (nsCocoaUtils::EventMomentumPhase(aEvent)) {
        case NSEventPhaseBegan:
          return PanGestureInput::PANGESTURE_MOMENTUMSTART;
        case NSEventPhaseChanged:
          return PanGestureInput::PANGESTURE_MOMENTUMPAN;
        case NSEventPhaseEnded:
          return PanGestureInput::PANGESTURE_MOMENTUMEND;
        default:
          NS_ERROR("unexpected event phase");
          return PanGestureInput::PANGESTURE_PAN;
      }
    default:
      NS_ERROR("unexpected event phase");
      return PanGestureInput::PANGESTURE_PAN;
  }
}

- (void)scrollWheel:(NSEvent*)theEvent
{
  NS_OBJC_BEGIN_TRY_ABORT_BLOCK;

  if (gfxPrefs::AsyncPanZoomSeparateEventThread() && [self apzctm]) {
    // Disable main-thread scrolling completely when using APZ with the
    // separate event thread. This is bug 1013412.
    return;
  }

  nsAutoRetainCocoaObject kungFuDeathGrip(self);

  ChildViewMouseTracker::MouseScrolled(theEvent);

  if ([self maybeRollup:theEvent]) {
    return;
  }

  if (!mGeckoChild) {
    return;
  }

  NSEventPhase phase = nsCocoaUtils::EventPhase(theEvent);
  // Fire eWheelOperationStart/End events when 2 fingers touch/release the
  // touchpad.
  if (phase & NSEventPhaseMayBegin) {
    [self sendWheelCondition:YES
                       first:eWheelOperationEnd
                      second:eWheelOperationStart
                    forEvent:theEvent];
  } else if (phase & (NSEventPhaseEnded | NSEventPhaseCancelled)) {
    [self sendWheelCondition:NO
                       first:eWheelOperationStart
                      second:eWheelOperationEnd
                    forEvent:theEvent];
  }

  NSPoint locationInWindow = nsCocoaUtils::EventLocationForWindow(theEvent, [self window]);

  ScreenPoint position = ScreenPoint::FromUntyped(
    [self convertWindowCoordinates:locationInWindow]);

  bool usePreciseDeltas = nsCocoaUtils::HasPreciseScrollingDeltas(theEvent) &&
    Preferences::GetBool("mousewheel.enable_pixel_scrolling", true);
  bool hasPhaseInformation = nsCocoaUtils::EventHasPhaseInformation(theEvent);

  int32_t lineOrPageDeltaX = RoundUp(-[theEvent deltaX]);
  int32_t lineOrPageDeltaY = RoundUp(-[theEvent deltaY]);

  Modifiers modifiers = nsCocoaUtils::ModifiersForEvent(theEvent);

  NSTimeInterval beforeNow = [[NSProcessInfo processInfo] systemUptime] - [theEvent timestamp];
  PRIntervalTime eventIntervalTime = PR_IntervalNow() - PR_MillisecondsToInterval(beforeNow * 1000);
  TimeStamp eventTimeStamp = TimeStamp::Now() - TimeDuration::FromSeconds(beforeNow);

  ScreenPoint preciseDelta;
  if (usePreciseDeltas) {
    CGFloat pixelDeltaX = 0, pixelDeltaY = 0;
    nsCocoaUtils::GetScrollingDeltas(theEvent, &pixelDeltaX, &pixelDeltaY);
    double scale = mGeckoChild->BackingScaleFactor();
    preciseDelta = ScreenPoint(-pixelDeltaX * scale, -pixelDeltaY * scale);
  }

  if (usePreciseDeltas && hasPhaseInformation) {
    PanGestureInput panEvent(PanGestureTypeForEvent(theEvent),
                             eventIntervalTime, eventTimeStamp,
                             position, preciseDelta, modifiers);
    panEvent.mLineOrPageDeltaX = lineOrPageDeltaX;
    panEvent.mLineOrPageDeltaY = lineOrPageDeltaY;

    bool canTriggerSwipe = [self shouldConsiderStartingSwipeFromEvent:theEvent];
    panEvent.mRequiresContentResponseIfCannotScrollHorizontallyInStartDirection = canTriggerSwipe;
    mGeckoChild->DispatchAPZWheelInputEvent(panEvent, canTriggerSwipe);
  } else if (usePreciseDeltas) {
    // This is on 10.6 or old touchpads that don't have any phase information.
    ScrollWheelInput wheelEvent(eventIntervalTime, eventTimeStamp, modifiers,
                                ScrollWheelInput::SCROLLMODE_INSTANT,
                                ScrollWheelInput::SCROLLDELTA_PIXEL,
                                position,
                                preciseDelta.x,
                                preciseDelta.y);
    wheelEvent.mLineOrPageDeltaX = lineOrPageDeltaX;
    wheelEvent.mLineOrPageDeltaY = lineOrPageDeltaY;
    wheelEvent.mIsMomentum = nsCocoaUtils::IsMomentumScrollEvent(theEvent);
    mGeckoChild->DispatchAPZWheelInputEvent(wheelEvent, false);
  } else {
    ScrollWheelInput::ScrollMode scrollMode = ScrollWheelInput::SCROLLMODE_INSTANT;
    if (gfxPrefs::SmoothScrollEnabled() && gfxPrefs::WheelSmoothScrollEnabled()) {
      scrollMode = ScrollWheelInput::SCROLLMODE_SMOOTH;
    }
    ScrollWheelInput wheelEvent(eventIntervalTime, eventTimeStamp, modifiers,
                                scrollMode,
                                ScrollWheelInput::SCROLLDELTA_LINE,
                                position,
                                lineOrPageDeltaX,
                                lineOrPageDeltaY);
    wheelEvent.mLineOrPageDeltaX = lineOrPageDeltaX;
    wheelEvent.mLineOrPageDeltaY = lineOrPageDeltaY;
    mGeckoChild->DispatchAPZWheelInputEvent(wheelEvent, false);
  }

  NS_OBJC_END_TRY_ABORT_BLOCK;
}

- (void)handleAsyncScrollEvent:(CGEventRef)cgEvent ofType:(CGEventType)type
{
  APZCTreeManager* apzctm = [self apzctm];
  if (!apzctm) {
    return;
  }

  CGPoint loc = CGEventGetLocation(cgEvent);
  loc.y = nsCocoaUtils::FlippedScreenY(loc.y);
  NSPoint locationInWindow = [[self window] convertScreenToBase:NSPointFromCGPoint(loc)];
  ScreenIntPoint location = ScreenPixel::FromUntyped([self convertWindowCoordinates:locationInWindow]);

  static NSTimeInterval sStartTime = [NSDate timeIntervalSinceReferenceDate];
  static TimeStamp sStartTimeStamp = TimeStamp::Now();

  if (type == kCGEventScrollWheel) {
    NSEvent* event = [NSEvent eventWithCGEvent:cgEvent];
    NSEventPhase phase = nsCocoaUtils::EventPhase(event);
    NSEventPhase momentumPhase = nsCocoaUtils::EventMomentumPhase(event);
    CGFloat pixelDeltaX = 0, pixelDeltaY = 0;
    nsCocoaUtils::GetScrollingDeltas(event, &pixelDeltaX, &pixelDeltaY);
    uint32_t eventTime = ([event timestamp] - sStartTime) * 1000;
    TimeStamp eventTimeStamp = sStartTimeStamp +
      TimeDuration::FromSeconds([event timestamp] - sStartTime);
    NSPoint locationInWindowMoved = NSMakePoint(
      locationInWindow.x + pixelDeltaX,
      locationInWindow.y - pixelDeltaY);
    ScreenIntPoint locationMoved = ScreenPixel::FromUntyped(
      [self convertWindowCoordinates:locationInWindowMoved]);
    ScreenPoint delta = ScreenPoint(locationMoved - location);
    ScrollableLayerGuid guid;

    // MayBegin and Cancelled are dispatched when the fingers start or stop
    // touching the touchpad before any scrolling has occurred. These events
    // can be used to control scrollbar visibility or interrupt scroll
    // animations. They are only dispatched on 10.8 or later, and only by
    // relatively modern devices.
    if (phase == NSEventPhaseMayBegin) {
      PanGestureInput panInput(PanGestureInput::PANGESTURE_MAYSTART, eventTime,
                               eventTimeStamp, location, ScreenPoint(0, 0), 0);
      apzctm->ReceiveInputEvent(panInput, &guid, nullptr);
      return;
    }
    if (phase == NSEventPhaseCancelled) {
      PanGestureInput panInput(PanGestureInput::PANGESTURE_CANCELLED, eventTime,
                               eventTimeStamp, location, ScreenPoint(0, 0), 0);
      apzctm->ReceiveInputEvent(panInput, &guid, nullptr);
      return;
    }

    // Legacy scroll events are dispatched by devices that do not have a
    // concept of a scroll gesture, for example by USB mice with
    // traditional mouse wheels.
    // For these kinds of scrolls, we want to surround every single scroll
    // event with a PANGESTURE_START and a PANGESTURE_END event. The APZC
    // needs to know that the real scroll gesture can end abruptly after any
    // one of these events.
    bool isLegacyScroll = (phase == NSEventPhaseNone &&
      momentumPhase == NSEventPhaseNone && delta != ScreenPoint(0, 0));

    if (phase == NSEventPhaseBegan || isLegacyScroll) {
      PanGestureInput panInput(PanGestureInput::PANGESTURE_START, eventTime,
                               eventTimeStamp, location, ScreenPoint(0, 0), 0);
      apzctm->ReceiveInputEvent(panInput, &guid, nullptr);
    }
    if (momentumPhase == NSEventPhaseNone && delta != ScreenPoint(0, 0)) {
      PanGestureInput panInput(PanGestureInput::PANGESTURE_PAN, eventTime,
                               eventTimeStamp, location, delta, 0);
      apzctm->ReceiveInputEvent(panInput, &guid, nullptr);
    }
    if (phase == NSEventPhaseEnded || isLegacyScroll) {
      PanGestureInput panInput(PanGestureInput::PANGESTURE_END, eventTime,
                               eventTimeStamp, location, ScreenPoint(0, 0), 0);
      apzctm->ReceiveInputEvent(panInput, &guid, nullptr);
    }

    // Any device that can dispatch momentum events supports all three momentum phases.
    if (momentumPhase == NSEventPhaseBegan) {
      PanGestureInput panInput(PanGestureInput::PANGESTURE_MOMENTUMSTART, eventTime,
                               eventTimeStamp, location, ScreenPoint(0, 0), 0);
      apzctm->ReceiveInputEvent(panInput, &guid, nullptr);
    }
    if (momentumPhase == NSEventPhaseChanged && delta != ScreenPoint(0, 0)) {
      PanGestureInput panInput(PanGestureInput::PANGESTURE_MOMENTUMPAN, eventTime,
                               eventTimeStamp, location, delta, 0);
      apzctm->ReceiveInputEvent(panInput, &guid, nullptr);
    }
    if (momentumPhase == NSEventPhaseEnded) {
      PanGestureInput panInput(PanGestureInput::PANGESTURE_MOMENTUMEND, eventTime,
                               eventTimeStamp, location, ScreenPoint(0, 0), 0);
      apzctm->ReceiveInputEvent(panInput, &guid, nullptr);
    }
  }
}

-(NSMenu*)menuForEvent:(NSEvent*)theEvent
{
  NS_OBJC_BEGIN_TRY_ABORT_BLOCK_NIL;

  if (!mGeckoChild)
    return nil;

  nsAutoRetainCocoaObject kungFuDeathGrip(self);

  [self maybeRollup:theEvent];
  if (!mGeckoChild)
    return nil;

  // Cocoa doesn't always dispatch a mouseDown: for a control-click event,
  // depends on what we return from menuForEvent:. Gecko always expects one
  // and expects the mouse down event before the context menu event, so
  // get that event sent first if this is a left mouse click.
  if ([theEvent type] == NSLeftMouseDown) {
    [self mouseDown:theEvent];
    if (!mGeckoChild)
      return nil;
  }

  WidgetMouseEvent geckoEvent(true, eContextMenu, mGeckoChild,
                              WidgetMouseEvent::eReal);
  [self convertCocoaMouseEvent:theEvent toGeckoEvent:&geckoEvent];
  geckoEvent.button = WidgetMouseEvent::eRightButton;
  mGeckoChild->DispatchInputEvent(&geckoEvent);
  if (!mGeckoChild)
    return nil;

  [self maybeInitContextMenuTracking];

  // Go up our view chain to fetch the correct menu to return.
  return [self contextMenu];

  NS_OBJC_END_TRY_ABORT_BLOCK_NIL;
}

- (NSMenu*)contextMenu
{
  NS_OBJC_BEGIN_TRY_ABORT_BLOCK_NIL;

  NSView* superView = [self superview];
  if ([superView respondsToSelector:@selector(contextMenu)])
    return [(NSView<mozView>*)superView contextMenu];

  return nil;

  NS_OBJC_END_TRY_ABORT_BLOCK_NIL;
}

- (void) convertCocoaMouseWheelEvent:(NSEvent*)aMouseEvent
                        toGeckoEvent:(WidgetWheelEvent*)outWheelEvent
{
  [self convertCocoaMouseEvent:aMouseEvent toGeckoEvent:outWheelEvent];

  bool usePreciseDeltas = nsCocoaUtils::HasPreciseScrollingDeltas(aMouseEvent) &&
    Preferences::GetBool("mousewheel.enable_pixel_scrolling", true);

  outWheelEvent->deltaMode = usePreciseDeltas ? nsIDOMWheelEvent::DOM_DELTA_PIXEL
                                              : nsIDOMWheelEvent::DOM_DELTA_LINE;
  outWheelEvent->isMomentum = nsCocoaUtils::IsMomentumScrollEvent(aMouseEvent);
}

- (void) convertCocoaMouseEvent:(NSEvent*)aMouseEvent
                   toGeckoEvent:(WidgetInputEvent*)outGeckoEvent
{
  NS_OBJC_BEGIN_TRY_ABORT_BLOCK;

  NS_ASSERTION(outGeckoEvent, "convertCocoaMouseEvent:toGeckoEvent: requires non-null aoutGeckoEvent");
  if (!outGeckoEvent)
    return;

  nsCocoaUtils::InitInputEvent(*outGeckoEvent, aMouseEvent);

  // convert point to view coordinate system
  NSPoint locationInWindow = nsCocoaUtils::EventLocationForWindow(aMouseEvent, [self window]);

  outGeckoEvent->refPoint = LayoutDeviceIntPoint::FromUntyped(
    [self convertWindowCoordinates:locationInWindow]);

  WidgetMouseEventBase* mouseEvent = outGeckoEvent->AsMouseEventBase();
  mouseEvent->buttons = 0;
  NSUInteger mouseButtons = [NSEvent pressedMouseButtons];

  if (mouseButtons & 0x01) {
    mouseEvent->buttons |= WidgetMouseEvent::eLeftButtonFlag;
  }
  if (mouseButtons & 0x02) {
    mouseEvent->buttons |= WidgetMouseEvent::eRightButtonFlag;
  }
  if (mouseButtons & 0x04) {
    mouseEvent->buttons |= WidgetMouseEvent::eMiddleButtonFlag;
  }
  if (mouseButtons & 0x08) {
    mouseEvent->buttons |= WidgetMouseEvent::e4thButtonFlag;
  }
  if (mouseButtons & 0x10) {
    mouseEvent->buttons |= WidgetMouseEvent::e5thButtonFlag;
  }

  switch ([aMouseEvent type]) {
    case NSLeftMouseDown:
    case NSLeftMouseUp:
    case NSLeftMouseDragged:
    case NSRightMouseDown:
    case NSRightMouseUp:
    case NSRightMouseDragged:
    case NSOtherMouseDown:
    case NSOtherMouseUp:
    case NSOtherMouseDragged:
      if ([aMouseEvent subtype] == NSTabletPointEventSubtype) {
        mouseEvent->pressure = [aMouseEvent pressure];
        MOZ_ASSERT(mouseEvent->pressure >= 0.0 && mouseEvent->pressure <= 1.0);
      }
      break;

    default:
      // Don't check other NSEvents for pressure.
      break;
  }

  NS_OBJC_END_TRY_ABORT_BLOCK;
}

- (BOOL)shouldZoomOnDoubleClick
{
  if ([NSWindow respondsToSelector:@selector(_shouldZoomOnDoubleClick)]) {
    return [NSWindow _shouldZoomOnDoubleClick];
  }
  return nsCocoaFeatures::OnYosemiteOrLater();
}

- (BOOL)shouldMinimizeOnTitlebarDoubleClick
{
  NSString *MDAppleMiniaturizeOnDoubleClickKey =
                                      @"AppleMiniaturizeOnDoubleClick";
  NSUserDefaults *userDefaults = [NSUserDefaults standardUserDefaults];
  bool shouldMinimize = [[userDefaults
          objectForKey:MDAppleMiniaturizeOnDoubleClickKey] boolValue];

  return shouldMinimize;
}

#pragma mark -
// NSTextInput implementation

- (void)insertText:(id)insertString
{
  NS_OBJC_BEGIN_TRY_ABORT_BLOCK;

  // We're considering not implementing NSTextInput. Start by just
  // preffing its methods off.
  if (!Preferences::GetBool("intl.ime.nstextinput.enable", false)) {
    NSLog(@"Set intl.ime.nstextinput.enable to true in about:config to fix input.");
    return;
  }

  NS_ENSURE_TRUE_VOID(mGeckoChild);

  nsAutoRetainCocoaObject kungFuDeathGrip(self);

  NSAttributedString* attrStr;
  if ([insertString isKindOfClass:[NSAttributedString class]]) {
    attrStr = static_cast<NSAttributedString*>(insertString);
  } else {
    attrStr =
      [[[NSAttributedString alloc] initWithString:insertString] autorelease];
  }

  mTextInputHandler->InsertText(attrStr);

  NS_OBJC_END_TRY_ABORT_BLOCK;
}

- (void)insertNewline:(id)sender
{
  // We're considering not implementing NSTextInput. Start by just
  // preffing its methods off.
  if (!Preferences::GetBool("intl.ime.nstextinput.enable", false)) {
    NSLog(@"Set intl.ime.nstextinput.enable to true in about:config to fix input.");
    return;
  }

  [self insertText:@"\n"];
}

- (NSInteger)conversationIdentifier
{
  // We're considering not implementing NSTextInput. Start by just
  // preffing its methods off.
  if (!Preferences::GetBool("intl.ime.nstextinput.enable", false)) {
    NSLog(@"Set intl.ime.nstextinput.enable to true in about:config to fix input.");
    return 0;
  }

  NS_ENSURE_TRUE(mTextInputHandler, reinterpret_cast<NSInteger>(self));
  return mTextInputHandler->ConversationIdentifier();
}

- (NSRect)firstRectForCharacterRange:(NSRange)theRange
{
  // We're considering not implementing NSTextInput. Start by just
  // preffing its methods off.
  if (!Preferences::GetBool("intl.ime.nstextinput.enable", false)) {
    NSLog(@"Set intl.ime.nstextinput.enable to true in about:config to fix input.");
    return NSMakeRect(0.0, 0.0, 0.0, 0.0);
  }

  NSRect rect;
  NS_ENSURE_TRUE(mTextInputHandler, rect);
  return mTextInputHandler->FirstRectForCharacterRange(theRange);
}

- (NSAttributedString *)attributedSubstringFromRange:(NSRange)theRange
{
  // We're considering not implementing NSTextInput. Start by just
  // preffing its methods off.
  if (!Preferences::GetBool("intl.ime.nstextinput.enable", false)) {
    NSLog(@"Set intl.ime.nstextinput.enable to true in about:config to fix input.");
    return nil;
  }

  NS_ENSURE_TRUE(mTextInputHandler, nil);
  return mTextInputHandler->GetAttributedSubstringFromRange(theRange);
}

- (void)setMarkedText:(id)aString selectedRange:(NSRange)selRange
{
  NS_OBJC_BEGIN_TRY_ABORT_BLOCK;

  // We're considering not implementing NSTextInput. Start by just
  // preffing its methods off.
  if (!Preferences::GetBool("intl.ime.nstextinput.enable", false)) {
    NSLog(@"Set intl.ime.nstextinput.enable to true in about:config to fix input.");
    return;
  }

  NS_ENSURE_TRUE_VOID(mTextInputHandler);

  nsAutoRetainCocoaObject kungFuDeathGrip(self);

  NSAttributedString* attrStr;
  if ([aString isKindOfClass:[NSAttributedString class]]) {
    attrStr = static_cast<NSAttributedString*>(aString);
  } else {
    attrStr = [[[NSAttributedString alloc] initWithString:aString] autorelease];
  }

  mTextInputHandler->SetMarkedText(attrStr, selRange);

  NS_OBJC_END_TRY_ABORT_BLOCK;
}

#pragma mark -
// NSTextInputClient implementation

- (NSRange)markedRange
{
  NS_OBJC_BEGIN_TRY_ABORT_BLOCK_RETURN;

  NS_ENSURE_TRUE(mTextInputHandler, NSMakeRange(NSNotFound, 0));
  return mTextInputHandler->MarkedRange();

  NS_OBJC_END_TRY_ABORT_BLOCK_RETURN(NSMakeRange(0, 0));
}

- (NSRange)selectedRange
{
  NS_OBJC_BEGIN_TRY_ABORT_BLOCK_RETURN;

  NS_ENSURE_TRUE(mTextInputHandler, NSMakeRange(NSNotFound, 0));
  return mTextInputHandler->SelectedRange();

  NS_OBJC_END_TRY_ABORT_BLOCK_RETURN(NSMakeRange(0, 0));
}

- (BOOL)drawsVerticallyForCharacterAtIndex:(NSUInteger)charIndex
{
  NS_ENSURE_TRUE(mTextInputHandler, NO);
  if (charIndex == NSNotFound) {
    return NO;
  }
  return mTextInputHandler->DrawsVerticallyForCharacterAtIndex(charIndex);
}

- (NSUInteger)characterIndexForPoint:(NSPoint)thePoint
{
  NS_ENSURE_TRUE(mTextInputHandler, 0);
  return mTextInputHandler->CharacterIndexForPoint(thePoint);
}

- (NSArray*)validAttributesForMarkedText
{
  NS_OBJC_BEGIN_TRY_ABORT_BLOCK_NIL;

  NS_ENSURE_TRUE(mTextInputHandler, [NSArray array]);
  return mTextInputHandler->GetValidAttributesForMarkedText();

  NS_OBJC_END_TRY_ABORT_BLOCK_NIL;
}

- (void)insertText:(id)aString replacementRange:(NSRange)replacementRange
{
  NS_OBJC_BEGIN_TRY_ABORT_BLOCK;

  NS_ENSURE_TRUE_VOID(mGeckoChild);

  nsAutoRetainCocoaObject kungFuDeathGrip(self);

  NSAttributedString* attrStr;
  if ([aString isKindOfClass:[NSAttributedString class]]) {
    attrStr = static_cast<NSAttributedString*>(aString);
  } else {
    attrStr = [[[NSAttributedString alloc] initWithString:aString] autorelease];
  }

  mTextInputHandler->InsertText(attrStr, &replacementRange);

  NS_OBJC_END_TRY_ABORT_BLOCK;
}

- (void)doCommandBySelector:(SEL)aSelector
{
  NS_OBJC_BEGIN_TRY_ABORT_BLOCK;

  if (!mGeckoChild || !mTextInputHandler) {
    return;
  }

  const char* sel = reinterpret_cast<const char*>(aSelector);
  if (!mTextInputHandler->DoCommandBySelector(sel)) {
    [super doCommandBySelector:aSelector];
  }

  NS_OBJC_END_TRY_ABORT_BLOCK;
}

- (void)unmarkText
{
  NS_ENSURE_TRUE_VOID(mTextInputHandler);
  mTextInputHandler->CommitIMEComposition();
}

- (BOOL) hasMarkedText
{
  NS_ENSURE_TRUE(mTextInputHandler, NO);
  return mTextInputHandler->HasMarkedText();
}

- (void)setMarkedText:(id)aString selectedRange:(NSRange)selectedRange
                               replacementRange:(NSRange)replacementRange
{
  NS_OBJC_BEGIN_TRY_ABORT_BLOCK;

  NS_ENSURE_TRUE_VOID(mTextInputHandler);

  nsAutoRetainCocoaObject kungFuDeathGrip(self);

  NSAttributedString* attrStr;
  if ([aString isKindOfClass:[NSAttributedString class]]) {
    attrStr = static_cast<NSAttributedString*>(aString);
  } else {
    attrStr = [[[NSAttributedString alloc] initWithString:aString] autorelease];
  }

  mTextInputHandler->SetMarkedText(attrStr, selectedRange, &replacementRange);

  NS_OBJC_END_TRY_ABORT_BLOCK;
}

- (NSAttributedString*)attributedSubstringForProposedRange:(NSRange)aRange
                                        actualRange:(NSRangePointer)actualRange
{
  NS_ENSURE_TRUE(mTextInputHandler, nil);
  return mTextInputHandler->GetAttributedSubstringFromRange(aRange,
                                                            actualRange);
}

- (NSRect)firstRectForCharacterRange:(NSRange)aRange
                         actualRange:(NSRangePointer)actualRange
{
  NS_ENSURE_TRUE(mTextInputHandler, NSMakeRect(0.0, 0.0, 0.0, 0.0));
  return mTextInputHandler->FirstRectForCharacterRange(aRange, actualRange);
}

- (NSInteger)windowLevel
{
  NS_OBJC_BEGIN_TRY_ABORT_BLOCK_RETURN;

  NS_ENSURE_TRUE(mTextInputHandler, [[self window] level]);
  return mTextInputHandler->GetWindowLevel();

  NS_OBJC_END_TRY_ABORT_BLOCK_RETURN(NSNormalWindowLevel);
}

#pragma mark -

// This is a private API that Cocoa uses.
// Cocoa will call this after the menu system returns "NO" for "performKeyEquivalent:".
// We want all they key events we can get so just return YES. In particular, this fixes
// ctrl-tab - we don't get a "keyDown:" call for that without this.
- (BOOL)_wantsKeyDownForEvent:(NSEvent*)event
{
  return YES;
}

- (NSEvent*)lastKeyDownEvent
{
  return mLastKeyDownEvent;
}

- (void)keyDown:(NSEvent*)theEvent
{
  NS_OBJC_BEGIN_TRY_ABORT_BLOCK;

  [mLastKeyDownEvent release];
  mLastKeyDownEvent = [theEvent retain];

  // Weird things can happen on keyboard input if the key window isn't in the
  // current space.  For example see bug 1056251.  To get around this, always
  // make sure that, if our window is key, it's also made frontmost.  Doing
  // this automatically switches to whatever space our window is in.  Safari
  // does something similar.  Our window should normally always be key --
  // otherwise why is the OS sending us a key down event?  But it's just
  // possible we're in Gecko's hidden window, so we check first.
  NSWindow *viewWindow = [self window];
  if (viewWindow && [viewWindow isKeyWindow]) {
    [viewWindow orderWindow:NSWindowAbove relativeTo:0];
  }

#if !defined(RELEASE_BUILD) || defined(DEBUG)
  if (!Preferences::GetBool("intl.allow-insecure-text-input", false) &&
      mGeckoChild && mTextInputHandler && mTextInputHandler->IsFocused()) {
#ifdef MOZ_CRASHREPORTER
    NSWindow* window = [self window];
    NSString* info = [NSString stringWithFormat:@"\nview [%@], window [%@], window is key %i, is fullscreen %i, app is active %i",
                      self, window, [window isKeyWindow], ([window styleMask] & (1 << 14)) != 0,
                      [NSApp isActive]];
    nsAutoCString additionalInfo([info UTF8String]);
#endif
    if (mGeckoChild->GetInputContext().IsPasswordEditor() &&
               !TextInputHandler::IsSecureEventInputEnabled()) {
      #define CRASH_MESSAGE "A password editor has focus, but not in secure input mode"
#ifdef MOZ_CRASHREPORTER
      CrashReporter::AppendAppNotesToCrashReport(NS_LITERAL_CSTRING("\nBug 893973: ") +
                                                 NS_LITERAL_CSTRING(CRASH_MESSAGE));
      CrashReporter::AppendAppNotesToCrashReport(additionalInfo);
#endif
      MOZ_CRASH(CRASH_MESSAGE);
      #undef CRASH_MESSAGE
    } else if (!mGeckoChild->GetInputContext().IsPasswordEditor() &&
               TextInputHandler::IsSecureEventInputEnabled()) {
      #define CRASH_MESSAGE "A non-password editor has focus, but in secure input mode"
#ifdef MOZ_CRASHREPORTER
      CrashReporter::AppendAppNotesToCrashReport(NS_LITERAL_CSTRING("\nBug 893973: ") +
                                                 NS_LITERAL_CSTRING(CRASH_MESSAGE));
      CrashReporter::AppendAppNotesToCrashReport(additionalInfo);
#endif
      MOZ_CRASH(CRASH_MESSAGE);
      #undef CRASH_MESSAGE
    }
  }
#endif // #if !defined(RELEASE_BUILD) || defined(DEBUG)

  nsAutoRetainCocoaObject kungFuDeathGrip(self);
  bool handled = false;
  if (mGeckoChild && mTextInputHandler) {
    handled = mTextInputHandler->HandleKeyDownEvent(theEvent);
  }

  // We always allow keyboard events to propagate to keyDown: but if they are not
  // handled we give special Application menu items a chance to act.
  if (!handled && sApplicationMenu) {
    [sApplicationMenu performKeyEquivalent:theEvent];
  }

  NS_OBJC_END_TRY_ABORT_BLOCK;
}

- (void)keyUp:(NSEvent*)theEvent
{
  NS_OBJC_BEGIN_TRY_ABORT_BLOCK;

  NS_ENSURE_TRUE(mGeckoChild, );

  nsAutoRetainCocoaObject kungFuDeathGrip(self);

  mTextInputHandler->HandleKeyUpEvent(theEvent);

  NS_OBJC_END_TRY_ABORT_BLOCK;
}

- (void)flagsChanged:(NSEvent*)theEvent
{
  NS_OBJC_BEGIN_TRY_ABORT_BLOCK;

  NS_ENSURE_TRUE(mGeckoChild, );

  nsAutoRetainCocoaObject kungFuDeathGrip(self);
  mTextInputHandler->HandleFlagsChanged(theEvent);

  NS_OBJC_END_TRY_ABORT_BLOCK;
}

- (BOOL) isFirstResponder
{
  NS_OBJC_BEGIN_TRY_ABORT_BLOCK_RETURN;

  NSResponder* resp = [[self window] firstResponder];
  return (resp == (NSResponder*)self);

  NS_OBJC_END_TRY_ABORT_BLOCK_RETURN(NO);
}

- (BOOL)isDragInProgress
{
  if (!mDragService)
    return NO;

  nsCOMPtr<nsIDragSession> dragSession;
  mDragService->GetCurrentSession(getter_AddRefs(dragSession));
  return dragSession != nullptr;
}

- (BOOL)inactiveWindowAcceptsMouseEvent:(NSEvent*)aEvent
{
  // If we're being destroyed assume the default -- return YES.
  if (!mGeckoChild)
    return YES;

  WidgetMouseEvent geckoEvent(true, eMouseActivate, mGeckoChild,
                              WidgetMouseEvent::eReal);
  [self convertCocoaMouseEvent:aEvent toGeckoEvent:&geckoEvent];
  return (mGeckoChild->DispatchInputEvent(&geckoEvent) != nsEventStatus_eConsumeNoDefault);
}

// We must always call through to our superclass, even when mGeckoChild is
// nil -- otherwise the keyboard focus can end up in the wrong NSView.
- (BOOL)becomeFirstResponder
{
  NS_OBJC_BEGIN_TRY_ABORT_BLOCK_RETURN;

  return [super becomeFirstResponder];

  NS_OBJC_END_TRY_ABORT_BLOCK_RETURN(YES);
}

- (void)viewsWindowDidBecomeKey
{
  NS_OBJC_BEGIN_TRY_ABORT_BLOCK;

  if (!mGeckoChild)
    return;

  nsAutoRetainCocoaObject kungFuDeathGrip(self);

  // check to see if the window implements the mozWindow protocol. This
  // allows embedders to avoid re-entrant calls to -makeKeyAndOrderFront,
  // which can happen because these activate calls propagate out
  // to the embedder via nsIEmbeddingSiteWindow::SetFocus().
  BOOL isMozWindow = [[self window] respondsToSelector:@selector(setSuppressMakeKeyFront:)];
  if (isMozWindow)
    [[self window] setSuppressMakeKeyFront:YES];

  nsIWidgetListener* listener = mGeckoChild->GetWidgetListener();
  if (listener)
    listener->WindowActivated();

  if (isMozWindow)
    [[self window] setSuppressMakeKeyFront:NO];

  NS_OBJC_END_TRY_ABORT_BLOCK;
}

- (void)viewsWindowDidResignKey
{
  if (!mGeckoChild)
    return;

  nsAutoRetainCocoaObject kungFuDeathGrip(self);

  nsIWidgetListener* listener = mGeckoChild->GetWidgetListener();
  if (listener)
    listener->WindowDeactivated();
}

// If the call to removeFromSuperview isn't delayed from nsChildView::
// TearDownView(), the NSView hierarchy might get changed during calls to
// [ChildView drawRect:], which leads to "beyond bounds" exceptions in
// NSCFArray.  For more info see bmo bug 373122.  Apple's docs claim that
// removeFromSuperviewWithoutNeedingDisplay "can be safely invoked during
// display" (whatever "display" means).  But it's _not_ true that it can be
// safely invoked during calls to [NSView drawRect:].  We use
// removeFromSuperview here because there's no longer any danger of being
// "invoked during display", and because doing do clears up bmo bug 384343.
- (void)delayedTearDown
{
  NS_OBJC_BEGIN_TRY_ABORT_BLOCK;

  [self removeFromSuperview];
  [self release];

  NS_OBJC_END_TRY_ABORT_BLOCK;
}

#pragma mark -

// drag'n'drop stuff
#define kDragServiceContractID "@mozilla.org/widget/dragservice;1"

- (NSDragOperation)dragOperationFromDragAction:(int32_t)aDragAction
{
  if (nsIDragService::DRAGDROP_ACTION_LINK & aDragAction)
    return NSDragOperationLink;
  if (nsIDragService::DRAGDROP_ACTION_COPY & aDragAction)
    return NSDragOperationCopy;
  if (nsIDragService::DRAGDROP_ACTION_MOVE & aDragAction)
    return NSDragOperationGeneric;
  return NSDragOperationNone;
}

- (nsIntPoint)convertWindowCoordinates:(NSPoint)aPoint
{
  if (!mGeckoChild) {
    return nsIntPoint(0, 0);
  }

  NSPoint localPoint = [self convertPoint:aPoint fromView:nil];
  return mGeckoChild->CocoaPointsToDevPixels(localPoint);
}

- (APZCTreeManager*)apzctm
{
  return mGeckoChild ? mGeckoChild->APZCTM() : nullptr;
}

// This is a utility function used by NSView drag event methods
// to send events. It contains all of the logic needed for Gecko
// dragging to work. Returns the appropriate cocoa drag operation code.
- (NSDragOperation)doDragAction:(EventMessage)aMessage sender:(id)aSender
{
  NS_OBJC_BEGIN_TRY_ABORT_BLOCK_RETURN;

  if (!mGeckoChild)
    return NSDragOperationNone;

  MOZ_LOG(sCocoaLog, LogLevel::Info, ("ChildView doDragAction: entered\n"));

  if (!mDragService) {
    CallGetService(kDragServiceContractID, &mDragService);
    NS_ASSERTION(mDragService, "Couldn't get a drag service - big problem!");
    if (!mDragService)
      return NSDragOperationNone;
  }

  if (aMessage == eDragEnter) {
    mDragService->StartDragSession();
  }

  nsCOMPtr<nsIDragSession> dragSession;
  mDragService->GetCurrentSession(getter_AddRefs(dragSession));
  if (dragSession) {
    if (aMessage == eDragOver) {
      // fire the drag event at the source. Just ignore whether it was
      // cancelled or not as there isn't actually a means to stop the drag
      mDragService->FireDragEventAtSource(eDrag);
      dragSession->SetCanDrop(false);
    } else if (aMessage == eDrop) {
      // We make the assumption that the dragOver handlers have correctly set
      // the |canDrop| property of the Drag Session.
      bool canDrop = false;
      if (!NS_SUCCEEDED(dragSession->GetCanDrop(&canDrop)) || !canDrop) {
        [self doDragAction:eDragExit sender:aSender];

        nsCOMPtr<nsIDOMNode> sourceNode;
        dragSession->GetSourceNode(getter_AddRefs(sourceNode));
        if (!sourceNode) {
          mDragService->EndDragSession(false);
        }
        return NSDragOperationNone;
      }
    }

    unsigned int modifierFlags = [[NSApp currentEvent] modifierFlags];
    uint32_t action = nsIDragService::DRAGDROP_ACTION_MOVE;
    // force copy = option, alias = cmd-option, default is move
    if (modifierFlags & NSAlternateKeyMask) {
      if (modifierFlags & NSCommandKeyMask)
        action = nsIDragService::DRAGDROP_ACTION_LINK;
      else
        action = nsIDragService::DRAGDROP_ACTION_COPY;
    }
    dragSession->SetDragAction(action);
  }

  // set up gecko event
  WidgetDragEvent geckoEvent(true, aMessage, mGeckoChild);
  nsCocoaUtils::InitInputEvent(geckoEvent, [NSApp currentEvent]);

  // Use our own coordinates in the gecko event.
  // Convert event from gecko global coords to gecko view coords.
  NSPoint draggingLoc = [aSender draggingLocation];

  geckoEvent.refPoint = LayoutDeviceIntPoint::FromUntyped(
    [self convertWindowCoordinates:draggingLoc]);

  nsAutoRetainCocoaObject kungFuDeathGrip(self);
  mGeckoChild->DispatchInputEvent(&geckoEvent);
  if (!mGeckoChild)
    return NSDragOperationNone;

  if (dragSession) {
    switch (aMessage) {
      case eDragEnter:
      case eDragOver: {
        uint32_t dragAction;
        dragSession->GetDragAction(&dragAction);

        // If TakeChildProcessDragAction returns something other than
        // DRAGDROP_ACTION_UNINITIALIZED, it means that the last event was sent
        // to the child process and this event is also being sent to the child
        // process. In this case, use the last event's action instead.
        nsDragService* dragService = static_cast<nsDragService *>(mDragService);
        int32_t childDragAction = dragService->TakeChildProcessDragAction();
        if (childDragAction != nsIDragService::DRAGDROP_ACTION_UNINITIALIZED) {
          dragAction = childDragAction;
        }

        return [self dragOperationFromDragAction:dragAction];
      }
      case eDragExit:
      case eDrop: {
        nsCOMPtr<nsIDOMNode> sourceNode;
        dragSession->GetSourceNode(getter_AddRefs(sourceNode));
        if (!sourceNode) {
          // We're leaving a window while doing a drag that was
          // initiated in a different app. End the drag session,
          // since we're done with it for now (until the user
          // drags back into mozilla).
          mDragService->EndDragSession(false);
        }
      }
      default:
        break;
    }
  }

  return NSDragOperationGeneric;

  NS_OBJC_END_TRY_ABORT_BLOCK_RETURN(NSDragOperationNone);
}

- (NSDragOperation)draggingEntered:(id <NSDraggingInfo>)sender
{
  NS_OBJC_BEGIN_TRY_ABORT_BLOCK_RETURN;

  MOZ_LOG(sCocoaLog, LogLevel::Info, ("ChildView draggingEntered: entered\n"));

  // there should never be a globalDragPboard when "draggingEntered:" is
  // called, but just in case we'll take care of it here.
  [globalDragPboard release];

  // Set the global drag pasteboard that will be used for this drag session.
  // This will be set back to nil when the drag session ends (mouse exits
  // the view or a drop happens within the view).
  globalDragPboard =
    [[NSPasteboardWrapper alloc] initWithPasteboard:[sender draggingPasteboard]];

  return [self doDragAction:eDragEnter sender:sender];

  NS_OBJC_END_TRY_ABORT_BLOCK_RETURN(NSDragOperationNone);
}

- (NSDragOperation)draggingUpdated:(id <NSDraggingInfo>)sender
{
  MOZ_LOG(sCocoaLog, LogLevel::Info, ("ChildView draggingUpdated: entered\n"));

  return [self doDragAction:eDragOver sender:sender];
}

- (void)draggingExited:(id <NSDraggingInfo>)sender
{
  MOZ_LOG(sCocoaLog, LogLevel::Info, ("ChildView draggingExited: entered\n"));

  nsAutoRetainCocoaObject kungFuDeathGrip(self);
  [self doDragAction:eDragExit sender:sender];
  NS_IF_RELEASE(mDragService);
}

- (BOOL)performDragOperation:(id <NSDraggingInfo>)sender
{
  nsAutoRetainCocoaObject kungFuDeathGrip(self);
  BOOL handled = [self doDragAction:eDrop sender:sender] != NSDragOperationNone;
  NS_IF_RELEASE(mDragService);
  return handled;
}

// NSDraggingSource
- (void)draggedImage:(NSImage *)anImage movedTo:(NSPoint)aPoint
{
  // Get the drag service if it isn't already cached. The drag service
  // isn't cached when dragging over a different application.
  nsCOMPtr<nsIDragService> dragService = mDragService;
  if (!dragService) {
    dragService = do_GetService(kDragServiceContractID);
  }

  if (dragService) {
    NSPoint pnt = [NSEvent mouseLocation];
    FlipCocoaScreenCoordinate(pnt);
    dragService->DragMoved(NSToIntRound(pnt.x), NSToIntRound(pnt.y));
  }
}

// NSDraggingSource
- (void)draggedImage:(NSImage *)anImage endedAt:(NSPoint)aPoint operation:(NSDragOperation)operation
{
  NS_OBJC_BEGIN_TRY_ABORT_BLOCK;

  gDraggedTransferables = nullptr;

  NSEvent *currentEvent = [NSApp currentEvent];
  gUserCancelledDrag = ([currentEvent type] == NSKeyDown &&
                        [currentEvent keyCode] == kVK_Escape);

  if (!mDragService) {
    CallGetService(kDragServiceContractID, &mDragService);
    NS_ASSERTION(mDragService, "Couldn't get a drag service - big problem!");
  }

  if (mDragService) {
    // set the dragend point from the current mouse location
    nsDragService* dragService = static_cast<nsDragService *>(mDragService);
    NSPoint pnt = [NSEvent mouseLocation];
    FlipCocoaScreenCoordinate(pnt);
    dragService->SetDragEndPoint(nsIntPoint(NSToIntRound(pnt.x), NSToIntRound(pnt.y)));

    // XXX: dropEffect should be updated per |operation|.
    // As things stand though, |operation| isn't well handled within "our"
    // events, that is, when the drop happens within the window: it is set
    // either to NSDragOperationGeneric or to NSDragOperationNone.
    // For that reason, it's not yet possible to override dropEffect per the
    // given OS value, and it's also unclear what's the correct dropEffect
    // value for NSDragOperationGeneric that is passed by other applications.
    // All that said, NSDragOperationNone is still reliable.
    if (operation == NSDragOperationNone) {
      nsCOMPtr<nsIDOMDataTransfer> dataTransfer;
      dragService->GetDataTransfer(getter_AddRefs(dataTransfer));
      if (dataTransfer)
        dataTransfer->SetDropEffectInt(nsIDragService::DRAGDROP_ACTION_NONE);
    }

    mDragService->EndDragSession(true);
    NS_RELEASE(mDragService);
  }

  [globalDragPboard release];
  globalDragPboard = nil;
  [gLastDragMouseDownEvent release];
  gLastDragMouseDownEvent = nil;

  NS_OBJC_END_TRY_ABORT_BLOCK;
}

// NSDraggingSource
// this is just implemented so we comply with the NSDraggingSource informal protocol
- (NSDragOperation)draggingSourceOperationMaskForLocal:(BOOL)isLocal
{
  return UINT_MAX;
}

// This method is a callback typically invoked in response to a drag ending on the desktop
// or a Findow folder window; the argument passed is a path to the drop location, to be used
// in constructing a complete pathname for the file(s) we want to create as a result of
// the drag.
- (NSArray *)namesOfPromisedFilesDroppedAtDestination:(NSURL*)dropDestination
{
  NS_OBJC_BEGIN_TRY_ABORT_BLOCK_NIL;

  nsresult rv;

  MOZ_LOG(sCocoaLog, LogLevel::Info, ("ChildView namesOfPromisedFilesDroppedAtDestination: entering callback for promised files\n"));

  nsCOMPtr<nsIFile> targFile;
  NS_NewLocalFile(EmptyString(), true, getter_AddRefs(targFile));
  nsCOMPtr<nsILocalFileMac> macLocalFile = do_QueryInterface(targFile);
  if (!macLocalFile) {
    NS_ERROR("No Mac local file");
    return nil;
  }

  if (!NS_SUCCEEDED(macLocalFile->InitWithCFURL((CFURLRef)dropDestination))) {
    NS_ERROR("failed InitWithCFURL");
    return nil;
  }

  if (!gDraggedTransferables)
    return nil;

  uint32_t transferableCount;
  rv = gDraggedTransferables->Count(&transferableCount);
  if (NS_FAILED(rv))
    return nil;

  for (uint32_t i = 0; i < transferableCount; i++) {
    nsCOMPtr<nsISupports> genericItem;
    gDraggedTransferables->GetElementAt(i, getter_AddRefs(genericItem));
    nsCOMPtr<nsITransferable> item(do_QueryInterface(genericItem));
    if (!item) {
      NS_ERROR("no transferable");
      return nil;
    }

    item->SetTransferData(kFilePromiseDirectoryMime, macLocalFile, sizeof(nsIFile*));

    // now request the kFilePromiseMime data, which will invoke the data provider
    // If successful, the returned data is a reference to the resulting file.
    nsCOMPtr<nsISupports> fileDataPrimitive;
    uint32_t dataSize = 0;
    item->GetTransferData(kFilePromiseMime, getter_AddRefs(fileDataPrimitive), &dataSize);
  }

  NSPasteboard* generalPboard = [NSPasteboard pasteboardWithName:NSDragPboard];
  NSData* data = [generalPboard dataForType:@"application/x-moz-file-promise-dest-filename"];
  NSString* name = [[NSString alloc] initWithData:data encoding:NSUTF8StringEncoding];
  NSArray* rslt = [NSArray arrayWithObject:name];

  [name release];

  return rslt;

  NS_OBJC_END_TRY_ABORT_BLOCK_NIL;
}

#pragma mark -

// Support for the "Services" menu. We currently only support sending strings
// and HTML to system services.

- (id)validRequestorForSendType:(NSString *)sendType
                     returnType:(NSString *)returnType
{
  NS_OBJC_BEGIN_TRY_ABORT_BLOCK_NIL;

  // sendType contains the type of data that the service would like this
  // application to send to it.  sendType is nil if the service is not
  // requesting any data.
  //
  // returnType contains the type of data the the service would like to
  // return to this application (e.g., to overwrite the selection).
  // returnType is nil if the service will not return any data.
  //
  // The following condition thus triggers when the service expects a string
  // or HTML from us or no data at all AND when the service will either not
  // send back any data to us or will send a string or HTML back to us.

#define IsSupportedType(typeStr) ([typeStr isEqual:NSStringPboardType] || [typeStr isEqual:NSHTMLPboardType])

  id result = nil;

  if ((!sendType || IsSupportedType(sendType)) &&
      (!returnType || IsSupportedType(returnType))) {
    if (mGeckoChild) {
      // Assume that this object will be able to handle this request.
      result = self;

      // Keep the ChildView alive during this operation.
      nsAutoRetainCocoaObject kungFuDeathGrip(self);

      // Determine if there is a selection (if sending to the service).
      if (sendType) {
        WidgetQueryContentEvent event(true, eQueryContentState, mGeckoChild);
        // This might destroy our widget (and null out mGeckoChild).
        mGeckoChild->DispatchWindowEvent(event);
        if (!mGeckoChild || !event.mSucceeded || !event.mReply.mHasSelection)
          result = nil;
      }

      // Determine if we can paste (if receiving data from the service).
      if (mGeckoChild && returnType) {
        WidgetContentCommandEvent command(true,
                                          eContentCommandPasteTransferable,
                                          mGeckoChild, true);
        // This might possibly destroy our widget (and null out mGeckoChild).
        mGeckoChild->DispatchWindowEvent(command);
        if (!mGeckoChild || !command.mSucceeded || !command.mIsEnabled)
          result = nil;
      }
    }
  }

#undef IsSupportedType

  // Give the superclass a chance if this object will not handle this request.
  if (!result)
    result = [super validRequestorForSendType:sendType returnType:returnType];

  return result;

  NS_OBJC_END_TRY_ABORT_BLOCK_NIL;
}

- (BOOL)writeSelectionToPasteboard:(NSPasteboard *)pboard
                             types:(NSArray *)types
{
  NS_OBJC_BEGIN_TRY_ABORT_BLOCK_RETURN;

  nsAutoRetainCocoaObject kungFuDeathGrip(self);

  // Make sure that the service will accept strings or HTML.
  if ([types containsObject:NSStringPboardType] == NO &&
      [types containsObject:NSHTMLPboardType] == NO)
    return NO;

  // Bail out if there is no Gecko object.
  if (!mGeckoChild)
    return NO;

  // Obtain the current selection.
  WidgetQueryContentEvent event(true, eQuerySelectionAsTransferable,
                                mGeckoChild);
  mGeckoChild->DispatchWindowEvent(event);
  if (!event.mSucceeded || !event.mReply.mTransferable)
    return NO;

  // Transform the transferable to an NSDictionary.
  NSDictionary* pasteboardOutputDict = nsClipboard::PasteboardDictFromTransferable(event.mReply.mTransferable);
  if (!pasteboardOutputDict)
    return NO;

  // Declare the pasteboard types.
  unsigned int typeCount = [pasteboardOutputDict count];
  NSMutableArray* declaredTypes = [NSMutableArray arrayWithCapacity:typeCount];
  [declaredTypes addObjectsFromArray:[pasteboardOutputDict allKeys]];
  [pboard declareTypes:declaredTypes owner:nil];

  // Write the data to the pasteboard.
  for (unsigned int i = 0; i < typeCount; i++) {
    NSString* currentKey = [declaredTypes objectAtIndex:i];
    id currentValue = [pasteboardOutputDict valueForKey:currentKey];

    if (currentKey == NSStringPboardType ||
        currentKey == kCorePboardType_url ||
        currentKey == kCorePboardType_urld ||
        currentKey == kCorePboardType_urln) {
      [pboard setString:currentValue forType:currentKey];
    } else if (currentKey == NSHTMLPboardType) {
      [pboard setString:(nsClipboard::WrapHtmlForSystemPasteboard(currentValue)) forType:currentKey];
    } else if (currentKey == NSTIFFPboardType) {
      [pboard setData:currentValue forType:currentKey];
    } else if (currentKey == NSFilesPromisePboardType) {
      [pboard setPropertyList:currentValue forType:currentKey];
    }
  }

  return YES;

  NS_OBJC_END_TRY_ABORT_BLOCK_RETURN(NO);
}

// Called if the service wants us to replace the current selection.
- (BOOL)readSelectionFromPasteboard:(NSPasteboard *)pboard
{
  nsresult rv;
  nsCOMPtr<nsITransferable> trans = do_CreateInstance("@mozilla.org/widget/transferable;1", &rv);
  if (NS_FAILED(rv))
    return NO;
  trans->Init(nullptr);

  trans->AddDataFlavor(kUnicodeMime);
  trans->AddDataFlavor(kHTMLMime);

  rv = nsClipboard::TransferableFromPasteboard(trans, pboard);
  if (NS_FAILED(rv))
    return NO;

  NS_ENSURE_TRUE(mGeckoChild, false);

  WidgetContentCommandEvent command(true,
                                    eContentCommandPasteTransferable,
                                    mGeckoChild);
  command.mTransferable = trans;
  mGeckoChild->DispatchWindowEvent(command);

  return command.mSucceeded && command.mIsEnabled;
}

#pragma mark -

#ifdef ACCESSIBILITY

/* Every ChildView has a corresponding mozDocAccessible object that is doing all
   the heavy lifting. The topmost ChildView corresponds to a mozRootAccessible
   object.

   All ChildView needs to do is to route all accessibility calls (from the NSAccessibility APIs)
   down to its object, pretending that they are the same.
*/
- (id<mozAccessible>)accessible
{
  if (!mGeckoChild)
    return nil;

  id<mozAccessible> nativeAccessible = nil;

  nsAutoRetainCocoaObject kungFuDeathGrip(self);
  nsCOMPtr<nsIWidget> kungFuDeathGrip2(mGeckoChild);
  nsRefPtr<a11y::Accessible> accessible = mGeckoChild->GetDocumentAccessible();
  if (!accessible)
    return nil;

  accessible->GetNativeInterface((void**)&nativeAccessible);

#ifdef DEBUG_hakan
  NSAssert(![nativeAccessible isExpired], @"native acc is expired!!!");
#endif

  return nativeAccessible;
}

/* Implementation of formal mozAccessible formal protocol (enabling mozViews
   to talk to mozAccessible objects in the accessibility module). */

- (BOOL)hasRepresentedView
{
  return YES;
}

- (id)representedView
{
  return self;
}

- (BOOL)isRoot
{
  return [[self accessible] isRoot];
}

#ifdef DEBUG
- (void)printHierarchy
{
  [[self accessible] printHierarchy];
}
#endif

#pragma mark -

// general

- (BOOL)accessibilityIsIgnored
{
  if (!mozilla::a11y::ShouldA11yBeEnabled())
    return [super accessibilityIsIgnored];

  return [[self accessible] accessibilityIsIgnored];
}

- (id)accessibilityHitTest:(NSPoint)point
{
  if (!mozilla::a11y::ShouldA11yBeEnabled())
    return [super accessibilityHitTest:point];

  return [[self accessible] accessibilityHitTest:point];
}

- (id)accessibilityFocusedUIElement
{
  if (!mozilla::a11y::ShouldA11yBeEnabled())
    return [super accessibilityFocusedUIElement];

  return [[self accessible] accessibilityFocusedUIElement];
}

// actions

- (NSArray*)accessibilityActionNames
{
  if (!mozilla::a11y::ShouldA11yBeEnabled())
    return [super accessibilityActionNames];

  return [[self accessible] accessibilityActionNames];
}

- (NSString*)accessibilityActionDescription:(NSString*)action
{
  if (!mozilla::a11y::ShouldA11yBeEnabled())
    return [super accessibilityActionDescription:action];

  return [[self accessible] accessibilityActionDescription:action];
}

- (void)accessibilityPerformAction:(NSString*)action
{
  if (!mozilla::a11y::ShouldA11yBeEnabled())
    return [super accessibilityPerformAction:action];

  return [[self accessible] accessibilityPerformAction:action];
}

// attributes

- (NSArray*)accessibilityAttributeNames
{
  if (!mozilla::a11y::ShouldA11yBeEnabled())
    return [super accessibilityAttributeNames];

  return [[self accessible] accessibilityAttributeNames];
}

- (BOOL)accessibilityIsAttributeSettable:(NSString*)attribute
{
  if (!mozilla::a11y::ShouldA11yBeEnabled())
    return [super accessibilityIsAttributeSettable:attribute];

  return [[self accessible] accessibilityIsAttributeSettable:attribute];
}

- (id)accessibilityAttributeValue:(NSString*)attribute
{
  NS_OBJC_BEGIN_TRY_ABORT_BLOCK_NIL;

  if (!mozilla::a11y::ShouldA11yBeEnabled())
    return [super accessibilityAttributeValue:attribute];

  id<mozAccessible> accessible = [self accessible];

  // if we're the root (topmost) accessible, we need to return our native AXParent as we
  // traverse outside to the hierarchy of whoever embeds us. thus, fall back on NSView's
  // default implementation for this attribute.
  if ([attribute isEqualToString:NSAccessibilityParentAttribute] && [accessible isRoot]) {
    id parentAccessible = [super accessibilityAttributeValue:attribute];
    return parentAccessible;
  }

  return [accessible accessibilityAttributeValue:attribute];

  NS_OBJC_END_TRY_ABORT_BLOCK_NIL;
}

#endif /* ACCESSIBILITY */

@end

#pragma mark -

void
ChildViewMouseTracker::OnDestroyView(ChildView* aView)
{
  if (sLastMouseEventView == aView) {
    sLastMouseEventView = nil;
    [sLastMouseMoveEvent release];
    sLastMouseMoveEvent = nil;
  }
}

void
ChildViewMouseTracker::OnDestroyWindow(NSWindow* aWindow)
{
  if (sWindowUnderMouse == aWindow) {
    sWindowUnderMouse = nil;
  }
}

void
ChildViewMouseTracker::MouseEnteredWindow(NSEvent* aEvent)
{
  sWindowUnderMouse = [aEvent window];
  ReEvaluateMouseEnterState(aEvent);
}

void
ChildViewMouseTracker::MouseExitedWindow(NSEvent* aEvent)
{
  if (sWindowUnderMouse == [aEvent window]) {
    sWindowUnderMouse = nil;
    ReEvaluateMouseEnterState(aEvent);
  }
}

void
ChildViewMouseTracker::ReEvaluateMouseEnterState(NSEvent* aEvent, ChildView* aOldView)
{
  ChildView* oldView = aOldView ? aOldView : sLastMouseEventView;
  sLastMouseEventView = ViewForEvent(aEvent);
  if (sLastMouseEventView != oldView) {
    // Send enter and / or exit events.
    WidgetMouseEvent::exitType type =
      [sLastMouseEventView window] == [oldView window] ?
        WidgetMouseEvent::eChild : WidgetMouseEvent::eTopLevel;
    [oldView sendMouseEnterOrExitEvent:aEvent enter:NO type:type];
    // After the cursor exits the window set it to a visible regular arrow cursor.
    if (type == WidgetMouseEvent::eTopLevel) {
      [[nsCursorManager sharedInstance] setCursor:eCursor_standard];
    }
    [sLastMouseEventView sendMouseEnterOrExitEvent:aEvent enter:YES type:type];
  }
}

void
ChildViewMouseTracker::ResendLastMouseMoveEvent()
{
  if (sLastMouseMoveEvent) {
    MouseMoved(sLastMouseMoveEvent);
  }
}

void
ChildViewMouseTracker::MouseMoved(NSEvent* aEvent)
{
  MouseEnteredWindow(aEvent);
  [sLastMouseEventView handleMouseMoved:aEvent];
  if (sLastMouseMoveEvent != aEvent) {
    [sLastMouseMoveEvent release];
    sLastMouseMoveEvent = [aEvent retain];
  }
}

void
ChildViewMouseTracker::MouseScrolled(NSEvent* aEvent)
{
  if (!nsCocoaUtils::IsMomentumScrollEvent(aEvent)) {
    // Store the position so we can pin future momentum scroll events.
    sLastScrollEventScreenLocation = nsCocoaUtils::ScreenLocationForEvent(aEvent);
  }
}

ChildView*
ChildViewMouseTracker::ViewForEvent(NSEvent* aEvent)
{
  NSWindow* window = sWindowUnderMouse;
  if (!window)
    return nil;

  NSPoint windowEventLocation = nsCocoaUtils::EventLocationForWindow(aEvent, window);
  NSView* view = [[[window contentView] superview] hitTest:windowEventLocation];

  if (![view isKindOfClass:[ChildView class]])
    return nil;

  ChildView* childView = (ChildView*)view;
  // If childView is being destroyed return nil.
  if (![childView widget])
    return nil;
  return WindowAcceptsEvent(window, aEvent, childView) ? childView : nil;
}

BOOL
ChildViewMouseTracker::WindowAcceptsEvent(NSWindow* aWindow, NSEvent* aEvent,
                                          ChildView* aView, BOOL aIsClickThrough)
{
  // Right mouse down events may get through to all windows, even to a top level
  // window with an open sheet.
  if (!aWindow || [aEvent type] == NSRightMouseDown)
    return YES;

  id delegate = [aWindow delegate];
  if (!delegate || ![delegate isKindOfClass:[WindowDelegate class]])
    return YES;

  nsIWidget *windowWidget = [(WindowDelegate *)delegate geckoWidget];
  if (!windowWidget)
    return YES;

  NSWindow* topLevelWindow = nil;

  switch (windowWidget->WindowType()) {
    case eWindowType_popup:
      // If this is a context menu, it won't have a parent. So we'll always
      // accept mouse move events on context menus even when none of our windows
      // is active, which is the right thing to do.
      // For panels, the parent window is the XUL window that owns the panel.
      return WindowAcceptsEvent([aWindow parentWindow], aEvent, aView, aIsClickThrough);

    case eWindowType_toplevel:
    case eWindowType_dialog:
      if ([aWindow attachedSheet])
        return NO;

      topLevelWindow = aWindow;
      break;
    case eWindowType_sheet: {
      nsIWidget* parentWidget = windowWidget->GetSheetWindowParent();
      if (!parentWidget)
        return YES;

      topLevelWindow = (NSWindow*)parentWidget->GetNativeData(NS_NATIVE_WINDOW);
      break;
    }

    default:
      return YES;
  }

  if (!topLevelWindow ||
      ([topLevelWindow isMainWindow] && !aIsClickThrough) ||
      [aEvent type] == NSOtherMouseDown ||
      (([aEvent modifierFlags] & NSCommandKeyMask) != 0 &&
       [aEvent type] != NSMouseMoved))
    return YES;

  // If we're here then we're dealing with a left click or mouse move on an
  // inactive window or something similar. Ask Gecko what to do.
  return [aView inactiveWindowAcceptsMouseEvent:aEvent];
}

#pragma mark -

@interface EventThreadRunner(Private)
- (void)runEventThread;
- (void)shutdownAndReleaseCalledOnEventThread;
- (void)shutdownAndReleaseCalledOnAnyThread;
- (void)handleEvent:(CGEventRef)cgEvent type:(CGEventType)type;
@end

static EventThreadRunner* sEventThreadRunner = nil;

@implementation EventThreadRunner

+ (void)start
{
  sEventThreadRunner = [[EventThreadRunner alloc] init];
}

+ (void)stop
{
  if (sEventThreadRunner) {
    [sEventThreadRunner shutdownAndReleaseCalledOnAnyThread];
    sEventThreadRunner = nil;
  }
}

- (id)init
{
  if ((self = [super init])) {
    mThread = nil;
    [NSThread detachNewThreadSelector:@selector(runEventThread)
                             toTarget:self
                           withObject:nil];
  }
  return self;
}

static CGEventRef
HandleEvent(CGEventTapProxy aProxy, CGEventType aType,
            CGEventRef aEvent, void* aClosure)
{
  [(EventThreadRunner*)aClosure handleEvent:aEvent type:aType];
  return aEvent;
}

- (void)runEventThread
{
  char aLocal;
  profiler_register_thread("APZC Event Thread", &aLocal);
  PR_SetCurrentThreadName("APZC Event Thread");

  mThread = [NSThread currentThread];
  ProcessSerialNumber currentProcess;
  GetCurrentProcess(&currentProcess);
  CFMachPortRef eventPort =
    CGEventTapCreateForPSN(&currentProcess,
                           kCGHeadInsertEventTap,
                           kCGEventTapOptionListenOnly,
                           CGEventMaskBit(kCGEventScrollWheel),
                           HandleEvent,
                           self);
  CFRunLoopSourceRef eventPortSource =
    CFMachPortCreateRunLoopSource(kCFAllocatorSystemDefault, eventPort, 0);
  CFRunLoopAddSource(CFRunLoopGetCurrent(), eventPortSource, kCFRunLoopCommonModes);
  CFRunLoopRun();
  CFRunLoopRemoveSource(CFRunLoopGetCurrent(), eventPortSource, kCFRunLoopCommonModes);
  CFRelease(eventPortSource);
  CFRelease(eventPort);
  [self release];
}

- (void)shutdownAndReleaseCalledOnEventThread
{
  CFRunLoopStop(CFRunLoopGetCurrent());
}

- (void)shutdownAndReleaseCalledOnAnyThread
{
  [self performSelector:@selector(shutdownAndReleaseCalledOnEventThread) onThread:mThread withObject:nil waitUntilDone:NO];
}

static const CGEventField kCGWindowNumberField = (const CGEventField) 51;

// Called on scroll thread
- (void)handleEvent:(CGEventRef)cgEvent type:(CGEventType)type
{
  if (type != kCGEventScrollWheel) {
    return;
  }

  int windowNumber = CGEventGetIntegerValueField(cgEvent, kCGWindowNumberField);
  NSWindow* window = [NSApp windowWithWindowNumber:windowNumber];
  if (!window || ![window isKindOfClass:[BaseWindow class]]) {
    return;
  }

  ChildView* childView = [(BaseWindow*)window mainChildView];
  [childView handleAsyncScrollEvent:cgEvent ofType:type];
}

@end

@interface NSView (MethodSwizzling)
- (BOOL)nsChildView_NSView_mouseDownCanMoveWindow;
@end

@implementation NSView (MethodSwizzling)

// All top-level browser windows belong to the ToolbarWindow class and have
// NSTexturedBackgroundWindowMask turned on in their "style" (see particularly
// [ToolbarWindow initWithContentRect:...] in nsCocoaWindow.mm).  This style
// normally means the window "may be moved by clicking and dragging anywhere
// in the window background", but we've suppressed this by giving the
// ChildView class a mouseDownCanMoveWindow method that always returns NO.
// Normally a ToolbarWindow's contentView (not a ChildView) returns YES when
// NSTexturedBackgroundWindowMask is turned on.  But normally this makes no
// difference.  However, under some (probably very unusual) circumstances
// (and only on Leopard) it *does* make a difference -- for example it
// triggers bmo bugs 431902 and 476393.  So here we make sure that a
// ToolbarWindow's contentView always returns NO from the
// mouseDownCanMoveWindow method.
- (BOOL)nsChildView_NSView_mouseDownCanMoveWindow
{
  NSWindow *ourWindow = [self window];
  NSView *contentView = [ourWindow contentView];
  if ([ourWindow isKindOfClass:[ToolbarWindow class]] && (self == contentView))
    return [ourWindow isMovableByWindowBackground];
  return [self nsChildView_NSView_mouseDownCanMoveWindow];
}

@end

#ifdef __LP64__
// When using blocks, at least on OS X 10.7, the OS sometimes calls
// +[NSEvent removeMonitor:] more than once on a single event monitor, which
// causes crashes.  See bug 678607.  We hook these methods to work around
// the problem.
@interface NSEvent (MethodSwizzling)
+ (id)nsChildView_NSEvent_addLocalMonitorForEventsMatchingMask:(unsigned long long)mask handler:(id)block;
+ (void)nsChildView_NSEvent_removeMonitor:(id)eventMonitor;
@end

// This is a local copy of the AppKit frameworks sEventObservers hashtable.
// It only stores "local monitors".  We use it to ensure that +[NSEvent
// removeMonitor:] is never called more than once on the same local monitor.
static NSHashTable *sLocalEventObservers = nil;

@implementation NSEvent (MethodSwizzling)

+ (id)nsChildView_NSEvent_addLocalMonitorForEventsMatchingMask:(unsigned long long)mask handler:(id)block
{
  if (!sLocalEventObservers) {
    sLocalEventObservers = [[NSHashTable hashTableWithOptions:
      NSHashTableStrongMemory | NSHashTableObjectPointerPersonality] retain];
  }
  id retval =
    [self nsChildView_NSEvent_addLocalMonitorForEventsMatchingMask:mask handler:block];
  if (sLocalEventObservers && retval && ![sLocalEventObservers containsObject:retval]) {
    [sLocalEventObservers addObject:retval];
  }
  return retval;
}

+ (void)nsChildView_NSEvent_removeMonitor:(id)eventMonitor
{
  if (sLocalEventObservers && [eventMonitor isKindOfClass: ::NSClassFromString(@"_NSLocalEventObserver")]) {
    if (![sLocalEventObservers containsObject:eventMonitor]) {
      return;
    }
    [sLocalEventObservers removeObject:eventMonitor];
  }
  [self nsChildView_NSEvent_removeMonitor:eventMonitor];
}

@end
#endif // #ifdef __LP64__<|MERGE_RESOLUTION|>--- conflicted
+++ resolved
@@ -2608,11 +2608,7 @@
   LayoutDeviceIntPoint position =
     RoundedToInt(aSwipeStartEvent.mPanStartPoint * ScreenToLayoutDeviceScale(1));
   WidgetSimpleGestureEvent geckoEvent =
-<<<<<<< HEAD
-    SwipeTracker::CreateSwipeGestureEvent(NS_SIMPLE_GESTURE_SWIPE_MAY_START, this, position);
-=======
-    SwipeTracker::CreateSwipeGestureEvent(eSwipeGestureStart, this, position);
->>>>>>> c0db1fde
+    SwipeTracker::CreateSwipeGestureEvent(eSwipeGestureMayStart, this, position);
   geckoEvent.direction = direction;
   geckoEvent.delta = 0.0;
   geckoEvent.allowedDirections = 0;
