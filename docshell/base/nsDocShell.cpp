--- conflicted
+++ resolved
@@ -7873,22 +7873,6 @@
          aStatus == NS_ERROR_PROXY_CONNECTION_REFUSED) &&
         (isTopFrame || UseErrorPages())) {
       DisplayLoadError(aStatus, url, nullptr, aChannel);
-<<<<<<< HEAD
-    }
-    else if (aStatus == NS_ERROR_NET_TIMEOUT ||
-             aStatus == NS_ERROR_REDIRECT_LOOP ||
-             aStatus == NS_ERROR_UNKNOWN_SOCKET_TYPE ||
-             aStatus == NS_ERROR_NET_INTERRUPT ||
-             aStatus == NS_ERROR_NET_RESET ||
-             aStatus == NS_ERROR_OFFLINE ||
-             aStatus == NS_ERROR_MALWARE_URI ||
-             aStatus == NS_ERROR_PHISHING_URI ||
-             aStatus == NS_ERROR_UNWANTED_URI ||
-             aStatus == NS_ERROR_UNSAFE_CONTENT_TYPE ||
-             aStatus == NS_ERROR_REMOTE_XUL ||
-             aStatus == NS_ERROR_OFFLINE ||
-             NS_ERROR_GET_MODULE(aStatus) == NS_ERROR_MODULE_SECURITY) {
-=======
     } else if (aStatus == NS_ERROR_NET_TIMEOUT ||
                aStatus == NS_ERROR_REDIRECT_LOOP ||
                aStatus == NS_ERROR_UNKNOWN_SOCKET_TYPE ||
@@ -7897,11 +7881,11 @@
                aStatus == NS_ERROR_OFFLINE ||
                aStatus == NS_ERROR_MALWARE_URI ||
                aStatus == NS_ERROR_PHISHING_URI ||
+               aStatus == NS_ERROR_UNWANTED_URI ||
                aStatus == NS_ERROR_UNSAFE_CONTENT_TYPE ||
                aStatus == NS_ERROR_REMOTE_XUL ||
                aStatus == NS_ERROR_OFFLINE ||
                NS_ERROR_GET_MODULE(aStatus) == NS_ERROR_MODULE_SECURITY) {
->>>>>>> 39a4e30a
       // Errors to be shown for any frame
       DisplayLoadError(aStatus, url, nullptr, aChannel);
     } else if (aStatus == NS_ERROR_DOCUMENT_NOT_CACHED) {
