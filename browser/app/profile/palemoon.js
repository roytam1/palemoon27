# -*- Mode: JavaScript; tab-width: 4; indent-tabs-mode: nil; c-basic-offset: 2 -*-
# This Source Code Form is subject to the terms of the Mozilla Public
# License, v. 2.0. If a copy of the MPL was not distributed with this
# file, You can obtain one at http://mozilla.org/MPL/2.0/.

// XXX Toolkit-specific preferences should be moved into toolkit.js

#filter substitution

#
# SYNTAX HINTS:
#
#  - Dashes are delimiters; use underscores instead.
#  - The first character after a period must be alphabetic.
#  - Computed values (e.g. 50 * 1024) don't work.
#

#ifdef XP_UNIX
#ifndef XP_MACOSX
#define UNIX_BUT_NOT_MAC
#endif
#endif

pref("browser.chromeURL","chrome://browser/content/");
pref("browser.hiddenWindowChromeURL", "chrome://browser/content/hiddenWindow.xul");

pref("browser.aboutHomeSnippets.updateUrl", "");

// Display the "Get Add-ons" pane in the Add-on Manager
pref("extensions.getAddons.showPane", false);

// Enables some extra Extension System Logging (can reduce performance)
pref("extensions.logging.enabled", false);

// Disables strict compatibility, making addons compatible-by-default.
pref("extensions.strictCompatibility", false);

// Specifies a minimum maxVersion an addon needs to say it's compatible with
// for it to be compatible by default.
pref("extensions.minCompatibleAppVersion", "1.5");

// Blocklist preferences
pref("extensions.blocklist.enabled", true);
pref("extensions.blocklist.interval", 86400);
pref("extensions.blocklist.level.updated", false);
// Controls what level the blocklist switches from warning about items to forcibly
// blocking them.
pref("extensions.blocklist.level", 2);
pref("extensions.blocklist.url", "https://addons.mozilla.org/blocklist/3/%APP_ID%/%APP_VERSION%/%PRODUCT%/%BUILD_ID%/%BUILD_TARGET%/%LOCALE%/%CHANNEL%/%OS_VERSION%/%DISTRIBUTION%/%DISTRIBUTION_VERSION%/%PING_COUNT%/%TOTAL_PING_COUNT%/%DAYS_SINCE_LAST_PING%/");
pref("extensions.blocklist.detailsURL", "https://www.mozilla.org/%LOCALE%/blocklist/");
pref("extensions.blocklist.itemURL", "https://addons.mozilla.org/%LOCALE%/%APP%/blocked/%blockID%");

pref("extensions.update.autoUpdateDefault", true);

// Disable add-ons that are not installed by the user in all scopes by default.
// See the SCOPE constants in AddonManager.jsm for values to use here.
pref("extensions.autoDisableScopes", 15);

// Dictionary download preference
pref("browser.dictionaries.download.url", "http://repository.binaryoutcast.com/dicts/");

// Get More Tools link URL
pref("browser.getdevtools.url","https://addons.palemoon.org/extensions/web-development/");

// Feedback URL
pref("browser.feedback.url", "https://forum.palemoon.org");

// Help button in slow startup dialog
pref("browser.slowstartup.help.url", "http://www.palemoon.org/support/slowstartup.shtml");

// Whether to escape to a content-less page if a user presses "Get me out of here"
// on a network error page (e.g. cert error)
pref("browser.escape_to_blank", false);

// The minimum delay in seconds for the timer to fire.
// default=2 minutes
pref("app.update.timerMinimumDelay", 120);

// App-specific update preferences

// The interval to check for updates (app.update.interval) is defined in
// palemoon-branding.js

// Alternative windowtype for an application update user interface window. When
// a window with this windowtype is open the application update service won't
// open the normal application update user interface window.
pref("app.update.altwindowtype", "Browser:About");

// Enables some extra Application Update Logging (can reduce performance)
pref("app.update.log", false);

// The number of general background check failures to allow before notifying the
// user of the failure. User initiated update checks always notify the user of
// the failure.
pref("app.update.backgroundMaxErrors", 10);

// When |app.update.cert.requireBuiltIn| is true or not specified the
// final certificate and all certificates the connection is redirected to before
// the final certificate for the url specified in the |app.update.url|
// preference must be built-in.
pref("app.update.cert.requireBuiltIn", true);

// When |app.update.cert.checkAttributes| is true or not specified the
// certificate attributes specified in the |app.update.certs.| preference branch
// are checked against the certificate for the url specified by the
// |app.update.url| preference.
pref("app.update.cert.checkAttributes", true);

// The number of certificate attribute check failures to allow for background
// update checks before notifying the user of the failure. User initiated update
// checks always notify the user of the certificate attribute check failure.
pref("app.update.cert.maxErrors", 5);

// The |app.update.certs.| preference branch contains branches that are
// sequentially numbered starting at 1 that contain attribute name / value
// pairs for the certificate used by the server that hosts the update xml file
// as specified in the |app.update.url| preference. When these preferences are
// present the following conditions apply for a successful update check:
// 1. the uri scheme must be https
// 2. the preference name must exist as an attribute name on the certificate and
//    the value for the name must be the same as the value for the attribute name
//    on the certificate.
// If these conditions aren't met it will be treated the same as when there is
// no update available. This validation will not be performed when the
// |app.update.url.override| user preference has been set for testing updates or
// when the |app.update.cert.checkAttributes| preference is set to false. Also,
// the |app.update.url.override| preference should ONLY be used for testing.
pref("app.update.certs.1.issuerName", "CN=COMODO RSA Domain Validation Secure Server CA,O=COMODO CA Limited,L=Salford,ST=Greater Manchester,C=GB");
pref("app.update.certs.1.commonName", "*.palemoon.org");

// Whether or not app updates are enabled
pref("app.update.enabled", false);

// This preference turns on app.update.mode and allows automatic download and
// install to take place. We use a separate boolean toggle for this to make
// the UI easier to construct.
pref("app.update.auto", false);

// See chart in nsUpdateService.js source for more details
pref("app.update.mode", 1);

// If set to true, the Update Service will present no UI for any event.
pref("app.update.silent", false);

// If set to true, the Update Service will apply updates in the background
// when it finishes downloading them.
pref("app.update.staging.enabled", true);

// Update service URL:
pref("app.update.url", "https://aus3.mozilla.org/update/3/%PRODUCT%/%VERSION%/%BUILD_ID%/%BUILD_TARGET%/%LOCALE%/%CHANNEL%/%OS_VERSION%/%DISTRIBUTION%/%DISTRIBUTION_VERSION%/update.xml");
// app.update.url.manual is in branding section
// app.update.url.details is in branding section

// User-settable override to app.update.url for testing purposes.
//pref("app.update.url.override", "");

// app.update.interval is in branding section
// app.update.promptWaitTime is in branding section

// Show the Update Checking/Ready UI when the user was idle for x seconds
pref("app.update.idletime", 60);

// Whether or not we show a dialog box informing the user that the update was
// successfully applied. This is off in Firefox by default since we show a 
// upgrade start page instead! Other apps may wish to show this UI, and supply
// a whatsNewURL field in their brand.properties that contains a link to a page
// which tells users what's new in this new update.
pref("app.update.showInstalledUI", false);

// 0 = suppress prompting for incompatibilities if there are updates available
//     to newer versions of installed addons that resolve them.
// 1 = suppress prompting for incompatibilities only if there are VersionInfo
//     updates available to installed addons that resolve them, not newer
//     versions.
pref("app.update.incompatible.mode", 0);

// Symmetric (can be overridden by individual extensions) update preferences.
// e.g.
//  extensions.{GUID}.update.enabled
//  extensions.{GUID}.update.url
//  .. etc ..
//
pref("extensions.update.enabled", true);
pref("extensions.update.url", "https://versioncheck.addons.mozilla.org/update/VersionCheck.php?reqVersion=%REQ_VERSION%&id=%ITEM_ID%&version=%ITEM_VERSION%&maxAppVersion=%ITEM_MAXAPPVERSION%&status=%ITEM_STATUS%&appID=%APP_ID%&appVersion=%APP_VERSION%&appOS=%APP_OS%&appABI=%APP_ABI%&locale=%APP_LOCALE%&currentAppVersion=%CURRENT_APP_VERSION%&updateType=%UPDATE_TYPE%&compatMode=%COMPATIBILITY_MODE%");
pref("extensions.update.background.url", "https://versioncheck-bg.addons.mozilla.org/update/VersionCheck.php?reqVersion=%REQ_VERSION%&id=%ITEM_ID%&version=%ITEM_VERSION%&maxAppVersion=%ITEM_MAXAPPVERSION%&status=%ITEM_STATUS%&appID=%APP_ID%&appVersion=%APP_VERSION%&appOS=%APP_OS%&appABI=%APP_ABI%&locale=%APP_LOCALE%&currentAppVersion=%CURRENT_APP_VERSION%&updateType=%UPDATE_TYPE%&compatMode=%COMPATIBILITY_MODE%");
pref("extensions.update.interval", 86400);  // Check for updates to Extensions and 
                                            // Themes every day
// Non-symmetric (not shared by extensions) extension-specific [update] preferences
pref("extensions.dss.enabled", false);          // Dynamic Skin Switching                                               
pref("extensions.dss.switchPending", false);    // Non-dynamic switch pending after next
                                                // restart.

pref("extensions.{972ce4c6-7e08-4474-a285-3208198ce6fd}.name", "chrome://browser/locale/browser.properties");
pref("extensions.{972ce4c6-7e08-4474-a285-3208198ce6fd}.description", "chrome://browser/locale/browser.properties");

pref("xpinstall.whitelist.add", "addons.mozilla.org,www.palemoon.org,addons.palemoon.org,legacycollector.org");
pref("xpinstall.whitelist.add.36", "");
pref("xpinstall.whitelist.add.180", "");
pref("xpinstall.whitelist.required", false);
// Allow installing XPI add-ons by direct URL requests (no referrer)
pref("xpinstall.whitelist.directRequest", true);
// Allow installing XPI add-ons from file referrers (chrome/file)
pref("xpinstall.whitelist.fileRequest", true);

pref("extensions.install.requireBuiltInCerts", false);
// Only allow installation of extensions from https, chrome or file schemes
pref("extensions.install.requireSecureOrigin", false);
// Allow installation of distribution/bundles extensions
pref("extensions.installDistroAddons", true);

pref("lightweightThemes.update.enabled", true);
pref("lightweightThemes.animation.enabled", false);

pref("keyword.enabled", true);
pref("browser.fixup.domainwhitelist.localhost", true);

pref("general.useragent.locale", "@AB_CD@");
pref("general.skins.selectedSkin", "classic/1.0");

pref("general.smoothScroll", true);
#ifdef UNIX_BUT_NOT_MAC
pref("general.autoScroll", false);
#else
pref("general.autoScroll", true);
#endif

pref("general.useragent.complexOverride.moodle", false); // bug 797703

// At startup, check if we're the default browser and prompt user if not.
pref("browser.shell.checkDefaultBrowser", true);
pref("browser.shell.shortcutFavicons",true);

// 0 = blank, 1 = home (browser.startup.homepage), 2 = last visited page, 3 = resume previous browser session
// The behavior of option 3 is detailed at: http://wiki.mozilla.org/Session_Restore
pref("browser.startup.page",                1);
pref("browser.startup.homepage",            "chrome://branding/locale/browserconfig.properties");

pref("browser.slowStartup.notificationDisabled", false);
pref("browser.slowStartup.timeThreshold", 60000);
pref("browser.slowStartup.maxSamples", 5);

pref("browser.enable_automatic_image_resizing", true);
pref("browser.casting.enabled", true);
pref("browser.chrome.site_icons", true);
pref("browser.chrome.favicons", true);
// browser.warnOnQuit == false will override all other possible prompts when quitting or restarting
pref("browser.warnOnQuit", true);
// browser.showQuitWarning specifically controls the quit warning dialog. We
// might still show the window closing dialog with showQuitWarning == false.
pref("browser.showQuitWarning", false);
pref("browser.fullscreen.autohide", true);
pref("browser.fullscreen.animateUp", 0);
pref("browser.overlink-delay", 80);

pref("browser.urlbar.clickSelectsAll", true);
pref("browser.urlbar.doubleClickSelectsAll", false);
pref("browser.urlbar.autoFill", true);
pref("browser.urlbar.autoFill.typed", true);
// 0: Match anywhere (e.g., middle of words)
// 1: Match on word boundaries and then try matching anywhere
// 2: Match only on word boundaries (e.g., after / or .)
// 3: Match at the beginning of the url or title
pref("browser.urlbar.matchBehavior", 1);
pref("browser.urlbar.filter.javascript", true);

// the maximum number of results to show in autocomplete when doing richResults
pref("browser.urlbar.maxRichResults", 12);
// The amount of time (ms) to wait after the user has stopped typing
// before starting to perform autocomplete.  50 is the default set in
// autocomplete.xml.
pref("browser.urlbar.delay", 50);

// The special characters below can be typed into the urlbar to either restrict
// the search to visited history, bookmarked, tagged pages; or force a match on
// just the title text or url.
pref("browser.urlbar.restrict.history", "^");
pref("browser.urlbar.restrict.bookmark", "*");
pref("browser.urlbar.restrict.tag", "+");
pref("browser.urlbar.restrict.openpage", "%");
pref("browser.urlbar.restrict.typed", "~");
pref("browser.urlbar.match.title", "#");
pref("browser.urlbar.match.url", "@");

// The default behavior for the urlbar can be configured to use any combination
// of the match filters with each additional filter adding more results (union).
pref("browser.urlbar.suggest.history",              true);
pref("browser.urlbar.suggest.bookmark",             true);
pref("browser.urlbar.suggest.openpage",             true);

// Restrictions to current suggestions can also be applied (intersection).
// Typed suggestion works only if history is set to true.
pref("browser.urlbar.suggest.history.onlyTyped",    false);

pref("browser.urlbar.formatting.enabled", true);
pref("browser.urlbar.trimURLs", true);

// Display punycode in identity panel:
// 0 = Display IDN name
// 1 = Display punycode name for DV domains
// 2 = Also display punycode for HTTP sites if IDN name used
pref("browser.identity.display_punycode", 1);

// Address bar RSS icon control, show by default
pref("browser.urlbar.rss", true);

pref("browser.altClickSave", false);

// Enable logging downloads operations to the Error Console.
pref("browser.download.debug", false);

// Number of milliseconds to wait for the http headers (and thus
// the Content-Disposition filename) before giving up and falling back to 
// picking a filename without that info in hand so that the user sees some
// feedback from their action.
pref("browser.download.saveLinkAsFilenameTimeout", 4000);

pref("browser.download.useDownloadDir", true);

pref("browser.download.folderList", 1);
pref("browser.download.manager.showAlertOnComplete", true);
pref("browser.download.manager.showAlertInterval", 2000);
pref("browser.download.manager.retention", 2);
pref("browser.download.manager.showWhenStarting", true);
pref("browser.download.manager.closeWhenDone", false);
pref("browser.download.manager.focusWhenStarting", false);
pref("browser.download.manager.flashCount", 2);
pref("browser.download.manager.addToRecentDocs", true);
pref("browser.download.manager.quitBehavior", 2);
pref("browser.download.manager.scanWhenDone", true);
pref("browser.download.manager.resumeOnWakeDelay", 10000);

// This records whether or not the panel has been shown at least once.
pref("browser.download.panel.shown", false);

// This records whether or not at least one session with the Downloads Panel
// enabled has been completed already.
pref("browser.download.panel.firstSessionCompleted", false);

// search engines URL
pref("browser.search.searchEnginesURL",      "https://addons.palemoon.org/search-plugins/");

// pointer to the default engine name
pref("browser.search.defaultenginename",      "chrome://browser-region/locale/region.properties");

// disable logging for the search service by default
pref("browser.search.log", false);

// Ordering of Search Engines in the Engine list. 
pref("browser.search.order.1",                "chrome://browser-region/locale/region.properties");
pref("browser.search.order.2",                "chrome://browser-region/locale/region.properties");
pref("browser.search.order.3",                "chrome://browser-region/locale/region.properties");
pref("browser.search.order.4",                "chrome://browser-region/locale/region.properties");

// search bar results always open in a new tab
pref("browser.search.openintab", false);

// context menu searches open in the foreground
pref("browser.search.context.loadInBackground", false);

// if no result, add the search term so that the panel of the new UI is shown anyway
pref("browser.search.showOneOffButtons", true);

// send ping to the server to update
pref("browser.search.update", true);

// disable logging for the search service update system by default
pref("browser.search.update.log", false);

// Check whether we need to perform engine updates every 6 hours
pref("browser.search.update.interval", 21600);

// enable search suggestions by default
pref("browser.search.suggest.enabled", true);

#ifdef MOZ_OFFICIAL_BRANDING
// {moz:official} expands to "official"
pref("browser.search.official", true);
#endif

pref("browser.sessionhistory.max_entries", 50);

// handle links targeting new windows
// 1=current window/tab, 2=new window, 3=new tab in most recent window
pref("browser.link.open_newwindow", 3);

// handle external links (i.e. links opened from a different application)
// default: use browser.link.open_newwindow
// 1-3: see browser.link.open_newwindow for interpretation
pref("browser.link.open_newwindow.override.external", -1);

// 0: no restrictions - divert everything
// 1: don't divert window.open at all
// 2: don't divert window.open with features
pref("browser.link.open_newwindow.restriction", 2);

// If true, this pref causes windows opened by window.open to be forced into new
// tabs (rather than potentially opening separate windows, depending on
// window.open arguments) when the browser is in fullscreen mode.
// We set this differently on Mac because the fullscreen implementation there is
// different.
#ifdef XP_MACOSX
pref("browser.link.open_newwindow.disabled_in_fullscreen", true);
#else
pref("browser.link.open_newwindow.disabled_in_fullscreen", false);
#endif

// Tabbed browser
pref("browser.tabs.autoHide", false);
pref("browser.tabs.closeWindowWithLastTab", true);
pref("browser.tabs.insertRelatedAfterCurrent", true);
pref("browser.tabs.warnOnClose", true);
pref("browser.tabs.warnOnCloseOtherTabs", true);
pref("browser.tabs.warnOnOpen", true);
pref("browser.tabs.maxOpenBeforeWarn", 15);
pref("browser.tabs.loadInBackground", true);
pref("browser.tabs.opentabfor.middleclick", true);
pref("browser.tabs.loadDivertedInBackground", false);
pref("browser.tabs.loadBookmarksInBackground", false);
pref("browser.tabs.noWindowActivationOnExternal", false);
pref("browser.tabs.tabClipWidth", 140);
pref("browser.tabs.animate", true);
pref("browser.tabs.onTop", true);
#ifdef XP_WIN
pref("browser.tabs.drawInTitlebar", true);
#else
pref("browser.tabs.drawInTitlebar", false);
#endif
pref("browser.tabs.resize_immediately", false);

// Where to show tab close buttons:
// 0  on active tab only
// 1  on all tabs until tabClipWidth is reached, then active tab only
// 2  no close buttons at all
// 3  at the end of the tabstrip
pref("browser.tabs.closeButtons", 1);

// When tabs opened by links in other tabs via a combination of 
// browser.link.open_newwindow being set to 3 and target="_blank" etc are
// closed:
// true   return to the tab that opened this tab (its owner)
// false  return to the adjacent tab (old default)
pref("browser.tabs.selectOwnerOnClose", true);

pref("browser.allTabs.previews", false);
pref("browser.ctrlTab.previews", false);
pref("browser.ctrlTab.recentlyUsedLimit", 7);

// By default, do not export HTML at shutdown.
// If true, at shutdown the bookmarks in your menu and toolbar will
// be exported as HTML to the bookmarks.html file.
pref("browser.bookmarks.autoExportHTML",          false);

// The maximum number of daily bookmark backups to 
// keep in {PROFILEDIR}/bookmarkbackups. Special values:
// -1: unlimited
//  0: no backups created (and deletes all existing backups)
pref("browser.bookmarks.max_backups",             10);

// Scripts & Windows prefs
pref("dom.disable_open_during_load",              true);
pref("javascript.options.showInConsole",          true);
#ifdef DEBUG
pref("general.warnOnAboutConfig",                 false);
#endif

// This is the pref to control the location bar, change this to true to 
// force this - this makes the origin of popup windows more obvious to avoid
// spoofing. We would rather not do it by default because it affects UE for web
// applications, but without it there isn't a really good way to prevent chrome
// spoofing, see bug 337344
pref("dom.disable_window_open_feature.location",  true);
// prevent JS from setting status messages
pref("dom.disable_window_status_change",          true);
// allow JS to move and resize existing windows
pref("dom.disable_window_move_resize",            false);
// prevent JS from monkeying with window focus, etc
pref("dom.disable_window_flip",                   true);

// Disable touch events on Desktop Firefox by default until they are properly
// supported (bug 736048)
pref("dom.w3c_touch_events.enabled",        0);

// popups.policy 1=allow,2=reject
pref("privacy.popups.policy",               1);
pref("privacy.popups.usecustom",            true);
pref("privacy.popups.showBrowserMessage",   true);

pref("privacy.item.cookies",                false);

pref("privacy.clearOnShutdown.history",     true);
pref("privacy.clearOnShutdown.formdata",    true);
pref("privacy.clearOnShutdown.passwords",   false);
pref("privacy.clearOnShutdown.downloads",   true);
pref("privacy.clearOnShutdown.cookies",     true);
pref("privacy.clearOnShutdown.cache",       true);
pref("privacy.clearOnShutdown.sessions",    true);
pref("privacy.clearOnShutdown.offlineApps", false);
pref("privacy.clearOnShutdown.siteSettings", false);
pref("privacy.clearOnShutdown.openWindows", false);

pref("privacy.cpd.history",                 true);
pref("privacy.cpd.formdata",                true);
pref("privacy.cpd.passwords",               false);
pref("privacy.cpd.downloads",               true);
pref("privacy.cpd.cookies",                 true);
pref("privacy.cpd.cache",                   true);
pref("privacy.cpd.sessions",                true);
pref("privacy.cpd.offlineApps",             false);
pref("privacy.cpd.siteSettings",            false);
pref("privacy.cpd.openWindows",             false);

// What default should we use for the time span in the sanitizer:
// 0 - Clear everything
// 1 - Last Hour
// 2 - Last 2 Hours
// 3 - Last 4 Hours
// 4 - Today
// 5 - Last 5 minutes
// 6 - Last 24 hours
pref("privacy.sanitize.timeSpan", 1);
pref("privacy.sanitize.sanitizeOnShutdown", false);

pref("privacy.sanitize.migrateFx3Prefs",    false);

pref("privacy.panicButton.enabled",         true);

pref("network.proxy.share_proxy_settings",  false); // use the same proxy settings for all protocols

// simple gestures support
pref("browser.gesture.swipe.left", "Browser:BackOrBackDuplicate");
pref("browser.gesture.swipe.right", "Browser:ForwardOrForwardDuplicate");
pref("browser.gesture.swipe.up", "cmd_scrollTop");
pref("browser.gesture.swipe.down", "cmd_scrollBottom");
#ifdef XP_MACOSX
pref("browser.gesture.pinch.latched", true);
pref("browser.gesture.pinch.threshold", 150);
#else
pref("browser.gesture.pinch.latched", false);
pref("browser.gesture.pinch.threshold", 25);
#endif
#ifdef XP_WIN
// Enabled for touch input display zoom.
pref("browser.gesture.pinch.out", "cmd_fullZoomEnlarge");
pref("browser.gesture.pinch.in", "cmd_fullZoomReduce");
pref("browser.gesture.pinch.out.shift", "cmd_fullZoomReset");
pref("browser.gesture.pinch.in.shift", "cmd_fullZoomReset");
#else
// Disabled by default due to issues with track pad input.
pref("browser.gesture.pinch.out", "");
pref("browser.gesture.pinch.in", "");
pref("browser.gesture.pinch.out.shift", "");
pref("browser.gesture.pinch.in.shift", "");
#endif
pref("browser.gesture.twist.latched", false);
pref("browser.gesture.twist.threshold", 0);
pref("browser.gesture.twist.right", "cmd_gestureRotateRight");
pref("browser.gesture.twist.left", "cmd_gestureRotateLeft");
pref("browser.gesture.twist.end", "cmd_gestureRotateEnd");
pref("browser.gesture.tap", "cmd_fullZoomReset");

pref("browser.snapshots.limit", 0);

// 0: Nothing happens
// 1: Scroll contents
// 2: Go back or go forward, in your history
// 3: Zoom in or out
// 4: Scroll contents with X and Y swapped
#ifdef XP_MACOSX
// On OS X, if the wheel has one axis only, shift+wheel comes through as a
// horizontal scroll event. Thus, we can't assign anything other than normal
// scrolling to shift+wheel.
pref("mousewheel.with_alt.action", 2);
pref("mousewheel.with_shift.action", 1);
// On MacOS X, control+wheel is typically handled by system and we don't
// receive the event.  So, command key which is the main modifier key for
// acceleration is the best modifier for zoom-in/out.  However, we should keep
// the control key setting for backward compatibility.
pref("mousewheel.with_meta.action", 3); // command key on Mac
// Disable control-/meta-modified horizontal mousewheel events, since
// those are used on Mac as part of modified swipe gestures (e.g.
// Left swipe+Cmd = go back in a new tab).
pref("mousewheel.with_control.action.override_x", 0);
pref("mousewheel.with_meta.action.override_x", 0);
#else
pref("mousewheel.with_alt.action", 1);
pref("mousewheel.with_shift.action", 2);
pref("mousewheel.with_meta.action", 1); // win key on Win, Super/Hyper on Linux
#endif
pref("mousewheel.with_control.action",3);
pref("mousewheel.with_win.action", 1);

pref("browser.xul.error_pages.enabled", true);
pref("browser.xul.error_pages.expert_bad_cert", false);

// If true, network link events will change the value of navigator.onLine
pref("network.manage-offline-status", false);

// We want to make sure mail URLs are handled externally...
pref("network.protocol-handler.external.mailto", true); // for mail
pref("network.protocol-handler.external.news", true);   // for news
pref("network.protocol-handler.external.snews", true);  // for secure news
pref("network.protocol-handler.external.nntp", true);   // also news
#ifdef XP_WIN
pref("network.protocol-handler.external.ms-windows-store", true);
#endif

// ...without warning dialogs
pref("network.protocol-handler.warn-external.mailto", false);
pref("network.protocol-handler.warn-external.news", false);
pref("network.protocol-handler.warn-external.snews", false);
pref("network.protocol-handler.warn-external.nntp", false);
#ifdef XP_WIN
pref("network.protocol-handler.warn-external.ms-windows-store", false);
#endif

// By default, all protocol handlers are exposed.  This means that
// the browser will respond to openURL commands for all URL types.
// It will also try to open link clicks inside the browser before
// failing over to the system handlers.
pref("network.protocol-handler.expose-all", true);
pref("network.protocol-handler.expose.mailto", false);
pref("network.protocol-handler.expose.news", false);
pref("network.protocol-handler.expose.snews", false);
pref("network.protocol-handler.expose.nntp", false);

pref("accessibility.typeaheadfind", false);
pref("accessibility.typeaheadfind.timeout", 5000);
pref("accessibility.typeaheadfind.linksonly", false);
pref("accessibility.typeaheadfind.flashBar", 1);

// by default we show an infobar message when pages require plugins that are blocked, or are outdated
pref("plugins.hide_infobar_for_blocked_plugin", false);
pref("plugins.hide_infobar_for_outdated_plugin", false);

// Pale Moon:pref to always show the plugin indicator or not (default=false)
pref("plugins.always_show_indicator", false);

pref("plugins.update.url", "https://www.mozilla.org/%LOCALE%/plugincheck/");
pref("plugins.update.notifyUser", false);

//Enable tri-state option (Always/Never/Ask)
pref("plugins.click_to_play", true);

#ifdef XP_WIN
pref("browser.preferences.instantApply", false);
#else
pref("browser.preferences.instantApply", true);
#endif
#ifdef XP_MACOSX
pref("browser.preferences.animateFadeIn", true);
#else
pref("browser.preferences.animateFadeIn", false);
#endif

pref("browser.download.show_plugins_in_list", true);
pref("browser.download.hide_plugins_without_extensions", true);

// Backspace and Shift+Backspace behavior
// 0 goes Back/Forward
// 1 act like PgUp/PgDown
// 2 and other values, nothing
#ifdef UNIX_BUT_NOT_MAC
pref("browser.backspace_action", 2);
#else
pref("browser.backspace_action", 0);
#endif

// this will automatically enable inline spellchecking (if it is available) for
// editable elements in HTML
// 0 = spellcheck nothing
// 1 = check multi-line controls [default]
// 2 = check multi/single line controls
pref("layout.spellcheckDefault", 1);

pref("browser.send_pings", false);

/* initial web feed readers list */
pref("browser.contentHandlers.types.0.title", "chrome://browser-region/locale/region.properties");
pref("browser.contentHandlers.types.0.uri", "chrome://browser-region/locale/region.properties");
pref("browser.contentHandlers.types.0.type", "application/vnd.mozilla.maybe.feed");
pref("browser.contentHandlers.types.1.title", "chrome://browser-region/locale/region.properties");
pref("browser.contentHandlers.types.1.uri", "chrome://browser-region/locale/region.properties");
pref("browser.contentHandlers.types.1.type", "application/vnd.mozilla.maybe.feed");
pref("browser.contentHandlers.types.2.title", "chrome://browser-region/locale/region.properties");
pref("browser.contentHandlers.types.2.uri", "chrome://browser-region/locale/region.properties");
pref("browser.contentHandlers.types.2.type", "application/vnd.mozilla.maybe.feed");
pref("browser.contentHandlers.types.3.title", "chrome://browser-region/locale/region.properties");
pref("browser.contentHandlers.types.3.uri", "chrome://browser-region/locale/region.properties");
pref("browser.contentHandlers.types.3.type", "application/vnd.mozilla.maybe.feed");
pref("browser.contentHandlers.types.4.title", "chrome://browser-region/locale/region.properties");
pref("browser.contentHandlers.types.4.uri", "chrome://browser-region/locale/region.properties");
pref("browser.contentHandlers.types.4.type", "application/vnd.mozilla.maybe.feed");
pref("browser.contentHandlers.types.5.title", "chrome://browser-region/locale/region.properties");
pref("browser.contentHandlers.types.5.uri", "chrome://browser-region/locale/region.properties");
pref("browser.contentHandlers.types.5.type", "application/vnd.mozilla.maybe.feed");

pref("browser.feeds.handler", "ask");
pref("browser.videoFeeds.handler", "ask");
pref("browser.audioFeeds.handler", "ask");

// At startup, if the handler service notices that the version number in the
// region.properties file is newer than the version number in the handler
// service datastore, it will add any new handlers it finds in the prefs (as
// seeded by this file) to its datastore.  
pref("gecko.handlerService.defaultHandlersVersion", "chrome://browser-region/locale/region.properties");

// The default set of web-based protocol handlers shown in the application
// selection dialog for webcal: ; I've arbitrarily picked 4 default handlers
// per protocol, but if some locale wants more than that (or defaults for some
// protocol not currently listed here), we should go ahead and add those.

// webcal
pref("gecko.handlerService.schemes.webcal.0.name", "chrome://browser-region/locale/region.properties");
pref("gecko.handlerService.schemes.webcal.0.uriTemplate", "chrome://browser-region/locale/region.properties");
pref("gecko.handlerService.schemes.webcal.1.name", "chrome://browser-region/locale/region.properties");
pref("gecko.handlerService.schemes.webcal.1.uriTemplate", "chrome://browser-region/locale/region.properties");
pref("gecko.handlerService.schemes.webcal.2.name", "chrome://browser-region/locale/region.properties");
pref("gecko.handlerService.schemes.webcal.2.uriTemplate", "chrome://browser-region/locale/region.properties");
pref("gecko.handlerService.schemes.webcal.3.name", "chrome://browser-region/locale/region.properties");
pref("gecko.handlerService.schemes.webcal.3.uriTemplate", "chrome://browser-region/locale/region.properties");

// mailto
pref("gecko.handlerService.schemes.mailto.0.name", "chrome://browser-region/locale/region.properties");
pref("gecko.handlerService.schemes.mailto.0.uriTemplate", "chrome://browser-region/locale/region.properties");
pref("gecko.handlerService.schemes.mailto.1.name", "chrome://browser-region/locale/region.properties");
pref("gecko.handlerService.schemes.mailto.1.uriTemplate", "chrome://browser-region/locale/region.properties");
pref("gecko.handlerService.schemes.mailto.2.name", "chrome://browser-region/locale/region.properties");
pref("gecko.handlerService.schemes.mailto.2.uriTemplate", "chrome://browser-region/locale/region.properties");
pref("gecko.handlerService.schemes.mailto.3.name", "chrome://browser-region/locale/region.properties");
pref("gecko.handlerService.schemes.mailto.3.uriTemplate", "chrome://browser-region/locale/region.properties");

// irc
pref("gecko.handlerService.schemes.irc.0.name", "chrome://browser-region/locale/region.properties");
pref("gecko.handlerService.schemes.irc.0.uriTemplate", "chrome://browser-region/locale/region.properties");
pref("gecko.handlerService.schemes.irc.1.name", "chrome://browser-region/locale/region.properties");
pref("gecko.handlerService.schemes.irc.1.uriTemplate", "chrome://browser-region/locale/region.properties");
pref("gecko.handlerService.schemes.irc.2.name", "chrome://browser-region/locale/region.properties");
pref("gecko.handlerService.schemes.irc.2.uriTemplate", "chrome://browser-region/locale/region.properties");
pref("gecko.handlerService.schemes.irc.3.name", "chrome://browser-region/locale/region.properties");
pref("gecko.handlerService.schemes.irc.3.uriTemplate", "chrome://browser-region/locale/region.properties");

// ircs
pref("gecko.handlerService.schemes.ircs.0.name", "chrome://browser-region/locale/region.properties");
pref("gecko.handlerService.schemes.ircs.0.uriTemplate", "chrome://browser-region/locale/region.properties");
pref("gecko.handlerService.schemes.ircs.1.name", "chrome://browser-region/locale/region.properties");
pref("gecko.handlerService.schemes.ircs.1.uriTemplate", "chrome://browser-region/locale/region.properties");
pref("gecko.handlerService.schemes.ircs.2.name", "chrome://browser-region/locale/region.properties");
pref("gecko.handlerService.schemes.ircs.2.uriTemplate", "chrome://browser-region/locale/region.properties");
pref("gecko.handlerService.schemes.ircs.3.name", "chrome://browser-region/locale/region.properties");
pref("gecko.handlerService.schemes.ircs.3.uriTemplate", "chrome://browser-region/locale/region.properties");

// By default, we don't want protocol/content handlers to be registered from a different host, see bug 402287
pref("gecko.handlerService.allowRegisterFromDifferentHost", false);

pref("browser.geolocation.warning.infoURL", "http://www.palemoon.org/info-url/geolocation.shtml");
pref("browser.mixedcontent.warning.infoURL", "http://www.palemoon.org/info-url/mixedcontent.shtml");
pref("browser.push.warning.infoURL", "https://www.mozilla.org/%LOCALE%/firefox/push/");

pref("browser.EULA.version", 3);
pref("browser.rights.version", 3);
pref("browser.rights.3.shown", false);

#ifdef DEBUG
// Don't show the about:rights notification in debug builds.
pref("browser.rights.override", true);
#endif

pref("browser.sessionstore.resume_from_crash", true);
pref("browser.sessionstore.resume_session_once", false);

// minimal interval between two save operations in milliseconds
pref("browser.sessionstore.interval", 15000);
// on which sites to save text data, POSTDATA and cookies
// 0 = everywhere, 1 = unencrypted sites, 2 = nowhere
pref("browser.sessionstore.privacy_level", 0);
// the same as browser.sessionstore.privacy_level, but for saving deferred session data
pref("browser.sessionstore.privacy_level_deferred", 1);
// how many tabs can be reopened (per window)
pref("browser.sessionstore.max_tabs_undo", 10);
// how many windows can be reopened (per session) - on non-OS X platforms this
// pref may be ignored when dealing with pop-up windows to ensure proper startup
pref("browser.sessionstore.max_windows_undo", 3);
// number of crashes that can occur before the about:sessionrestore page is displayed
// (this pref has no effect if more than 6 hours have passed since the last crash)
pref("browser.sessionstore.max_resumed_crashes", 1);
// number of back button session history entries to restore (-1 = all of them)
pref("browser.sessionstore.max_serialize_back", 10);
// number of forward button session history entries to restore (-1 = all of them)
pref("browser.sessionstore.max_serialize_forward", -1);
// restore_on_demand overrides MAX_CONCURRENT_TAB_RESTORES (sessionstore constant)
// and restore_hidden_tabs. When true, tabs will not be restored until they are
// focused (also applies to tabs that aren't visible). When false, the values
// for MAX_CONCURRENT_TAB_RESTORES and restore_hidden_tabs are respected.
// Selected tabs are always restored regardless of this pref.
pref("browser.sessionstore.restore_on_demand", true);
// Whether to automatically restore hidden tabs (i.e., tabs in other tab groups) or not
pref("browser.sessionstore.restore_hidden_tabs", false);
// If restore_on_demand is set, pinned tabs are restored on startup by default.
// When set to true, this pref overrides that behavior, and pinned tabs will only
// be restored when they are focused.
pref("browser.sessionstore.restore_pinned_tabs_on_demand", false);
// The version at which we performed the latest upgrade backup
pref("browser.sessionstore.upgradeBackup.latestBuildID", "");
// How many upgrade backups should be kept
pref("browser.sessionstore.upgradeBackup.maxUpgradeBackups", 3);
// End-users should not run sessionstore in debug mode
pref("browser.sessionstore.debug", false);
// Forget closed windows/tabs after two weeks
pref("browser.sessionstore.cleanup.forget_closed_after", 1209600000);
// Pale Moon: Allow the user to bypass cached versions of pages when restoring
// tabs from a previous session
// 0 = standard behavior: pull fully from cache
// 1 = perform a soft refresh when restoring a tab (check network)
// 2 = perform a hard refresh when restoring a tab (bypass cache completely)
pref("browser.sessionstore.cache_behavior", 0);
// Pale Moon: Allow exact positioning of windows to previous locations, even
// if they would be outside of the screen bounds
pref("browser.sessionstore.exactPos", false);

// allow META refresh by default
pref("accessibility.blockautorefresh", false);

// Whether history is enabled or not.
pref("places.history.enabled", true);

// the (maximum) number of the recent visits to sample
// when calculating frecency
pref("places.frecency.numVisits", 10);

// buckets (in days) for frecency calculation
pref("places.frecency.firstBucketCutoff", 4);
pref("places.frecency.secondBucketCutoff", 14);
pref("places.frecency.thirdBucketCutoff", 31);
pref("places.frecency.fourthBucketCutoff", 90);

// weights for buckets for frecency calculations
pref("places.frecency.firstBucketWeight", 100);
pref("places.frecency.secondBucketWeight", 70);
pref("places.frecency.thirdBucketWeight", 50);
pref("places.frecency.fourthBucketWeight", 30);
pref("places.frecency.defaultBucketWeight", 10);

// bonus (in percent) for visit transition types for frecency calculations
pref("places.frecency.embedVisitBonus", 0);
pref("places.frecency.framedLinkVisitBonus", 0);
pref("places.frecency.linkVisitBonus", 100);
pref("places.frecency.typedVisitBonus", 2000);
pref("places.frecency.bookmarkVisitBonus", 75);
pref("places.frecency.downloadVisitBonus", 0);
pref("places.frecency.permRedirectVisitBonus", 0);
pref("places.frecency.tempRedirectVisitBonus", 0);
pref("places.frecency.defaultVisitBonus", 0);

// bonus (in percent) for place types for frecency calculations
pref("places.frecency.unvisitedBookmarkBonus", 140);
pref("places.frecency.unvisitedTypedBonus", 200);

// Controls behavior of the "Add Exception" dialog launched from SSL error pages
// 0 - don't pre-populate anything
// 1 - pre-populate site URL, but don't fetch certificate
// 2 - pre-populate site URL and pre-fetch certificate
pref("browser.ssl_override_behavior", 2);

// Controls the behavior of data storage for offline apps
// 0 - Deny storage of offline app data without prompting (breaks sites!)
// 1 - Ask the user if a website wants to store offline app data
// 2 - Allow storage of offline app data without prompting (default)
pref("offline-apps.permissions", 2);
// True if storage of offline app data is allowed without prompting.
pref("offline-apps.allow_by_default", true);
// True if the user should be prompted when a web application supports
// offline apps.
pref("browser.offline-apps.notify", true);

// if true, use full page zoom instead of text zoom
pref("browser.zoom.full", true);

// Whether or not to save and restore zoom levels on a per-site basis.
pref("browser.zoom.siteSpecific", true);

// Whether or not to update background tabs to the current zoom level.
pref("browser.zoom.updateBackgroundTabs", true);

// base URL for web-based support pages
pref("app.support.baseURL", "https://support.mozilla.org/1/firefox/%VERSION%/%OS%/%LOCALE%/");

// Name of alternate about: page for certificate errors (when undefined, defaults to about:neterror)
pref("security.alternate_certificate_error_page", "certerror");

// Whether to start the private browsing mode at application startup
pref("browser.privatebrowsing.autostart", false);

// Don't try to alter this pref, it'll be reset the next time you use the
// bookmarking dialog
pref("browser.bookmarks.editDialog.firstEditField", "namePicker");

// Whether to use a panel that looks like an OS X sheet for customization
#ifdef XP_MACOSX
pref("toolbar.customization.usesheet", true);
#else
pref("toolbar.customization.usesheet", false);
#endif

// Disable Flash protected mode to reduce hang/crash rates.
pref("dom.ipc.plugins.flash.disable-protected-mode", true);

// Feature-disable the protected-mode auto-flip
pref("browser.flash-protected-mode-flip.enable", false);

// Whether we've already flipped protected mode automatically
pref("browser.flash-protected-mode-flip.done", false);

#ifdef XP_MACOSX
// On mac, the default pref is per-architecture
pref("dom.ipc.plugins.enabled.i386", true);
pref("dom.ipc.plugins.enabled.x86_64", true);
#else
pref("dom.ipc.plugins.enabled", true);
#endif

pref("dom.ipc.shims.enabledWarnings", false);

// Start the browser in e10s mode
pref("browser.tabs.remote.autostart", false);
pref("browser.tabs.remote.desktopbehavior", false);

#if defined(XP_WIN) && defined(MOZ_SANDBOX)
// When this pref is true the Windows process sandbox will set up dummy
// interceptions and log to the browser console when calls fail in the sandboxed
// process and also if they are subsequently allowed by the broker process.
// This will require a restart.
pref("security.sandbox.windows.log", false);

#if defined(MOZ_CONTENT_SANDBOX)
// This controls the strength of the Windows content process sandbox for testing
// purposes. This will require a restart.
// On windows these levels are:
// 0 - sandbox with USER_NON_ADMIN access token level
// 1 - a more strict sandbox, which causes problems in specific areas
// 2 - a policy that we can reasonably call an effective sandbox
// 3 - an equivalent basic policy to the Chromium renderer processes
pref("security.sandbox.content.level", 0);

// ID (a UUID when set by gecko) that is used as a per profile suffix to a low
// integrity temp directory.
pref("security.sandbox.content.tempDirSuffix", "");

#if defined(MOZ_STACKWALKING)
// This controls the depth of stack trace that is logged when Windows sandbox
// logging is turned on.  This is only currently available for the content
// process because the only other sandbox (for GMP) has too strict a policy to
// allow stack tracing.  This does not require a restart to take effect.
pref("security.sandbox.windows.log.stackTraceDepth", 0);
#endif
#endif
#endif

#if defined(XP_MACOSX) && defined(MOZ_SANDBOX) && defined(MOZ_CONTENT_SANDBOX)
// This pref is discussed in bug 1083344, the naming is inspired from its Windows
// counterpart, but on Mac it's an integer which means:
// 0 -> "no sandbox"
// 1 -> "an imperfect sandbox designed to allow firefox to run reasonably well"
// 2 -> "an ideal sandbox which may break many things"
// This setting is read when the content process is started. On Mac the content
// process is killed when all windows are closed, so a change will take effect
// when the 1st window is opened. It was decided to default this setting to 1.
pref("security.sandbox.content.level", 1);
#endif

#if defined(NIGHTLY_BUILD) && defined(XP_MACOSX)
// In Nightly, browser.tabs.remote is enabled on platforms that
// support OMTC. However, users won't actually get remote tabs unless
// they enable browser.tabs.remote.autostart or they use the "New OOP
// Window" menu option.
pref("browser.tabs.remote", true);
#else
pref("browser.tabs.remote", false);
#endif
pref("browser.tabs.remote.autostart", false);

// This pref governs whether we attempt to work around problems caused by
// plugins using OS calls to manipulate the cursor while running out-of-
// process.  These workarounds all involve intercepting (hooking) certain
// OS calls in the plugin process, then arranging to make certain OS calls
// in the browser process.  Eventually plugins will be required to use the
// NPAPI to manipulate the cursor, and these workarounds will be removed.
// See bug 621117.
#ifdef XP_MACOSX
pref("dom.ipc.plugins.nativeCursorSupport", true);
#endif

#ifdef XP_WIN
pref("browser.taskbar.previews.enable", false);
pref("browser.taskbar.previews.max", 20);
pref("browser.taskbar.previews.cachetime", 5);
pref("browser.taskbar.lists.enabled", true);
pref("browser.taskbar.lists.frequent.enabled", true);
pref("browser.taskbar.lists.recent.enabled", false);
pref("browser.taskbar.lists.maxListItemCount", 7);
pref("browser.taskbar.lists.tasks.enabled", true);
pref("browser.taskbar.lists.refreshInSeconds", 120);
#endif

#ifdef MOZ_SERVICES_SYNC
// Info when outdated sync detected
pref("services.sync.outdated.url", "http://www.palemoon.org/sync/update/");
// The sync engines to use.
pref("services.sync.registerEngines", "Bookmarks,Form,History,Password,Prefs,Tab,Addons");
// Preferences to be synced by default
pref("services.sync.prefs.sync.accessibility.blockautorefresh", true);
pref("services.sync.prefs.sync.accessibility.browsewithcaret", true);
pref("services.sync.prefs.sync.accessibility.typeaheadfind", true);
pref("services.sync.prefs.sync.accessibility.typeaheadfind.linksonly", true);
pref("services.sync.prefs.sync.addons.ignoreUserEnabledChanges", true);
// The addons prefs related to repository verification are intentionally
// not synced for security reasons. If a system is compromised, a user
// could weaken the pref locally, install an add-on from an untrusted
// source, and this would propagate automatically to other,
// uncompromised Sync-connected devices.
pref("services.sync.prefs.sync.app.update.mode", true);
pref("services.sync.prefs.sync.browser.download.manager.closeWhenDone", true);
pref("services.sync.prefs.sync.browser.download.manager.retention", true);
pref("services.sync.prefs.sync.browser.download.manager.scanWhenDone", true);
pref("services.sync.prefs.sync.browser.download.manager.showWhenStarting", true);
pref("services.sync.prefs.sync.browser.formfill.enable", true);
pref("services.sync.prefs.sync.browser.link.open_newwindow", true);
pref("services.sync.prefs.sync.browser.offline-apps.notify", true);
pref("services.sync.prefs.sync.browser.search.selectedEngine", true);
pref("services.sync.prefs.sync.browser.search.update", true);
pref("services.sync.prefs.sync.browser.sessionstore.restore_on_demand", true);
pref("services.sync.prefs.sync.browser.startup.homepage", true);
pref("services.sync.prefs.sync.browser.startup.page", true);
pref("services.sync.prefs.sync.browser.tabs.autoHide", true);
pref("services.sync.prefs.sync.browser.tabs.closeButtons", true);
pref("services.sync.prefs.sync.browser.tabs.loadInBackground", true);
pref("services.sync.prefs.sync.browser.tabs.warnOnClose", true);
pref("services.sync.prefs.sync.browser.tabs.warnOnOpen", true);
pref("services.sync.prefs.sync.browser.urlbar.autocomplete.enabled", true);
pref("services.sync.prefs.sync.browser.urlbar.default.behavior", true);
pref("services.sync.prefs.sync.browser.urlbar.maxRichResults", true);
pref("services.sync.prefs.sync.dom.disable_open_during_load", true);
pref("services.sync.prefs.sync.dom.disable_window_flip", true);
pref("services.sync.prefs.sync.dom.disable_window_move_resize", true);
pref("services.sync.prefs.sync.dom.event.contextmenu.enabled", true);
pref("services.sync.prefs.sync.extensions.personas.current", true);
pref("services.sync.prefs.sync.extensions.update.enabled", true);
pref("services.sync.prefs.sync.intl.accept_languages", true);
pref("services.sync.prefs.sync.javascript.enabled", true);
pref("services.sync.prefs.sync.layout.spellcheckDefault", true);
pref("services.sync.prefs.sync.lightweightThemes.isThemeSelected", true);
pref("services.sync.prefs.sync.lightweightThemes.usedThemes", true);
pref("services.sync.prefs.sync.network.cookie.cookieBehavior", true);
pref("services.sync.prefs.sync.network.cookie.lifetimePolicy", true);
pref("services.sync.prefs.sync.permissions.default.image", true);
pref("services.sync.prefs.sync.pref.advanced.images.disable_button.view_image", true);
pref("services.sync.prefs.sync.pref.advanced.javascript.disable_button.advanced", true);
pref("services.sync.prefs.sync.pref.downloads.disable_button.edit_actions", true);
pref("services.sync.prefs.sync.pref.privacy.disable_button.cookie_exceptions", true);
pref("services.sync.prefs.sync.privacy.clearOnShutdown.cache", true);
pref("services.sync.prefs.sync.privacy.clearOnShutdown.cookies", true);
pref("services.sync.prefs.sync.privacy.clearOnShutdown.downloads", true);
pref("services.sync.prefs.sync.privacy.clearOnShutdown.formdata", true);
pref("services.sync.prefs.sync.privacy.clearOnShutdown.history", true);
pref("services.sync.prefs.sync.privacy.clearOnShutdown.offlineApps", true);
pref("services.sync.prefs.sync.privacy.clearOnShutdown.passwords", true);
pref("services.sync.prefs.sync.privacy.clearOnShutdown.sessions", true);
pref("services.sync.prefs.sync.privacy.clearOnShutdown.siteSettings", true);
pref("services.sync.prefs.sync.privacy.donottrackheader.enabled", true);
pref("services.sync.prefs.sync.privacy.donottrackheader.value", true);
pref("services.sync.prefs.sync.privacy.sanitize.sanitizeOnShutdown", true);
pref("services.sync.prefs.sync.security.OCSP.enabled", true);
pref("services.sync.prefs.sync.security.OCSP.require", true);
pref("services.sync.prefs.sync.security.default_personal_cert", true);
pref("services.sync.prefs.sync.security.tls.version.min", true);
pref("services.sync.prefs.sync.security.tls.version.max", true);
pref("services.sync.prefs.sync.signon.rememberSignons", true);
pref("services.sync.prefs.sync.spellchecker.dictionary", true);
pref("services.sync.prefs.sync.xpinstall.whitelist.required", true);
#endif

// Developer edition preferences
pref("browser.devedition.theme.enabled", false);

// Enable the error console
pref("devtools.errorconsole.enabled", true);

<<<<<<< HEAD
// The default service workers UI setting
pref("devtools.serviceWorkers.testing.enabled", false);
=======
// Toolbox preferences
pref("devtools.toolbox.footer.height", 250);
pref("devtools.toolbox.sidebar.width", 500);
pref("devtools.toolbox.host", "bottom");
pref("devtools.toolbox.selectedTool", "webconsole");
pref("devtools.toolbox.toolbarSpec", '["splitconsole", "paintflashing toggle","tilt toggle","scratchpad","resize toggle","eyedropper","screenshot --fullpage", "rulers"]');
pref("devtools.toolbox.sideEnabled", true);
pref("devtools.toolbox.zoomValue", "1");
pref("devtools.toolbox.splitconsoleEnabled", false);
pref("devtools.toolbox.splitconsoleHeight", 100);

// Toolbox Button preferences
pref("devtools.command-button-pick.enabled", true);
pref("devtools.command-button-frames.enabled", false);
pref("devtools.command-button-splitconsole.enabled", true);
pref("devtools.command-button-paintflashing.enabled", false);
pref("devtools.command-button-tilt.enabled", false);
pref("devtools.command-button-scratchpad.enabled", false);
pref("devtools.command-button-responsive.enabled", true);
pref("devtools.command-button-eyedropper.enabled", false);
pref("devtools.command-button-screenshot.enabled", false);
pref("devtools.command-button-rulers.enabled", false);

// Enable the Performance tools
pref("devtools.performance.enabled", true);

// The default Performance UI settings
pref("devtools.performance.memory.sample-probability", "0.05");
pref("devtools.performance.memory.max-log-length", 2147483647); // Math.pow(2,31) - 1
pref("devtools.performance.timeline.hidden-markers", "[]");
pref("devtools.performance.profiler.buffer-size", 10000000);
pref("devtools.performance.profiler.sample-frequency-khz", 1);
pref("devtools.performance.ui.show-jit-optimizations", false);

// If in aurora (40.0, will revert for 40.1), set default
// to retro mode.
// TODO bug 1160313
#if MOZ_UPDATE_CHANNEL == aurora
  pref("devtools.performance.ui.retro-mode", true);
#else
  pref("devtools.performance.ui.retro-mode", false);
#endif

// Set imgur upload client ID
pref("devtools.gcli.imgurClientID", '0df414e888d7240');
// Imgur's upload URL
pref("devtools.gcli.imgurUploadURL", "https://api.imgur.com/3/image");
>>>>>>> bf9aac0c

// Whether the character encoding menu is under the main Firefox button. This
// preference is a string so that localizers can alter it.
pref("browser.menu.showCharacterEncoding", "chrome://browser/locale/browser.properties");

// Allow using tab-modal prompts when possible.
pref("prompts.tab_modal.enabled", true);
// Allow tab-modal prompts to switch tab focus
pref("prompts.tab_modal.focusSwitch", true);

// Whether the Panorama should animate going in/out of tabs
pref("browser.panorama.animate_zoom", true);

// Defines the url to be used for new tabs.
pref("browser.newtab.url", "about:logopage");
// Activates preloading of the new tab url.
pref("browser.newtab.preload", false);

// Toggles the content of 'about:newtab'. Shows the grid when enabled.
pref("browser.newtabpage.enabled", true);

// number of columns of newtab grid
pref("browser.newtabpage.columns", 4);

// number of rows of newtab grid
pref("browser.newtabpage.rows", 4);

// Enable the DOM fullscreen API.
pref("full-screen-api.enabled", true);

// True if the fullscreen API requires approval upon a domain entering fullscreen.
// Domains that have already had fullscreen permission granted won't re-request
// approval.
pref("full-screen-api.approval-required", true);

// about:permissions
// Maximum number of sites to return from the places database.
// 0-100 (currently)
pref("permissions.places-sites-limit", 50);

// Startup Crash Tracking
// number of startup crashes that can occur before starting into safe mode automatically
// (this pref has no effect if more than 6 hours have passed since the last crash)
pref("toolkit.startup.max_resumed_crashes", 3);

// The maximum amount of decoded image data we'll willingly keep around (we
// might keep around more than this, but we'll try to get down to this value).
// (This is intentionally on the high side; see bug 746055.)
pref("image.mem.max_decoded_image_kb", 256000);

// Turn on the CSP 1.0 parser for Content Security Policy headers
pref("security.csp.speccompliant", true);

// Block insecure active content on https pages
pref("security.mixed_content.block_active_content", true);


// Override the Gecko-default value of false for Firefox.
pref("plain_text.wrap_long_lines", true);

pref("media.webaudio.enabled", true);

// If this turns true, Moz*Gesture events are not called stopPropagation()
// before content.
pref("dom.debug.propagate_gesture_events_through_content", false);

// The request URL of the GeoLocation backend.
pref("geo.wifi.uri", "http://ip-api.com/json/?fields=lat,lon,status,message");

#ifdef XP_MACOSX
#ifdef RELEASE_BUILD
pref("geo.provider.use_corelocation", false);
#else
pref("geo.provider.use_corelocation", true);
#endif
#endif

// Necko IPC security checks only needed for app isolation for cookies/cache/etc:
// currently irrelevant for desktop e10s
pref("network.disable.ipc.security", true);

// Disable ReadingList by default.
pref("browser.readinglist.enabled", false);

//Pale Moon padlock overlay preferences
pref("browser.padlock.shown", true);
/* Where to show the padlock
   1 = inside identity button, right side
   2 = inside identity button, left side
   3 = urlbar, right side (next to bookmark star)
   4 = statusbar
   5 = tabs bar, right side 
   6-10 = same locations, classic style padlock */
pref("browser.padlock.style", 1);
// address bar border, 0 = no border, 1 = border, 2 = border only on secure sites
pref("browser.padlock.urlbar_background", 2);

//Pale Moon standalone image background color
pref("browser.display.standalone_images.background_color", "#2E3B41");

pref("view_source.tab", true);

// Disable reader mode by default.
pref("reader.parse-on-load.enabled", false);

// ****************** domain-specific UAs ******************

// AMO needs "Firefox", obviously - pass on the OS (determined at build time)
#ifdef XP_UNIX
#ifdef XP_MACOSX
pref("general.useragent.override.addons.mozilla.org","Mozilla/5.0 (Macintosh; Intel Mac OS X 10.8; rv:27.0) Gecko/20100101 Firefox/27.0");
#else
pref("general.useragent.override.addons.mozilla.org","Mozilla/5.0 (Linux; X11; rv:27.0) Gecko/20100101 Firefox/27.0");
#endif
#else
pref("general.useragent.override.addons.mozilla.org","Mozilla/5.0 (Windows NT 6.1; WOW64; rv:27.0) Gecko/20100101 Firefox/27.0");
#endif

// ****************** s4e prefs ******************
pref("status4evar.addonbar.borderStyle", false);
pref("status4evar.addonbar.closeButton", false);
pref("status4evar.addonbar.legacyShim", true);
pref("status4evar.addonbar.windowGripper", true);

pref("status4evar.advanced.status.detectFullScreen", false);
pref("status4evar.advanced.status.detectVideo", true);

pref("status4evar.download.button.action", 1);
pref("status4evar.download.button.action.command", "");
pref("status4evar.download.color.active", "#333399");
pref("status4evar.download.color.paused", "#808080");
pref("status4evar.download.force", false);
pref("status4evar.download.label", 0);
pref("status4evar.download.label.force", true);
pref("status4evar.download.notify.animate", true);
pref("status4evar.download.notify.timeout", 60);
pref("status4evar.download.progress", 1);
pref("status4evar.download.tooltip", 2);

pref("status4evar.firstRun", true);

pref("status4evar.progress.toolbar.css", "#333399");
pref("status4evar.progress.toolbar.force", false);
pref("status4evar.progress.toolbar.style", false);
pref("status4evar.progress.toolbar.style.advanced", false);

pref("status4evar.status", 1);
pref("status4evar.status.default", true);
pref("status4evar.status.network", true);
pref("status4evar.status.network.xhr", true);
pref("status4evar.status.timeout", 30);
pref("status4evar.status.linkOver", 1);
pref("status4evar.status.linkOver.delay.show", 0);
pref("status4evar.status.linkOver.delay.hide", 0);

pref("status4evar.status.toolbar.maxLength", 0);

pref("status4evar.status.popup.invertMirror", false);
pref("status4evar.status.popup.mouseMirror", true);<|MERGE_RESOLUTION|>--- conflicted
+++ resolved
@@ -1084,10 +1084,9 @@
 // Enable the error console
 pref("devtools.errorconsole.enabled", true);
 
-<<<<<<< HEAD
 // The default service workers UI setting
 pref("devtools.serviceWorkers.testing.enabled", false);
-=======
+
 // Toolbox preferences
 pref("devtools.toolbox.footer.height", 250);
 pref("devtools.toolbox.sidebar.width", 500);
@@ -1135,7 +1134,6 @@
 pref("devtools.gcli.imgurClientID", '0df414e888d7240');
 // Imgur's upload URL
 pref("devtools.gcli.imgurUploadURL", "https://api.imgur.com/3/image");
->>>>>>> bf9aac0c
 
 // Whether the character encoding menu is under the main Firefox button. This
 // preference is a string so that localizers can alter it.
