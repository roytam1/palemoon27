--- conflicted
+++ resolved
@@ -208,14 +208,8 @@
 
   // Not to be implemented, to make sure people always pass this by
   // reference, not by value.
-<<<<<<< HEAD
   ErrorResult(const ErrorResult&) MOZ_DELETE;
-  void ThrowErrorWithMessage(va_list ap, const dom::ErrNum errorNumber,
-                             nsresult errorType);
-=======
-  ErrorResult(const ErrorResult&) = delete;
-  void operator=(const ErrorResult&) = delete;
->>>>>>> 56aad8a8
+  void operator=(const ErrorResult&) MOZ_DELETE;
 };
 
 /******************************************************************************
