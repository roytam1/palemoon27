/* -*- Mode: C++; tab-width: 8; indent-tabs-mode: nil; c-basic-offset: 2 -*- */
/* vim: set ts=8 sts=2 et sw=2 tw=80: */
/* This Source Code Form is subject to the terms of the Mozilla Public
 * License, v. 2.0. If a copy of the MPL was not distributed with this
 * file, You can obtain one at http://mozilla.org/MPL/2.0/. */

#include "mozilla/dom/HTMLMediaElement.h"
#include "mozilla/dom/HTMLMediaElementBinding.h"
#include "mozilla/dom/HTMLSourceElement.h"
#include "mozilla/dom/ElementInlines.h"
#include "mozilla/ArrayUtils.h"
#include "mozilla/MathAlgorithms.h"
#include "mozilla/AsyncEventDispatcher.h"

#include "base/basictypes.h"
#include "nsIDOMHTMLMediaElement.h"
#include "nsIDOMHTMLSourceElement.h"
#include "TimeRanges.h"
#include "nsGenericHTMLElement.h"
#include "nsAttrValueInlines.h"
#include "nsPresContext.h"
#include "nsIPresShell.h"
#include "nsGkAtoms.h"
#include "nsSize.h"
#include "nsIFrame.h"
#include "nsIDocument.h"
#include "nsIDOMDocument.h"
#include "nsIDocShell.h"
#include "nsError.h"
#include "nsNodeInfoManager.h"
#include "nsNetUtil.h"
#include "nsXPCOMStrings.h"
#include "xpcpublic.h"
#include "nsThreadUtils.h"
#include "nsIThreadInternal.h"
#include "nsContentUtils.h"
#include "nsIRequest.h"
#include "nsQueryObject.h"

#include "nsIScriptSecurityManager.h"
#include "nsIXPConnect.h"
#include "jsapi.h"

#include "nsITimer.h"

#include "mozilla/EventStateManager.h"

#include "MediaError.h"
#include "MediaDecoder.h"
#include "nsICategoryManager.h"
#include "MediaResource.h"

#include "nsIContentPolicy.h"
#include "nsContentPolicyUtils.h"
#include "nsCORSListenerProxy.h"
#include "nsCycleCollectionParticipant.h"
#include "nsICachingChannel.h"
#include "nsLayoutUtils.h"
#include "nsVideoFrame.h"
#include "Layers.h"
#include <limits>
#include "nsIAsyncVerifyRedirectCallback.h"
#include "nsMediaFragmentURIParser.h"
#include "nsURIHashKey.h"
#include "nsJSUtils.h"
#include "MediaStreamGraph.h"
#include "nsIScriptError.h"
#include "nsHostObjectProtocolHandler.h"
#include "mozilla/dom/MediaSource.h"
#include "MediaMetadataManager.h"
#include "MediaSourceDecoder.h"
#include "AudioStreamTrack.h"
#include "VideoStreamTrack.h"

#include "AudioChannelService.h"

#include "mozilla/dom/power/PowerManagerService.h"
#include "mozilla/dom/WakeLock.h"

#include "mozilla/dom/AudioTrack.h"
#include "mozilla/dom/AudioTrackList.h"
#include "mozilla/dom/VideoTrack.h"
#include "mozilla/dom/VideoTrackList.h"
#include "mozilla/dom/TextTrack.h"
#include "nsIContentPolicy.h"
#include "mozilla/Telemetry.h"

#include "ImageContainer.h"
#include "nsRange.h"
#include <algorithm>

static PRLogModuleInfo* gMediaElementLog;
static PRLogModuleInfo* gMediaElementEventsLog;
#define LOG(type, msg) MOZ_LOG(gMediaElementLog, type, msg)
#define LOG_EVENT(type, msg) MOZ_LOG(gMediaElementEventsLog, type, msg)

#include "nsIContentSecurityPolicy.h"

#include "mozilla/Preferences.h"
#include "mozilla/FloatingPoint.h"

#include "nsIPermissionManager.h"
#include "nsContentTypeParser.h"

#include "mozilla/EventStateManager.h"

using namespace mozilla::layers;
using mozilla::net::nsMediaFragmentURIParser;

namespace mozilla {
namespace dom {

// Number of milliseconds between progress events as defined by spec
static const uint32_t PROGRESS_MS = 350;

// Number of milliseconds of no data before a stall event is fired as defined by spec
static const uint32_t STALL_MS = 3000;

// Used by AudioChannel for suppresssing the volume to this ratio.
#define FADED_VOLUME_RATIO 0.25

// These constants are arbitrary
// Minimum playbackRate for a media
static const double MIN_PLAYBACKRATE = 0.25;
// Maximum playbackRate for a media
static const double MAX_PLAYBACKRATE = 5.0;
// These are the limits beyonds which SoundTouch does not perform too well and when
// speech is hard to understand anyway.
// Threshold above which audio is muted
static const double THRESHOLD_HIGH_PLAYBACKRATE_AUDIO = 4.0;
// Threshold under which audio is muted
static const double THRESHOLD_LOW_PLAYBACKRATE_AUDIO = 0.5;

// Under certain conditions there may be no-one holding references to
// a media element from script, DOM parent, etc, but the element may still
// fire meaningful events in the future so we can't destroy it yet:
// 1) If the element is delaying the load event (or would be, if it were
// in a document), then events up to loadeddata or error could be fired,
// so we need to stay alive.
// 2) If the element is not paused and playback has not ended, then
// we will (or might) play, sending timeupdate and ended events and possibly
// audio output, so we need to stay alive.
// 3) if the element is seeking then we will fire seeking events and possibly
// start playing afterward, so we need to stay alive.
// 4) If autoplay could start playback in this element (if we got enough data),
// then we need to stay alive.
// 5) if the element is currently loading, not suspended, and its source is
// not a MediaSource, then script might be waiting for progress events or a
// 'stalled' or 'suspend' event, so we need to stay alive.
// If we're already suspended then (all other conditions being met),
// it's OK to just disappear without firing any more events,
// since we have the freedom to remain suspended indefinitely. Note
// that we could use this 'suspended' loophole to garbage-collect a suspended
// element in case 4 even if it had 'autoplay' set, but we choose not to.
// If someone throws away all references to a loading 'autoplay' element
// sound should still eventually play.
// 6) If the source is a MediaSource, most loading events will not fire unless
// appendBuffer() is called on a SourceBuffer, in which case something is
// already referencing the SourceBuffer, which keeps the associated media
// element alive. Further, a MediaSource will never time out the resource
// fetch, and so should not keep the media element alive if it is
// unreferenced. A pending 'stalled' event keeps the media element alive.
//
// Media elements owned by inactive documents (i.e. documents not contained in any
// document viewer) should never hold a self-reference because none of the
// above conditions are allowed: the element will stop loading and playing
// and never resume loading or playing unless its owner document changes to
// an active document (which can only happen if there is an external reference
// to the element).
// Media elements with no owner doc should be able to hold a self-reference.
// Something native must have created the element and may expect it to
// stay alive to play.

// It's very important that any change in state which could change the value of
// needSelfReference in AddRemoveSelfReference be followed by a call to
// AddRemoveSelfReference before this element could die!
// It's especially important if needSelfReference would change to 'true',
// since if we neglect to add a self-reference, this element might be
// garbage collected while there are still event listeners that should
// receive events. If we neglect to remove the self-reference then the element
// just lives longer than it needs to.

class nsMediaEvent : public nsRunnable
{
public:

  explicit nsMediaEvent(HTMLMediaElement* aElement) :
    mElement(aElement),
    mLoadID(mElement->GetCurrentLoadID()) {}
  ~nsMediaEvent() {}

  NS_IMETHOD Run() = 0;

protected:
  bool IsCancelled() {
    return mElement->GetCurrentLoadID() != mLoadID;
  }

  nsRefPtr<HTMLMediaElement> mElement;
  uint32_t mLoadID;
};

class HTMLMediaElement::nsAsyncEventRunner : public nsMediaEvent
{
private:
  nsString mName;

public:
  nsAsyncEventRunner(const nsAString& aName, HTMLMediaElement* aElement) :
    nsMediaEvent(aElement), mName(aName)
  {
  }

  NS_IMETHOD Run()
  {
    // Silently cancel if our load has been cancelled.
    if (IsCancelled())
      return NS_OK;

    return mElement->DispatchEvent(mName);
  }
};

class nsSourceErrorEventRunner : public nsMediaEvent
{
private:
  nsCOMPtr<nsIContent> mSource;
public:
  nsSourceErrorEventRunner(HTMLMediaElement* aElement,
                           nsIContent* aSource)
    : nsMediaEvent(aElement),
      mSource(aSource)
  {
  }

  NS_IMETHOD Run() {
    // Silently cancel if our load has been cancelled.
    if (IsCancelled())
      return NS_OK;
    LOG_EVENT(LogLevel::Debug, ("%p Dispatching simple event source error", mElement.get()));
    return nsContentUtils::DispatchTrustedEvent(mElement->OwnerDoc(),
                                                mSource,
                                                NS_LITERAL_STRING("error"),
                                                false,
                                                false);
  }
};

/**
 * There is a reference cycle involving this class: MediaLoadListener
 * holds a reference to the HTMLMediaElement, which holds a reference
 * to an nsIChannel, which holds a reference to this listener.
 * We break the reference cycle in OnStartRequest by clearing mElement.
 */
class HTMLMediaElement::MediaLoadListener final : public nsIStreamListener,
                                                  public nsIChannelEventSink,
                                                  public nsIInterfaceRequestor,
                                                  public nsIObserver
{
  ~MediaLoadListener() {}

  NS_DECL_ISUPPORTS
  NS_DECL_NSIREQUESTOBSERVER
  NS_DECL_NSISTREAMLISTENER
  NS_DECL_NSICHANNELEVENTSINK
  NS_DECL_NSIOBSERVER
  NS_DECL_NSIINTERFACEREQUESTOR

public:
  explicit MediaLoadListener(HTMLMediaElement* aElement)
    : mElement(aElement),
      mLoadID(aElement->GetCurrentLoadID())
  {
    MOZ_ASSERT(mElement, "Must pass an element to call back");
  }

private:
  nsRefPtr<HTMLMediaElement> mElement;
  nsCOMPtr<nsIStreamListener> mNextListener;
  uint32_t mLoadID;
};

NS_IMPL_ISUPPORTS(HTMLMediaElement::MediaLoadListener, nsIRequestObserver,
                  nsIStreamListener, nsIChannelEventSink,
                  nsIInterfaceRequestor, nsIObserver)

NS_IMETHODIMP
HTMLMediaElement::MediaLoadListener::Observe(nsISupports* aSubject,
                                             const char* aTopic, const char16_t* aData)
{
  nsContentUtils::UnregisterShutdownObserver(this);

  // Clear mElement to break cycle so we don't leak on shutdown
  mElement = nullptr;
  return NS_OK;
}

void HTMLMediaElement::ReportLoadError(const char* aMsg,
                                       const char16_t** aParams,
                                       uint32_t aParamCount)
{
  nsContentUtils::ReportToConsole(nsIScriptError::warningFlag,
                                  NS_LITERAL_CSTRING("Media"),
                                  OwnerDoc(),
                                  nsContentUtils::eDOM_PROPERTIES,
                                  aMsg,
                                  aParams,
                                  aParamCount);
}


NS_IMETHODIMP HTMLMediaElement::MediaLoadListener::OnStartRequest(nsIRequest* aRequest, nsISupports* aContext)
{
  nsContentUtils::UnregisterShutdownObserver(this);

  if (!mElement) {
    // We've been notified by the shutdown observer, and are shutting down.
    return NS_BINDING_ABORTED;
  }

  // The element is only needed until we've had a chance to call
  // InitializeDecoderForChannel. So make sure mElement is cleared here.
  nsRefPtr<HTMLMediaElement> element;
  element.swap(mElement);

  if (mLoadID != element->GetCurrentLoadID()) {
    // The channel has been cancelled before we had a chance to create
    // a decoder. Abort, don't dispatch an "error" event, as the new load
    // may not be in an error state.
    return NS_BINDING_ABORTED;
  }

  // Don't continue to load if the request failed or has been canceled.
  nsresult status;
  nsresult rv = aRequest->GetStatus(&status);
  NS_ENSURE_SUCCESS(rv, rv);
  if (NS_FAILED(status)) {
    if (element)
      element->NotifyLoadError();
    return status;
  }

  nsCOMPtr<nsIHttpChannel> hc = do_QueryInterface(aRequest);
  bool succeeded;
  if (hc && NS_SUCCEEDED(hc->GetRequestSucceeded(&succeeded)) && !succeeded) {
    element->NotifyLoadError();
    uint32_t responseStatus = 0;
    hc->GetResponseStatus(&responseStatus);
    nsAutoString code;
    code.AppendInt(responseStatus);
    nsAutoString src;
    element->GetCurrentSrc(src);
    const char16_t* params[] = { code.get(), src.get() };
    element->ReportLoadError("MediaLoadHttpError", params, ArrayLength(params));
    return NS_BINDING_ABORTED;
  }

  nsCOMPtr<nsIChannel> channel = do_QueryInterface(aRequest);
  if (channel &&
      element &&
      NS_SUCCEEDED(rv = element->InitializeDecoderForChannel(channel, getter_AddRefs(mNextListener))) &&
      mNextListener) {
    rv = mNextListener->OnStartRequest(aRequest, aContext);
  } else {
    // If InitializeDecoderForChannel() returned an error, fire a network
    // error.
    if (NS_FAILED(rv) && !mNextListener && element) {
      // Load failed, attempt to load the next candidate resource. If there
      // are none, this will trigger a MEDIA_ERR_SRC_NOT_SUPPORTED error.
      element->NotifyLoadError();
    }
    // If InitializeDecoderForChannel did not return a listener (but may
    // have otherwise succeeded), we abort the connection since we aren't
    // interested in keeping the channel alive ourselves.
    rv = NS_BINDING_ABORTED;
  }

  return rv;
}

NS_IMETHODIMP HTMLMediaElement::MediaLoadListener::OnStopRequest(nsIRequest* aRequest, nsISupports* aContext,
                                                                 nsresult aStatus)
{
  if (mNextListener) {
    return mNextListener->OnStopRequest(aRequest, aContext, aStatus);
  }
  return NS_OK;
}

NS_IMETHODIMP
HTMLMediaElement::MediaLoadListener::OnDataAvailable(nsIRequest* aRequest,
                                                     nsISupports* aContext,
                                                     nsIInputStream* aStream,
                                                     uint64_t aOffset,
                                                     uint32_t aCount)
{
  if (!mNextListener) {
    NS_ERROR("Must have a chained listener; OnStartRequest should have canceled this request");
    return NS_BINDING_ABORTED;
  }
  return mNextListener->OnDataAvailable(aRequest, aContext, aStream, aOffset, aCount);
}

NS_IMETHODIMP HTMLMediaElement::MediaLoadListener::AsyncOnChannelRedirect(nsIChannel* aOldChannel,
                                                                          nsIChannel* aNewChannel,
                                                                          uint32_t aFlags,
                                                                          nsIAsyncVerifyRedirectCallback* cb)
{
  // TODO is this really correct?? See bug #579329.
  if (mElement)
    mElement->OnChannelRedirect(aOldChannel, aNewChannel, aFlags);
  nsCOMPtr<nsIChannelEventSink> sink = do_QueryInterface(mNextListener);
  if (sink)
    return sink->AsyncOnChannelRedirect(aOldChannel, aNewChannel, aFlags, cb);

  cb->OnRedirectVerifyCallback(NS_OK);
  return NS_OK;
}

NS_IMETHODIMP HTMLMediaElement::MediaLoadListener::GetInterface(const nsIID & aIID, void **aResult)
{
  return QueryInterface(aIID, aResult);
}

NS_IMPL_ADDREF_INHERITED(HTMLMediaElement, nsGenericHTMLElement)
NS_IMPL_RELEASE_INHERITED(HTMLMediaElement, nsGenericHTMLElement)

NS_IMPL_CYCLE_COLLECTION_CLASS(HTMLMediaElement)

NS_IMPL_CYCLE_COLLECTION_TRAVERSE_BEGIN_INHERITED(HTMLMediaElement, nsGenericHTMLElement)
  NS_IMPL_CYCLE_COLLECTION_TRAVERSE(mMediaSource)
  NS_IMPL_CYCLE_COLLECTION_TRAVERSE(mSrcMediaSource)
  NS_IMPL_CYCLE_COLLECTION_TRAVERSE(mSrcStream)
  NS_IMPL_CYCLE_COLLECTION_TRAVERSE(mPlaybackStream)
  NS_IMPL_CYCLE_COLLECTION_TRAVERSE(mSrcAttrStream)
  NS_IMPL_CYCLE_COLLECTION_TRAVERSE(mSourcePointer)
  NS_IMPL_CYCLE_COLLECTION_TRAVERSE(mLoadBlockedDoc)
  NS_IMPL_CYCLE_COLLECTION_TRAVERSE(mSourceLoadCandidate)
  NS_IMPL_CYCLE_COLLECTION_TRAVERSE(mAudioChannelAgent)
  NS_IMPL_CYCLE_COLLECTION_TRAVERSE(mError)
  for (uint32_t i = 0; i < tmp->mOutputStreams.Length(); ++i) {
    NS_IMPL_CYCLE_COLLECTION_TRAVERSE(mOutputStreams[i].mStream);
  }
  NS_IMPL_CYCLE_COLLECTION_TRAVERSE(mPlayed);
  NS_IMPL_CYCLE_COLLECTION_TRAVERSE(mTextTrackManager)
  NS_IMPL_CYCLE_COLLECTION_TRAVERSE(mAudioTrackList)
  NS_IMPL_CYCLE_COLLECTION_TRAVERSE(mVideoTrackList)
NS_IMPL_CYCLE_COLLECTION_TRAVERSE_END

NS_IMPL_CYCLE_COLLECTION_UNLINK_BEGIN_INHERITED(HTMLMediaElement, nsGenericHTMLElement)
  if (tmp->mSrcStream) {
    // Need to EndMediaStreamPlayback to clear mSrcStream and make sure everything
    // gets unhooked correctly.
    tmp->EndSrcMediaStreamPlayback();
  }
  NS_IMPL_CYCLE_COLLECTION_UNLINK(mSrcAttrStream)
  NS_IMPL_CYCLE_COLLECTION_UNLINK(mMediaSource)
  NS_IMPL_CYCLE_COLLECTION_UNLINK(mSrcMediaSource)
  NS_IMPL_CYCLE_COLLECTION_UNLINK(mSourcePointer)
  NS_IMPL_CYCLE_COLLECTION_UNLINK(mLoadBlockedDoc)
  NS_IMPL_CYCLE_COLLECTION_UNLINK(mSourceLoadCandidate)
  NS_IMPL_CYCLE_COLLECTION_UNLINK(mAudioChannelAgent)
  NS_IMPL_CYCLE_COLLECTION_UNLINK(mError)
  for (uint32_t i = 0; i < tmp->mOutputStreams.Length(); ++i) {
    NS_IMPL_CYCLE_COLLECTION_UNLINK(mOutputStreams[i].mStream)
  }
  NS_IMPL_CYCLE_COLLECTION_UNLINK(mPlayed)
  NS_IMPL_CYCLE_COLLECTION_UNLINK(mTextTrackManager)
  NS_IMPL_CYCLE_COLLECTION_UNLINK(mAudioTrackList)
  NS_IMPL_CYCLE_COLLECTION_UNLINK(mVideoTrackList)
NS_IMPL_CYCLE_COLLECTION_UNLINK_END

NS_INTERFACE_MAP_BEGIN_CYCLE_COLLECTION_INHERITED(HTMLMediaElement)
  NS_INTERFACE_MAP_ENTRY(nsIDOMHTMLMediaElement)
  NS_INTERFACE_MAP_ENTRY(nsIObserver)
  NS_INTERFACE_MAP_ENTRY(nsIAudioChannelAgentCallback)
NS_INTERFACE_MAP_END_INHERITING(nsGenericHTMLElement)

// nsIDOMHTMLMediaElement
NS_IMPL_URI_ATTR(HTMLMediaElement, Src, src)
NS_IMPL_BOOL_ATTR(HTMLMediaElement, Controls, controls)
NS_IMPL_BOOL_ATTR(HTMLMediaElement, Autoplay, autoplay)
NS_IMPL_BOOL_ATTR(HTMLMediaElement, Loop, loop)
NS_IMPL_BOOL_ATTR(HTMLMediaElement, DefaultMuted, muted)
NS_IMPL_ENUM_ATTR_DEFAULT_VALUE(HTMLMediaElement, Preload, preload, nullptr)

NS_IMETHODIMP
HTMLMediaElement::GetMozAudioChannelType(nsAString& aValue)
{
  nsString defaultValue;
  AudioChannelService::GetDefaultAudioChannelString(defaultValue);

  NS_ConvertUTF16toUTF8 str(defaultValue);
  GetEnumAttr(nsGkAtoms::mozaudiochannel, str.get(), aValue);
  return NS_OK;
}

NS_IMETHODIMP
HTMLMediaElement::SetMozAudioChannelType(const nsAString& aValue)
{
  return SetAttrHelper(nsGkAtoms::mozaudiochannel, aValue);
}

NS_IMETHODIMP_(bool)
HTMLMediaElement::IsVideo()
{
  return false;
}

already_AddRefed<MediaSource>
HTMLMediaElement::GetMozMediaSourceObject() const
{
  nsRefPtr<MediaSource> source = mMediaSource;
  return source.forget();
}

already_AddRefed<DOMMediaStream>
HTMLMediaElement::GetMozSrcObject() const
{
  NS_ASSERTION(!mSrcAttrStream || mSrcAttrStream->GetStream(),
               "MediaStream should have been set up properly");
  nsRefPtr<DOMMediaStream> stream = mSrcAttrStream;
  return stream.forget();
}

void
HTMLMediaElement::SetMozSrcObject(DOMMediaStream& aValue)
{
  SetMozSrcObject(&aValue);
}

void
HTMLMediaElement::SetMozSrcObject(DOMMediaStream* aValue)
{
  mSrcAttrStream = aValue;
  DoLoad();
}

/* readonly attribute nsIDOMHTMLMediaElement mozAutoplayEnabled; */
NS_IMETHODIMP HTMLMediaElement::GetMozAutoplayEnabled(bool *aAutoplayEnabled)
{
  *aAutoplayEnabled = mAutoplayEnabled;

  return NS_OK;
}

/* readonly attribute nsIDOMMediaError error; */
NS_IMETHODIMP HTMLMediaElement::GetError(nsIDOMMediaError * *aError)
{
  NS_IF_ADDREF(*aError = mError);

  return NS_OK;
}

/* readonly attribute boolean ended; */
bool
HTMLMediaElement::Ended()
{
  if (mSrcStream) {
    return GetSrcMediaStream()->IsFinished();
  }

  if (mDecoder) {
    return mDecoder->IsEndedOrShutdown();
  }

  return false;
}

NS_IMETHODIMP HTMLMediaElement::GetEnded(bool* aEnded)
{
  *aEnded = Ended();
  return NS_OK;
}

/* readonly attribute DOMString currentSrc; */
NS_IMETHODIMP HTMLMediaElement::GetCurrentSrc(nsAString & aCurrentSrc)
{
  nsAutoCString src;
  GetCurrentSpec(src);
  aCurrentSrc = NS_ConvertUTF8toUTF16(src);
  return NS_OK;
}

/* readonly attribute unsigned short networkState; */
NS_IMETHODIMP HTMLMediaElement::GetNetworkState(uint16_t* aNetworkState)
{
  *aNetworkState = NetworkState();
  return NS_OK;
}

nsresult
HTMLMediaElement::OnChannelRedirect(nsIChannel* aChannel,
                                    nsIChannel* aNewChannel,
                                    uint32_t aFlags)
{
  NS_ASSERTION(aChannel == mChannel, "Channels should match!");
  mChannel = aNewChannel;

  // Handle forwarding of Range header so that the intial detection
  // of seeking support (via result code 206) works across redirects.
  nsCOMPtr<nsIHttpChannel> http = do_QueryInterface(aChannel);
  NS_ENSURE_STATE(http);

  NS_NAMED_LITERAL_CSTRING(rangeHdr, "Range");

  nsAutoCString rangeVal;
  if (NS_SUCCEEDED(http->GetRequestHeader(rangeHdr, rangeVal))) {
    NS_ENSURE_STATE(!rangeVal.IsEmpty());

    http = do_QueryInterface(aNewChannel);
    NS_ENSURE_STATE(http);

    nsresult rv = http->SetRequestHeader(rangeHdr, rangeVal, false);
    NS_ENSURE_SUCCESS(rv, rv);
  }

  return NS_OK;
}

void HTMLMediaElement::ShutdownDecoder()
{
  RemoveMediaElementFromURITable();
  NS_ASSERTION(mDecoder, "Must have decoder to shut down");
  mDecoder->Shutdown();
  mDecoder = nullptr;
}

void HTMLMediaElement::AbortExistingLoads()
{
  // Abort any already-running instance of the resource selection algorithm.
  mLoadWaitStatus = NOT_WAITING;

  // Set a new load ID. This will cause events which were enqueued
  // with a different load ID to silently be cancelled.
  mCurrentLoadID++;

  bool fireTimeUpdate = false;

  // When aborting the existing loads, empty the objects in audio track list and
  // video track list, no events (in particular, no removetrack events) are
  // fired as part of this. Ending MediaStream sends track ended notifications,
  // so we empty the track lists prior.
  AudioTracks()->EmptyTracks();
  VideoTracks()->EmptyTracks();

  if (mDecoder) {
    fireTimeUpdate = mDecoder->GetCurrentTime() != 0.0;
    ShutdownDecoder();
  }
  if (mSrcStream) {
    EndSrcMediaStreamPlayback();
  }

  mLoadingSrc = nullptr;
  mMediaSource = nullptr;

  if (mNetworkState == nsIDOMHTMLMediaElement::NETWORK_LOADING ||
      mNetworkState == nsIDOMHTMLMediaElement::NETWORK_IDLE)
  {
    DispatchAsyncEvent(NS_LITERAL_STRING("abort"));
  }

  mError = nullptr;
  mLoadedDataFired = false;
  mAutoplaying = true;
  mIsLoadingFromSourceChildren = false;
  mSuspendedAfterFirstFrame = false;
  mAllowSuspendAfterFirstFrame = true;
  mHaveQueuedSelectResource = false;
  mSuspendedForPreloadNone = false;
  mDownloadSuspendedByCache = false;
  mMediaInfo = MediaInfo();
  mIsEncrypted = false;
  mSourcePointer = nullptr;

  mTags = nullptr;

  if (mNetworkState != nsIDOMHTMLMediaElement::NETWORK_EMPTY) {
    NS_ASSERTION(!mDecoder && !mSrcStream, "How did someone setup a new stream/decoder already?");
    ChangeNetworkState(nsIDOMHTMLMediaElement::NETWORK_EMPTY);
    ChangeReadyState(nsIDOMHTMLMediaElement::HAVE_NOTHING);
    mPaused = true;

    if (fireTimeUpdate) {
      // Since we destroyed the decoder above, the current playback position
      // will now be reported as 0. The playback position was non-zero when
      // we destroyed the decoder, so fire a timeupdate event so that the
      // change will be reflected in the controls.
      FireTimeUpdate(false);
    }
    DispatchAsyncEvent(NS_LITERAL_STRING("emptied"));
  }

  // We may have changed mPaused, mAutoplaying, and other
  // things which can affect AddRemoveSelfReference
  AddRemoveSelfReference();

  mIsRunningSelectResource = false;
}

void HTMLMediaElement::NoSupportedMediaSourceError()
{
  NS_ASSERTION(mNetworkState == NETWORK_LOADING,
               "Not loading during source selection?");

  mError = new MediaError(this, nsIDOMMediaError::MEDIA_ERR_SRC_NOT_SUPPORTED);
  ChangeNetworkState(nsIDOMHTMLMediaElement::NETWORK_NO_SOURCE);
  DispatchAsyncEvent(NS_LITERAL_STRING("error"));
  ChangeDelayLoadStatus(false);
}

typedef void (HTMLMediaElement::*SyncSectionFn)();

// Runs a "synchronous section", a function that must run once the event loop
// has reached a "stable state". See:
// http://www.whatwg.org/specs/web-apps/current-work/multipage/webappapis.html#synchronous-section
class nsSyncSection : public nsMediaEvent
{
private:
  nsCOMPtr<nsIRunnable> mRunnable;
public:
  nsSyncSection(HTMLMediaElement* aElement,
                nsIRunnable* aRunnable) :
    nsMediaEvent(aElement),
    mRunnable(aRunnable)
  {
  }

  NS_IMETHOD Run() {
    // Silently cancel if our load has been cancelled.
    if (IsCancelled())
      return NS_OK;
    mRunnable->Run();
    return NS_OK;
  }
};

void HTMLMediaElement::RunInStableState(nsIRunnable* aRunnable)
{
  nsCOMPtr<nsIRunnable> event = new nsSyncSection(this, aRunnable);
  nsContentUtils::RunInStableState(event.forget());
}

void HTMLMediaElement::QueueLoadFromSourceTask()
{
  ChangeDelayLoadStatus(true);
  ChangeNetworkState(nsIDOMHTMLMediaElement::NETWORK_LOADING);
  RunInStableState(
    NS_NewRunnableMethod(this, &HTMLMediaElement::LoadFromSourceChildren));
}

void HTMLMediaElement::QueueSelectResourceTask()
{
  // Don't allow multiple async select resource calls to be queued.
  if (mHaveQueuedSelectResource)
    return;
  mHaveQueuedSelectResource = true;
  ChangeNetworkState(nsIDOMHTMLMediaElement::NETWORK_NO_SOURCE);
  RunInStableState(
    NS_NewRunnableMethod(this, &HTMLMediaElement::SelectResourceWrapper));
}

/* void load (); */
NS_IMETHODIMP HTMLMediaElement::Load()
{
  if (mIsRunningLoadMethod) {
    return NS_OK;
  }

  mIsDoingExplicitLoad = true;
  DoLoad();

  return NS_OK;
}

void HTMLMediaElement::DoLoad()
{
  if (mIsRunningLoadMethod) {
    return;
  }

  SetPlayedOrSeeked(false);
  mIsRunningLoadMethod = true;
  AbortExistingLoads();
  SetPlaybackRate(mDefaultPlaybackRate);
  QueueSelectResourceTask();
  ResetState();
  mIsRunningLoadMethod = false;
}

void HTMLMediaElement::ResetState()
{
  // There might be a pending MediaDecoder::PlaybackPositionChanged() which
  // will overwrite |mMediaInfo.mVideo.mDisplay| in UpdateMediaSize() to give
  // staled videoWidth and videoHeight. We have to call ForgetElement() here
  // such that the staled callbacks won't reach us.
  if (mVideoFrameContainer) {
    mVideoFrameContainer->ForgetElement();
    mVideoFrameContainer = nullptr;
  }
}

static bool HasSourceChildren(nsIContent* aElement)
{
  for (nsIContent* child = aElement->GetFirstChild();
       child;
       child = child->GetNextSibling()) {
    if (child->IsHTMLElement(nsGkAtoms::source))
    {
      return true;
    }
  }
  return false;
}

void HTMLMediaElement::SelectResourceWrapper()
{
  SelectResource();
  mIsRunningSelectResource = false;
  mHaveQueuedSelectResource = false;
  mIsDoingExplicitLoad = false;
}

void HTMLMediaElement::SelectResource()
{
  if (!mSrcAttrStream && !HasAttr(kNameSpaceID_None, nsGkAtoms::src) &&
      !HasSourceChildren(this)) {
    // The media element has neither a src attribute nor any source
    // element children, abort the load.
    ChangeNetworkState(nsIDOMHTMLMediaElement::NETWORK_EMPTY);
    ChangeDelayLoadStatus(false);
    return;
  }

  ChangeDelayLoadStatus(true);

  ChangeNetworkState(nsIDOMHTMLMediaElement::NETWORK_LOADING);
  DispatchAsyncEvent(NS_LITERAL_STRING("loadstart"));

  // Delay setting mIsRunningSeletResource until after UpdatePreloadAction
  // so that we don't lose our state change by bailing out of the preload
  // state update
  UpdatePreloadAction();
  mIsRunningSelectResource = true;

  // If we have a 'src' attribute, use that exclusively.
  nsAutoString src;
  if (mSrcAttrStream) {
    SetupSrcMediaStreamPlayback(mSrcAttrStream);
  } else if (GetAttr(kNameSpaceID_None, nsGkAtoms::src, src)) {
    nsCOMPtr<nsIURI> uri;
    nsresult rv = NewURIFromString(src, getter_AddRefs(uri));
    if (NS_SUCCEEDED(rv)) {
      LOG(LogLevel::Debug, ("%p Trying load from src=%s", this, NS_ConvertUTF16toUTF8(src).get()));
      NS_ASSERTION(!mIsLoadingFromSourceChildren,
        "Should think we're not loading from source children by default");

      mLoadingSrc = uri;
      mMediaSource = mSrcMediaSource;
      UpdatePreloadAction();
      if (mPreloadAction == HTMLMediaElement::PRELOAD_NONE &&
          !IsMediaStreamURI(mLoadingSrc)) {
        // preload:none media, suspend the load here before we make any
        // network requests.
        SuspendLoad();
        return;
      }

      rv = LoadResource();
      if (NS_SUCCEEDED(rv)) {
        return;
      }
    } else {
      const char16_t* params[] = { src.get() };
      ReportLoadError("MediaLoadInvalidURI", params, ArrayLength(params));
    }
    NoSupportedMediaSourceError();
  } else {
    // Otherwise, the source elements will be used.
    mIsLoadingFromSourceChildren = true;
    LoadFromSourceChildren();
  }
}

void HTMLMediaElement::NotifyLoadError()
{
  if (!mIsLoadingFromSourceChildren) {
    LOG(LogLevel::Debug, ("NotifyLoadError(), no supported media error"));
    NoSupportedMediaSourceError();
  } else if (mSourceLoadCandidate) {
    DispatchAsyncSourceError(mSourceLoadCandidate);
    QueueLoadFromSourceTask();
  } else {
    NS_WARNING("Should know the source we were loading from!");
  }
}

void HTMLMediaElement::NotifyMediaTrackEnabled(MediaTrack* aTrack)
{
  if (!aTrack) {
    return;
  }

  // TODO: We are dealing with single audio track and video track for now.
  if (AudioTrack* track = aTrack->AsAudioTrack()) {
    if (!track->Enabled()) {
      SetMutedInternal(mMuted | MUTED_BY_AUDIO_TRACK);
    } else {
      SetMutedInternal(mMuted & ~MUTED_BY_AUDIO_TRACK);
    }
  } else if (VideoTrack* track = aTrack->AsVideoTrack()) {
    mDisableVideo = !track->Selected();
  }
}

void HTMLMediaElement::NotifyMediaStreamTracksAvailable(DOMMediaStream* aStream)
{
  if (!mSrcStream || mSrcStream != aStream) {
    return;
  }

  bool videoHasChanged = IsVideo() && HasVideo() != !VideoTracks()->IsEmpty();

  if (videoHasChanged) {
    // We are a video element and HasVideo() changed so update the screen
    // wakelock
    NotifyOwnerDocumentActivityChangedInternal();
  }

  mWatchManager.ManualNotify(&HTMLMediaElement::UpdateReadyStateInternal);
}

void HTMLMediaElement::LoadFromSourceChildren()
{
  NS_ASSERTION(mDelayingLoadEvent,
               "Should delay load event (if in document) during load");
  NS_ASSERTION(mIsLoadingFromSourceChildren,
               "Must remember we're loading from source children");

  nsIDocument* parentDoc = OwnerDoc()->GetParentDocument();
  if (parentDoc) {
    parentDoc->FlushPendingNotifications(Flush_Layout);
  }

  while (true) {
    nsIContent* child = GetNextSource();
    if (!child) {
      // Exhausted candidates, wait for more candidates to be appended to
      // the media element.
      mLoadWaitStatus = WAITING_FOR_SOURCE;
      ChangeNetworkState(nsIDOMHTMLMediaElement::NETWORK_NO_SOURCE);
      ChangeDelayLoadStatus(false);
      ReportLoadError("MediaLoadExhaustedCandidates");
      return;
    }

    // Must have src attribute.
    nsAutoString src;
    if (!child->GetAttr(kNameSpaceID_None, nsGkAtoms::src, src)) {
      ReportLoadError("MediaLoadSourceMissingSrc");
      DispatchAsyncSourceError(child);
      continue;
    }

    // If we have a type attribute, it must be a supported type.
    nsAutoString type;
    if (child->GetAttr(kNameSpaceID_None, nsGkAtoms::type, type) &&
        GetCanPlay(type) == CANPLAY_NO) {
      DispatchAsyncSourceError(child);
      const char16_t* params[] = { type.get(), src.get() };
      ReportLoadError("MediaLoadUnsupportedTypeAttribute", params, ArrayLength(params));
      continue;
    }
    nsAutoString media;
    HTMLSourceElement *childSrc = HTMLSourceElement::FromContent(child);
    MOZ_ASSERT(childSrc, "Expect child to be HTMLSourceElement");
    if (childSrc && !childSrc->MatchesCurrentMedia()) {
      DispatchAsyncSourceError(child);
      const char16_t* params[] = { media.get(), src.get() };
      ReportLoadError("MediaLoadSourceMediaNotMatched", params, ArrayLength(params));
      continue;
    }
    LOG(LogLevel::Debug, ("%p Trying load from <source>=%s type=%s media=%s", this,
      NS_ConvertUTF16toUTF8(src).get(), NS_ConvertUTF16toUTF8(type).get(),
      NS_ConvertUTF16toUTF8(media).get()));

    nsCOMPtr<nsIURI> uri;
    NewURIFromString(src, getter_AddRefs(uri));
    if (!uri) {
      DispatchAsyncSourceError(child);
      const char16_t* params[] = { src.get() };
      ReportLoadError("MediaLoadInvalidURI", params, ArrayLength(params));
      continue;
    }

    mLoadingSrc = uri;
    mMediaSource = childSrc->GetSrcMediaSource();
    NS_ASSERTION(mNetworkState == nsIDOMHTMLMediaElement::NETWORK_LOADING,
                 "Network state should be loading");

    if (mPreloadAction == HTMLMediaElement::PRELOAD_NONE &&
        !IsMediaStreamURI(mLoadingSrc)) {
      // preload:none media, suspend the load here before we make any
      // network requests.
      SuspendLoad();
      return;
    }

    if (NS_SUCCEEDED(LoadResource())) {
      return;
    }

    // If we fail to load, loop back and try loading the next resource.
    DispatchAsyncSourceError(child);
  }
  NS_NOTREACHED("Execution should not reach here!");
}

void HTMLMediaElement::SuspendLoad()
{
  mSuspendedForPreloadNone = true;
  ChangeNetworkState(nsIDOMHTMLMediaElement::NETWORK_IDLE);
  ChangeDelayLoadStatus(false);
}

void HTMLMediaElement::ResumeLoad(PreloadAction aAction)
{
  NS_ASSERTION(mSuspendedForPreloadNone,
    "Must be halted for preload:none to resume from preload:none suspended load.");
  mSuspendedForPreloadNone = false;
  mPreloadAction = aAction;
  ChangeDelayLoadStatus(true);
  ChangeNetworkState(nsIDOMHTMLMediaElement::NETWORK_LOADING);
  if (!mIsLoadingFromSourceChildren) {
    // We were loading from the element's src attribute.
    if (NS_FAILED(LoadResource())) {
      NoSupportedMediaSourceError();
    }
  } else {
    // We were loading from a child <source> element. Try to resume the
    // load of that child, and if that fails, try the next child.
    if (NS_FAILED(LoadResource())) {
      LoadFromSourceChildren();
    }
  }
}

static bool IsAutoplayEnabled()
{
  return Preferences::GetBool("media.autoplay.enabled");
}

static bool IsScriptedAutoplayEnabled()
{
  return Preferences::GetBool("media.autoplay.allowscripted");
}

static bool UseAudioChannelService()
{
  return Preferences::GetBool("media.useAudioChannelService");
}

static bool UseAudioChannelAPI()
{
  return Preferences::GetBool("media.useAudioChannelAPI");
}

void HTMLMediaElement::UpdatePreloadAction()
{
  PreloadAction nextAction = PRELOAD_UNDEFINED;
  // If autoplay is set, or we're playing, we should always preload data,
  // as we'll need it to play.
  if ((IsAutoplayEnabled() && HasAttr(kNameSpaceID_None, nsGkAtoms::autoplay)) ||
      !mPaused)
  {
    nextAction = HTMLMediaElement::PRELOAD_ENOUGH;
  } else {
    // Find the appropriate preload action by looking at the attribute.
    const nsAttrValue* val = mAttrsAndChildren.GetAttr(nsGkAtoms::preload,
                                                       kNameSpaceID_None);
    // MSE doesn't work if preload is none, so it ignores the pref when src is
    // from MSE.
    uint32_t preloadDefault = mMediaSource ?
                              HTMLMediaElement::PRELOAD_ATTR_AUTO :
                              Preferences::GetInt("media.preload.default",
                                                  HTMLMediaElement::PRELOAD_ATTR_METADATA);
    uint32_t preloadAuto =
      Preferences::GetInt("media.preload.auto",
                          HTMLMediaElement::PRELOAD_ENOUGH);
    if (!val) {
      // Attribute is not set. Use the preload action specified by the
      // media.preload.default pref, or just preload metadata if not present.
      nextAction = static_cast<PreloadAction>(preloadDefault);
    } else if (val->Type() == nsAttrValue::eEnum) {
      PreloadAttrValue attr = static_cast<PreloadAttrValue>(val->GetEnumValue());
      // If loaded through an MSE source, preload should be ignored, so treat
      // it as empty/auto in that case.
      if (attr == HTMLMediaElement::PRELOAD_ATTR_EMPTY ||
          attr == HTMLMediaElement::PRELOAD_ATTR_AUTO ||
          (mLoadingSrc && IsMediaSourceURI(mLoadingSrc)))
      {
        nextAction = static_cast<PreloadAction>(preloadAuto);
      } else if (attr == HTMLMediaElement::PRELOAD_ATTR_METADATA) {
        nextAction = HTMLMediaElement::PRELOAD_METADATA;
      } else if (attr == HTMLMediaElement::PRELOAD_ATTR_NONE) {
        nextAction = HTMLMediaElement::PRELOAD_NONE;
      }
    } else {
      // Use the suggested "missing value default" of "metadata", or the value
      // specified by the media.preload.default, if present.
      nextAction = static_cast<PreloadAction>(preloadDefault);
    }
  }

  if (nextAction == HTMLMediaElement::PRELOAD_NONE && mIsDoingExplicitLoad) {
    nextAction = HTMLMediaElement::PRELOAD_METADATA;
  }

  mPreloadAction = nextAction;

  if (nextAction == HTMLMediaElement::PRELOAD_ENOUGH) {
    if (mSuspendedForPreloadNone) {
      // Our load was previouly suspended due to the media having preload
      // value "none". The preload value has changed to preload:auto, so
      // resume the load.
      ResumeLoad(PRELOAD_ENOUGH);
    } else {
      // Preload as much of the video as we can, i.e. don't suspend after
      // the first frame.
      StopSuspendingAfterFirstFrame();
    }

  } else if (nextAction == HTMLMediaElement::PRELOAD_METADATA) {
    // Ensure that the video can be suspended after first frame.
    mAllowSuspendAfterFirstFrame = true;
    if (mSuspendedForPreloadNone) {
      // Our load was previouly suspended due to the media having preload
      // value "none". The preload value has changed to preload:metadata, so
      // resume the load. We'll pause the load again after we've read the
      // metadata.
      ResumeLoad(PRELOAD_METADATA);
    }
  }
}

nsresult HTMLMediaElement::LoadResource()
{
  NS_ASSERTION(mDelayingLoadEvent,
               "Should delay load event (if in document) during load");

  if (mChannel) {
    mChannel->Cancel(NS_BINDING_ABORTED);
    mChannel = nullptr;
  }

  // Check if media is allowed for the docshell.
  nsCOMPtr<nsIDocShell> docShell = OwnerDoc()->GetDocShell();
  if (docShell && !docShell->GetAllowMedia()) {
    return NS_ERROR_FAILURE;
  }

  // Set the media element's CORS mode only when loading a resource
  mCORSMode = AttrValueToCORSMode(GetParsedAttr(nsGkAtoms::crossorigin));

  HTMLMediaElement* other = LookupMediaElementURITable(mLoadingSrc);
  if (other && other->mDecoder) {
    // Clone it.
    nsresult rv = InitializeDecoderAsClone(other->mDecoder);
    if (NS_SUCCEEDED(rv))
      return rv;
  }

  if (IsMediaStreamURI(mLoadingSrc)) {
    nsRefPtr<DOMMediaStream> stream;
    nsresult rv = NS_GetStreamForMediaStreamURI(mLoadingSrc, getter_AddRefs(stream));
    if (NS_FAILED(rv)) {
      nsAutoString spec;
      GetCurrentSrc(spec);
      const char16_t* params[] = { spec.get() };
      ReportLoadError("MediaLoadInvalidURI", params, ArrayLength(params));
      return rv;
    }
    SetupSrcMediaStreamPlayback(stream);
    return NS_OK;
  }

<<<<<<< HEAD
 if (mMediaSource) {
=======
  if (IsMediaSourceURI(mLoadingSrc)) {
    nsRefPtr<MediaSource> source;
    nsresult rv = NS_GetSourceForMediaSourceURI(mLoadingSrc, getter_AddRefs(source));
    if (NS_FAILED(rv)) {
      nsCString specUTF8;
      mLoadingSrc->GetSpec(specUTF8);
      NS_ConvertUTF8toUTF16 spec(specUTF8);
      const char16_t* params[] = { spec.get() };
      ReportLoadError("MediaLoadInvalidURI", params, ArrayLength(params));
      return rv;
    }
>>>>>>> 3a4ad070
    nsRefPtr<MediaSourceDecoder> decoder = new MediaSourceDecoder(this);
    if (!mMediaSource->Attach(decoder)) {
      // TODO: Handle failure: run "If the media data cannot be fetched at
      // all, due to network errors, causing the user agent to give up
      // trying to fetch the resource" section of resource fetch algorithm.
      decoder->Shutdown();
      return NS_ERROR_FAILURE;
    }
    ChangeDelayLoadStatus(false);
    nsRefPtr<MediaResource> resource =
      MediaSourceDecoder::CreateResource(mMediaSource->GetPrincipal());
    if (IsAutoplayEnabled()) {
      mJoinLatency.Start();
    }
    return FinishDecoderSetup(decoder, resource, nullptr, nullptr);
  }

  // determine what security checks need to be performed in AsyncOpen2().
  nsSecurityFlags securityFlags =
    ShouldCheckAllowOrigin() ? nsILoadInfo::SEC_REQUIRE_CORS_DATA_INHERITS :
                               nsILoadInfo::SEC_ALLOW_CROSS_ORIGIN_DATA_INHERITS;

  if (GetCORSMode() == CORS_USE_CREDENTIALS) {
    securityFlags |= nsILoadInfo::SEC_REQUIRE_CORS_WITH_CREDENTIALS;
  }

  MOZ_ASSERT(IsAnyOfHTMLElements(nsGkAtoms::audio, nsGkAtoms::video));
  nsContentPolicyType contentPolicyType = IsHTMLElement(nsGkAtoms::audio) ?
    nsIContentPolicy::TYPE_INTERNAL_AUDIO : nsIContentPolicy::TYPE_INTERNAL_VIDEO;

  nsCOMPtr<nsILoadGroup> loadGroup = GetDocumentLoadGroup();
  nsCOMPtr<nsIChannel> channel;
  nsresult rv = NS_NewChannel(getter_AddRefs(channel),
                              mLoadingSrc,
                              static_cast<Element*>(this),
                              securityFlags,
                              contentPolicyType,
                              loadGroup,
                              nullptr,   // aCallbacks
                              nsICachingChannel::LOAD_BYPASS_LOCAL_CACHE_IF_BUSY |
                              nsIChannel::LOAD_MEDIA_SNIFFER_OVERRIDES_CONTENT_TYPE |
                              nsIChannel::LOAD_CALL_CONTENT_SNIFFERS);

  NS_ENSURE_SUCCESS(rv,rv);

  // The listener holds a strong reference to us.  This creates a
  // reference cycle, once we've set mChannel, which is manually broken
  // in the listener's OnStartRequest method after it is finished with
  // the element. The cycle will also be broken if we get a shutdown
  // notification before OnStartRequest fires.  Necko guarantees that
  // OnStartRequest will eventually fire if we don't shut down first.
  nsRefPtr<MediaLoadListener> loadListener = new MediaLoadListener(this);

  channel->SetNotificationCallbacks(loadListener);

  nsCOMPtr<nsIHttpChannel> hc = do_QueryInterface(channel);
  if (hc) {
    // Use a byte range request from the start of the resource.
    // This enables us to detect if the stream supports byte range
    // requests, and therefore seeking, early.
    hc->SetRequestHeader(NS_LITERAL_CSTRING("Range"),
                         NS_LITERAL_CSTRING("bytes=0-"),
                         false);

    SetRequestHeaders(hc);
  }

  rv = channel->AsyncOpen2(loadListener);
  NS_ENSURE_SUCCESS(rv, rv);

  // Else the channel must be open and starting to download. If it encounters
  // a non-catastrophic failure, it will set a new task to continue loading
  // another candidate.  It's safe to set it as mChannel now.
  mChannel = channel;

  // loadListener will be unregistered either on shutdown or when
  // OnStartRequest for the channel we just opened fires.
  nsContentUtils::RegisterShutdownObserver(loadListener);
  return NS_OK;
}

nsresult HTMLMediaElement::LoadWithChannel(nsIChannel* aChannel,
                                           nsIStreamListener** aListener)
{
  NS_ENSURE_ARG_POINTER(aChannel);
  NS_ENSURE_ARG_POINTER(aListener);

  *aListener = nullptr;

  // Make sure we don't reenter during synchronous abort events.
  if (mIsRunningLoadMethod)
    return NS_OK;
  mIsRunningLoadMethod = true;
  AbortExistingLoads();
  mIsRunningLoadMethod = false;

  nsresult rv = aChannel->GetOriginalURI(getter_AddRefs(mLoadingSrc));
  NS_ENSURE_SUCCESS(rv, rv);

  ChangeDelayLoadStatus(true);
  rv = InitializeDecoderForChannel(aChannel, aListener);
  if (NS_FAILED(rv)) {
    ChangeDelayLoadStatus(false);
    return rv;
  }

  SetPlaybackRate(mDefaultPlaybackRate);
  DispatchAsyncEvent(NS_LITERAL_STRING("loadstart"));

  return NS_OK;
}

/* readonly attribute unsigned short readyState; */
NS_IMETHODIMP HTMLMediaElement::GetReadyState(uint16_t* aReadyState)
{
  *aReadyState = ReadyState();

  return NS_OK;
}

/* readonly attribute boolean seeking; */
bool
HTMLMediaElement::Seeking() const
{
  return mDecoder && mDecoder->IsSeeking();
}

NS_IMETHODIMP HTMLMediaElement::GetSeeking(bool* aSeeking)
{
  *aSeeking = Seeking();
  return NS_OK;
}

/* attribute double currentTime; */
double
HTMLMediaElement::CurrentTime() const
{
  if (mSrcStream) {
    MediaStream* stream = GetSrcMediaStream();
    if (stream) {
      return stream->StreamTimeToSeconds(stream->GetCurrentTime());
    }
  }

  if (mDefaultPlaybackStartPosition == 0.0 && mDecoder) {
    return mDecoder->GetCurrentTime();
  }

  return mDefaultPlaybackStartPosition;
}

NS_IMETHODIMP HTMLMediaElement::GetCurrentTime(double* aCurrentTime)
{
  *aCurrentTime = CurrentTime();
  return NS_OK;
}

void
HTMLMediaElement::FastSeek(double aTime, ErrorResult& aRv)
{
  Seek(aTime, SeekTarget::PrevSyncPoint, aRv);
}

void
HTMLMediaElement::SetCurrentTime(double aCurrentTime, ErrorResult& aRv)
{
  Seek(aCurrentTime, SeekTarget::Accurate, aRv);
}

/**
 * Check if aValue is inside a range of aRanges, and if so sets aIsInRanges
 * to true and put the range index in aIntervalIndex. If aValue is not
 * inside a range, aIsInRanges is set to false, and aIntervalIndex
 * is set to the index of the range which ends immediately before aValue
 * (and can be -1 if aValue is before aRanges.Start(0)). Returns NS_OK
 * on success, and NS_ERROR_FAILURE on failure.
 */
static nsresult
IsInRanges(dom::TimeRanges& aRanges,
           double aValue,
           bool& aIsInRanges,
           int32_t& aIntervalIndex)
{
  aIsInRanges = false;
  uint32_t length;
  nsresult rv = aRanges.GetLength(&length);
  NS_ENSURE_SUCCESS(rv, rv);
  for (uint32_t i = 0; i < length; i++) {
    double start, end;
    rv = aRanges.Start(i, &start);
    NS_ENSURE_SUCCESS(rv, rv);
    if (start > aValue) {
      aIntervalIndex = i - 1;
      return NS_OK;
    }
    rv = aRanges.End(i, &end);
    NS_ENSURE_SUCCESS(rv, rv);
    if (aValue <= end) {
      aIntervalIndex = i;
      aIsInRanges = true;
      return NS_OK;
    }
  }
  aIntervalIndex = length - 1;
  return NS_OK;
}

void
HTMLMediaElement::Seek(double aTime,
                       SeekTarget::Type aSeekType,
                       ErrorResult& aRv)
{
  // aTime should be non-NaN.
  MOZ_ASSERT(!mozilla::IsNaN(aTime));

  StopSuspendingAfterFirstFrame();

  if (mSrcStream) {
    // do nothing since media streams have an empty Seekable range.
    return;
  }

  if (mPlayed && mCurrentPlayRangeStart != -1.0) {
    double rangeEndTime = CurrentTime();
    LOG(LogLevel::Debug, ("%p Adding \'played\' a range : [%f, %f]", this, mCurrentPlayRangeStart, rangeEndTime));
    // Multiple seek without playing, or seek while playing.
    if (mCurrentPlayRangeStart != rangeEndTime) {
      mPlayed->Add(mCurrentPlayRangeStart, rangeEndTime);
    }
    // Reset the current played range start time. We'll re-set it once
    // the seek completes.
    mCurrentPlayRangeStart = -1.0;
  }

  if (mReadyState == nsIDOMHTMLMediaElement::HAVE_NOTHING) {
    mDefaultPlaybackStartPosition = aTime;
    return;
  }

  if (!mDecoder) {
    // mDecoder must always be set in order to reach this point.
    NS_ASSERTION(mDecoder, "SetCurrentTime failed: no decoder");
    return;
  }

  // Clamp the seek target to inside the seekable ranges.
  nsRefPtr<dom::TimeRanges> seekable = new dom::TimeRanges();
  media::TimeIntervals seekableIntervals = mDecoder->GetSeekable();
  if (seekableIntervals.IsInvalid()) {
    aRv.Throw(NS_ERROR_DOM_INVALID_STATE_ERR);
    return;
  }
  seekableIntervals.ToTimeRanges(seekable);
  uint32_t length = 0;
  seekable->GetLength(&length);
  if (!length) {
    return;
  }

  // If the position we want to seek to is not in a seekable range, we seek
  // to the closest position in the seekable ranges instead. If two positions
  // are equally close, we seek to the closest position from the currentTime.
  // See seeking spec, point 7 :
  // http://www.whatwg.org/specs/web-apps/current-work/multipage/the-video-element.html#seeking
  int32_t range = 0;
  bool isInRange = false;
  if (NS_FAILED(IsInRanges(*seekable, aTime, isInRange, range))) {
    aRv.Throw(NS_ERROR_DOM_INVALID_STATE_ERR);
    return;
  }
  if (!isInRange) {
    if (range != -1) {
      // |range + 1| can't be negative, because the only possible negative value
      // for |range| is -1.
      if (uint32_t(range + 1) < length) {
        double leftBound, rightBound;
        if (NS_FAILED(seekable->End(range, &leftBound))) {
          aRv.Throw(NS_ERROR_DOM_INVALID_STATE_ERR);
          return;
        }
        if (NS_FAILED(seekable->Start(range + 1, &rightBound))) {
          aRv.Throw(NS_ERROR_DOM_INVALID_STATE_ERR);
          return;
        }
        double distanceLeft = Abs(leftBound - aTime);
        double distanceRight = Abs(rightBound - aTime);
        if (distanceLeft == distanceRight) {
          double currentTime = CurrentTime();
          distanceLeft = Abs(leftBound - currentTime);
          distanceRight = Abs(rightBound - currentTime);
        }
        aTime = (distanceLeft < distanceRight) ? leftBound : rightBound;
      } else {
        // Seek target is after the end last range in seekable data.
        // Clamp the seek target to the end of the last seekable range.
        if (NS_FAILED(seekable->End(length - 1, &aTime))) {
          aRv.Throw(NS_ERROR_DOM_INVALID_STATE_ERR);
          return;
        }
      }
    } else {
      // aTime is before the first range in |seekable|, the closest point we can
      // seek to is the start of the first range.
      seekable->Start(0, &aTime);
    }
  }

  // TODO: The spec requires us to update the current time to reflect the
  //       actual seek target before beginning the synchronous section, but
  //       that requires changing all MediaDecoderReaders to support telling
  //       us the fastSeek target, and it's currently not possible to get
  //       this information as we don't yet control the demuxer for all
  //       MediaDecoderReaders.

  mPlayingBeforeSeek = IsPotentiallyPlaying();
  // The media backend is responsible for dispatching the timeupdate
  // event if it changes the playback position as a result of the seek.
  LOG(LogLevel::Debug, ("%p SetCurrentTime(%f) starting seek", this, aTime));
  nsresult rv = mDecoder->Seek(aTime, aSeekType);
  if (NS_FAILED(rv)) {
    aRv.Throw(rv);
  }

  // We changed whether we're seeking so we need to AddRemoveSelfReference.
  AddRemoveSelfReference();
}

NS_IMETHODIMP HTMLMediaElement::SetCurrentTime(double aCurrentTime)
{
  // Detect for a NaN and invalid values.
  if (mozilla::IsNaN(aCurrentTime)) {
    LOG(LogLevel::Debug, ("%p SetCurrentTime(%f) failed: bad time", this, aCurrentTime));
    return NS_ERROR_FAILURE;
  }

  // Detect if user has interacted with element by seeking so that
  // play will not be blocked when initiated by a script.
  if (EventStateManager::IsHandlingUserInput() || nsContentUtils::IsCallerChrome()) {
  mHasUserInteraction = true;
  }

  ErrorResult rv;
  SetCurrentTime(aCurrentTime, rv);
  return rv.StealNSResult();
}

/* readonly attribute double duration; */
double
HTMLMediaElement::Duration() const
{
  if (mSrcStream) {
    return std::numeric_limits<double>::infinity();
  }

  if (mDecoder) {
    return mDecoder->GetDuration();
  }

  return std::numeric_limits<double>::quiet_NaN();
}

NS_IMETHODIMP HTMLMediaElement::GetDuration(double* aDuration)
{
  *aDuration = Duration();
  return NS_OK;
}

already_AddRefed<TimeRanges>
HTMLMediaElement::Seekable() const
{
  nsRefPtr<TimeRanges> ranges = new TimeRanges();
  if (mMediaSource ||
      (mDecoder && mReadyState > nsIDOMHTMLMediaElement::HAVE_NOTHING)) {
    mDecoder->GetSeekable().ToTimeRanges(ranges);
  }
  return ranges.forget();
}

/* readonly attribute nsIDOMHTMLTimeRanges seekable; */
NS_IMETHODIMP HTMLMediaElement::GetSeekable(nsIDOMTimeRanges** aSeekable)
{
  nsRefPtr<TimeRanges> ranges = Seekable();
  ranges.forget(aSeekable);
  return NS_OK;
}

/* readonly attribute boolean paused; */
NS_IMETHODIMP HTMLMediaElement::GetPaused(bool* aPaused)
{
  *aPaused = Paused();

  return NS_OK;
}

already_AddRefed<TimeRanges>
HTMLMediaElement::Played()
{
  nsRefPtr<TimeRanges> ranges = new TimeRanges();

  uint32_t timeRangeCount = 0;
  if (mPlayed) {
    mPlayed->GetLength(&timeRangeCount);
  }
  for (uint32_t i = 0; i < timeRangeCount; i++) {
    double begin;
    double end;
    mPlayed->Start(i, &begin);
    mPlayed->End(i, &end);
    ranges->Add(begin, end);
  }

  if (mCurrentPlayRangeStart != -1.0) {
    double now = CurrentTime();
    if (mCurrentPlayRangeStart != now) {
      ranges->Add(mCurrentPlayRangeStart, now);
    }
  }

  ranges->Normalize();
  return ranges.forget();
}

/* readonly attribute nsIDOMHTMLTimeRanges played; */
NS_IMETHODIMP HTMLMediaElement::GetPlayed(nsIDOMTimeRanges** aPlayed)
{
  nsRefPtr<TimeRanges> ranges = Played();
  ranges.forget(aPlayed);
  return NS_OK;
}

/* void pause (); */
void
HTMLMediaElement::Pause(ErrorResult& aRv)
{
  if (mNetworkState == nsIDOMHTMLMediaElement::NETWORK_EMPTY) {
    LOG(LogLevel::Debug, ("Loading due to Pause()"));
    DoLoad();
  } else if (mDecoder) {
    mDecoder->Pause();
  }

  bool oldPaused = mPaused;
  mPaused = true;
  mAutoplaying = false;
  // We changed mPaused and mAutoplaying which can affect AddRemoveSelfReference
  AddRemoveSelfReference();

  if (!oldPaused) {
    if (mSrcStream) {
      MediaStream* stream = GetSrcMediaStream();
      if (stream) {
        stream->ChangeExplicitBlockerCount(1);
      }
    }
    FireTimeUpdate(false);
    DispatchAsyncEvent(NS_LITERAL_STRING("pause"));
  }
}

NS_IMETHODIMP HTMLMediaElement::Pause()
{
  ErrorResult rv;
  Pause(rv);
  return rv.StealNSResult();
}

/* attribute double volume; */
NS_IMETHODIMP HTMLMediaElement::GetVolume(double* aVolume)
{
  *aVolume = Volume();
  return NS_OK;
}

void
HTMLMediaElement::SetVolume(double aVolume, ErrorResult& aRv)
{
  if (aVolume < 0.0 || aVolume > 1.0) {
    aRv.Throw(NS_ERROR_DOM_INDEX_SIZE_ERR);
    return;
  }

  if (aVolume == mVolume)
    return;

  mVolume = aVolume;

  // Here we want just to update the volume.
  SetVolumeInternal();

  DispatchAsyncEvent(NS_LITERAL_STRING("volumechange"));
}

NS_IMETHODIMP HTMLMediaElement::SetVolume(double aVolume)
{
  ErrorResult rv;
  SetVolume(aVolume, rv);
  return rv.StealNSResult();
}

// Helper struct with arguments for our hash iterator.
typedef struct MOZ_STACK_CLASS {
  JSContext* cx;
  JS::Handle<JSObject*> tags;
  bool error;
} MetadataIterCx;

PLDHashOperator
HTMLMediaElement::BuildObjectFromTags(nsCStringHashKey::KeyType aKey,
                                      nsCString aValue,
                                      void* aUserArg)
{
  MetadataIterCx* args = static_cast<MetadataIterCx*>(aUserArg);

  nsString wideValue = NS_ConvertUTF8toUTF16(aValue);
  JS::Rooted<JSString*> string(args->cx, JS_NewUCStringCopyZ(args->cx, wideValue.Data()));
  if (!string) {
    NS_WARNING("Failed to perform string copy");
    args->error = true;
    return PL_DHASH_STOP;
  }
  if (!JS_DefineProperty(args->cx, args->tags, aKey.Data(), string, JSPROP_ENUMERATE)) {
    NS_WARNING("Failed to set metadata property");
    args->error = true;
    return PL_DHASH_STOP;
  }

  return PL_DHASH_NEXT;
}

void
HTMLMediaElement::MozGetMetadata(JSContext* cx,
                                 JS::MutableHandle<JSObject*> aRetval,
                                 ErrorResult& aRv)
{
  if (mReadyState < nsIDOMHTMLMediaElement::HAVE_METADATA) {
    aRv.Throw(NS_ERROR_DOM_INVALID_STATE_ERR);
    return;
  }

  JS::Rooted<JSObject*> tags(cx, JS_NewPlainObject(cx));
  if (!tags) {
    aRv.Throw(NS_ERROR_FAILURE);
    return;
  }
  if (mTags) {
    MetadataIterCx iter = {cx, tags, false};
    mTags->EnumerateRead(BuildObjectFromTags, static_cast<void*>(&iter));
    if (iter.error) {
      NS_WARNING("couldn't create metadata object!");
      aRv.Throw(NS_ERROR_FAILURE);
      return;
    }
  }

  aRetval.set(tags);
}

NS_IMETHODIMP
HTMLMediaElement::MozGetMetadata(JSContext* cx, JS::MutableHandle<JS::Value> aValue)
{
  ErrorResult rv;
  JS::Rooted<JSObject*> obj(cx);
  MozGetMetadata(cx, &obj, rv);
  if (!rv.Failed()) {
    MOZ_ASSERT(obj);
    aValue.setObject(*obj);
  }

  return rv.StealNSResult();
}

/* attribute boolean muted; */
NS_IMETHODIMP HTMLMediaElement::GetMuted(bool* aMuted)
{
  *aMuted = Muted();
  return NS_OK;
}

void HTMLMediaElement::SetMutedInternal(uint32_t aMuted)
{
  uint32_t oldMuted = mMuted;
  mMuted = aMuted;

  if (!!aMuted == !!oldMuted) {
    return;
  }

  SetVolumeInternal();
}

void HTMLMediaElement::SetVolumeInternal()
{
  float effectiveVolume = ComputedVolume();

  if (mDecoder) {
    mDecoder->SetVolume(effectiveVolume);
  } else if (mSrcStream) {
    GetSrcMediaStream()->SetAudioOutputVolume(this, effectiveVolume);
  }
}

NS_IMETHODIMP HTMLMediaElement::SetMuted(bool aMuted)
{
  if (aMuted == Muted()) {
    return NS_OK;
  }

  if (aMuted) {
    SetMutedInternal(mMuted | MUTED_BY_CONTENT);
  } else {
    SetMutedInternal(mMuted & ~MUTED_BY_CONTENT);
  }

  DispatchAsyncEvent(NS_LITERAL_STRING("volumechange"));
  return NS_OK;
}

already_AddRefed<DOMMediaStream>
HTMLMediaElement::CaptureStreamInternal(bool aFinishWhenEnded,
                                        MediaStreamGraph* aGraph)
{
  nsIDOMWindow* window = OwnerDoc()->GetInnerWindow();
  if (!window) {
    return nullptr;
  }
  OutputMediaStream* out = mOutputStreams.AppendElement();
  out->mStream = DOMMediaStream::CreateTrackUnionStream(window, aGraph);
  nsRefPtr<nsIPrincipal> principal = GetCurrentPrincipal();
  out->mStream->CombineWithPrincipal(principal);
  out->mStream->SetCORSMode(mCORSMode);
  out->mFinishWhenEnded = aFinishWhenEnded;

  mAudioCaptured = true;
  // Block the output stream initially.
  // Decoders are responsible for removing the block while they are playing
  // back into the output stream.
  out->mStream->GetStream()->ChangeExplicitBlockerCount(1);
  if (mDecoder) {
    mDecoder->AddOutputStream(out->mStream->GetStream()->AsProcessedStream(),
                              aFinishWhenEnded);
    if (mReadyState >= HAVE_METADATA) {
      // Expose the tracks to JS directly.
      if (HasAudio()) {
        TrackID audioTrackId = mMediaInfo.mAudio.mTrackId;
        out->mStream->CreateDOMTrack(audioTrackId, MediaSegment::AUDIO);
      }
      if (HasVideo()) {
        TrackID videoTrackId = mMediaInfo.mVideo.mTrackId;
        out->mStream->CreateDOMTrack(videoTrackId, MediaSegment::VIDEO);
      }
    }
  }
  nsRefPtr<DOMMediaStream> result = out->mStream;
  return result.forget();
}

already_AddRefed<DOMMediaStream>
HTMLMediaElement::MozCaptureStream(ErrorResult& aRv,
                                   MediaStreamGraph* aGraph)
{
  nsRefPtr<DOMMediaStream> stream = CaptureStreamInternal(false, aGraph);
  if (!stream) {
    aRv.Throw(NS_ERROR_FAILURE);
    return nullptr;
  }

  return stream.forget();
}

already_AddRefed<DOMMediaStream>
HTMLMediaElement::MozCaptureStreamUntilEnded(ErrorResult& aRv,
                                             MediaStreamGraph* aGraph)
{
  nsRefPtr<DOMMediaStream> stream = CaptureStreamInternal(true, aGraph);
  if (!stream) {
    aRv.Throw(NS_ERROR_FAILURE);
    return nullptr;
  }

  return stream.forget();
}

NS_IMETHODIMP HTMLMediaElement::GetMozAudioCaptured(bool* aCaptured)
{
  *aCaptured = MozAudioCaptured();
  return NS_OK;
}

class MediaElementSetForURI : public nsURIHashKey {
public:
  explicit MediaElementSetForURI(const nsIURI* aKey) : nsURIHashKey(aKey) {}
  MediaElementSetForURI(const MediaElementSetForURI& toCopy)
    : nsURIHashKey(toCopy), mElements(toCopy.mElements) {}
  nsTArray<HTMLMediaElement*> mElements;
};

typedef nsTHashtable<MediaElementSetForURI> MediaElementURITable;
// Elements in this table must have non-null mDecoder and mLoadingSrc, and those
// can't change while the element is in the table. The table is keyed by
// the element's mLoadingSrc. Each entry has a list of all elements with the
// same mLoadingSrc.
static MediaElementURITable* gElementTable;

#ifdef DEBUG
// Returns the number of times aElement appears in the media element table
// for aURI. If this returns other than 0 or 1, there's a bug somewhere!
static unsigned
MediaElementTableCount(HTMLMediaElement* aElement, nsIURI* aURI)
{
  if (!gElementTable || !aElement || !aURI) {
    return 0;
  }
  MediaElementSetForURI* entry = gElementTable->GetEntry(aURI);
  if (!entry) {
    return 0;
  }
  uint32_t count = 0;
  for (uint32_t i = 0; i < entry->mElements.Length(); ++i) {
    HTMLMediaElement* elem = entry->mElements[i];
    if (elem == aElement) {
      count++;
    }
  }
  return count;
}
#endif

void
HTMLMediaElement::AddMediaElementToURITable()
{
  NS_ASSERTION(mDecoder && mDecoder->GetResource(), "Call this only with decoder Load called");
  NS_ASSERTION(MediaElementTableCount(this, mLoadingSrc) == 0,
    "Should not have entry for element in element table before addition");
  if (!gElementTable) {
    gElementTable = new MediaElementURITable();
  }
  MediaElementSetForURI* entry = gElementTable->PutEntry(mLoadingSrc);
  entry->mElements.AppendElement(this);
  NS_ASSERTION(MediaElementTableCount(this, mLoadingSrc) == 1,
    "Should have a single entry for element in element table after addition");
}

void
HTMLMediaElement::RemoveMediaElementFromURITable()
{
  if (!mDecoder || !mLoadingSrc || !gElementTable) {
    return;
  }
  MediaElementSetForURI* entry = gElementTable->GetEntry(mLoadingSrc);
  if (!entry) {
    return;
  }
  entry->mElements.RemoveElement(this);
  if (entry->mElements.IsEmpty()) {
    gElementTable->RemoveEntry(mLoadingSrc);
    if (gElementTable->Count() == 0) {
      delete gElementTable;
      gElementTable = nullptr;
    }
  }
  NS_ASSERTION(MediaElementTableCount(this, mLoadingSrc) == 0,
    "After remove, should no longer have an entry in element table");
}

HTMLMediaElement*
HTMLMediaElement::LookupMediaElementURITable(nsIURI* aURI)
{
  if (!gElementTable) {
    return nullptr;
  }
  MediaElementSetForURI* entry = gElementTable->GetEntry(aURI);
  if (!entry) {
    return nullptr;
  }
  for (uint32_t i = 0; i < entry->mElements.Length(); ++i) {
    HTMLMediaElement* elem = entry->mElements[i];
    bool equal;
    // Look for elements that have the same principal and CORS mode.
    // Ditto for anything else that could cause us to send different headers.
    if (NS_SUCCEEDED(elem->NodePrincipal()->Equals(NodePrincipal(), &equal)) && equal &&
        elem->mCORSMode == mCORSMode) {
      NS_ASSERTION(elem->mDecoder && elem->mDecoder->GetResource(), "Decoder gone");
      MediaResource* resource = elem->mDecoder->GetResource();
      if (resource->CanClone()) {
        return elem;
      }
    }
  }
  return nullptr;
}

HTMLMediaElement::HTMLMediaElement(already_AddRefed<mozilla::dom::NodeInfo>& aNodeInfo)
  : nsGenericHTMLElement(aNodeInfo),
    mWatchManager(this, AbstractThread::MainThread()),
    mCurrentLoadID(0),
    mNetworkState(nsIDOMHTMLMediaElement::NETWORK_EMPTY),
    mReadyState(nsIDOMHTMLMediaElement::HAVE_NOTHING, "HTMLMediaElement::mReadyState"),
    mLoadWaitStatus(NOT_WAITING),
    mVolume(1.0),
    mPreloadAction(PRELOAD_UNDEFINED),
    mLastCurrentTime(0.0),
    mFragmentStart(-1.0),
    mFragmentEnd(-1.0),
    mDefaultPlaybackRate(1.0),
    mPlaybackRate(1.0),
    mPreservesPitch(true),
    mPlayed(new TimeRanges),
    mCurrentPlayRangeStart(-1.0),
    mBegun(false),
    mLoadedDataFired(false),
    mAutoplaying(true),
    mAutoplayEnabled(true),
    mPaused(true),
    mMuted(0),
    mStatsShowing(false),
    mAllowCasting(false),
    mIsCasting(false),
    mAudioCaptured(false),
    mAudioCapturedByWindow(false),
    mPlayingBeforeSeek(false),
    mPlayingThroughTheAudioChannelBeforeSeek(false),
    mPausedForInactiveDocumentOrChannel(false),
    mEventDeliveryPaused(false),
    mWaitingFired(false),
    mIsRunningLoadMethod(false),
    mIsDoingExplicitLoad(false),
    mIsLoadingFromSourceChildren(false),
    mDelayingLoadEvent(false),
    mIsRunningSelectResource(false),
    mHaveQueuedSelectResource(false),
    mSuspendedAfterFirstFrame(false),
    mAllowSuspendAfterFirstFrame(true),
    mHasPlayedOrSeeked(false),
    mHasSelfReference(false),
    mShuttingDown(false),
    mSuspendedForPreloadNone(false),
    mMediaSecurityVerified(false),
    mCORSMode(CORS_NONE),
    mIsEncrypted(false),
    mDownloadSuspendedByCache(false, "HTMLMediaElement::mDownloadSuspendedByCache"),
    mAudioChannelVolume(1.0),
    mPlayingThroughTheAudioChannel(false),
    mDisableVideo(false),
    mPlayBlockedBecauseHidden(false),
    mElementInTreeState(ELEMENT_NOT_INTREE),
    mHasUserInteraction(false),
    mDefaultPlaybackStartPosition(0.0)
{
  if (!gMediaElementLog) {
    gMediaElementLog = PR_NewLogModule("nsMediaElement");
  }
  if (!gMediaElementEventsLog) {
    gMediaElementEventsLog = PR_NewLogModule("nsMediaElementEvents");
  }
  ErrorResult rv;

  double defaultVolume = Preferences::GetFloat("media.default_volume", 1.0);
  if (defaultVolume < 0.0 || defaultVolume > 1.0) {
    // Invalid, set to default 1.0
    defaultVolume = 1.0;
  }
  SetVolume(defaultVolume, rv);
  
  mAudioChannel = AudioChannelService::GetDefaultAudioChannel();

  mPaused.SetOuter(this);

  RegisterActivityObserver();
  NotifyOwnerDocumentActivityChangedInternal();

  MOZ_ASSERT(NS_IsMainThread());
  mWatchManager.Watch(mDownloadSuspendedByCache, &HTMLMediaElement::UpdateReadyStateInternal);
  // Paradoxically, there is a self-edge whereby UpdateReadyStateInternal refuses
  // to run until mReadyState reaches at least HAVE_METADATA by some other means.
  mWatchManager.Watch(mReadyState, &HTMLMediaElement::UpdateReadyStateInternal);
}

HTMLMediaElement::~HTMLMediaElement()
{
  NS_ASSERTION(!mHasSelfReference,
               "How can we be destroyed if we're still holding a self reference?");

  if (mVideoFrameContainer) {
    mVideoFrameContainer->ForgetElement();
  }
  UnregisterActivityObserver();
  if (mDecoder) {
    ShutdownDecoder();
  }
  if (mProgressTimer) {
    StopProgress();
  }
  if (mSrcStream) {
    EndSrcMediaStreamPlayback();
  }

  if (mCaptureStreamPort) {
    mCaptureStreamPort->Destroy();
    mCaptureStreamPort = nullptr;
  }

  NS_ASSERTION(MediaElementTableCount(this, mLoadingSrc) == 0,
    "Destroyed media element should no longer be in element table");

  if (mChannel) {
    mChannel->Cancel(NS_BINDING_ABORTED);
  }

  WakeLockRelease();
}

void
HTMLMediaElement::GetItemValueText(DOMString& aValue)
{
  // Can't call GetSrc because we don't have a JSContext
  GetURIAttr(nsGkAtoms::src, nullptr, aValue);
}

void
HTMLMediaElement::SetItemValueText(const nsAString& aValue)
{
  // Can't call SetSrc because we don't have a JSContext
  SetAttr(kNameSpaceID_None, nsGkAtoms::src, aValue, true);
}

void HTMLMediaElement::StopSuspendingAfterFirstFrame()
{
  mAllowSuspendAfterFirstFrame = false;
  if (!mSuspendedAfterFirstFrame)
    return;
  mSuspendedAfterFirstFrame = false;
  if (mDecoder) {
    mDecoder->Resume(true);
  }
}

void HTMLMediaElement::SetPlayedOrSeeked(bool aValue)
{
  if (aValue == mHasPlayedOrSeeked) {
    return;
  }

  mHasPlayedOrSeeked = aValue;

  // Force a reflow so that the poster frame hides or shows immediately.
  nsIFrame* frame = GetPrimaryFrame();
  if (!frame) {
    return;
  }
  frame->PresContext()->PresShell()->FrameNeedsReflow(frame,
                                                      nsIPresShell::eTreeChange,
                                                      NS_FRAME_IS_DIRTY);
}

void
HTMLMediaElement::ResetConnectionState()
{
  SetCurrentTime(0);
  FireTimeUpdate(false);
  DispatchAsyncEvent(NS_LITERAL_STRING("ended"));
  ChangeNetworkState(nsIDOMHTMLMediaElement::NETWORK_EMPTY);
  ChangeDelayLoadStatus(false);
  ChangeReadyState(nsIDOMHTMLMediaElement::HAVE_NOTHING);
}

void
HTMLMediaElement::Play(ErrorResult& aRv)
{
  nsresult rv = PlayInternal(nsContentUtils::IsCallerChrome());
  if (NS_FAILED(rv)) {
    aRv.Throw(rv);
  }
}

nsresult
HTMLMediaElement::PlayInternal(bool aCallerIsChrome)
{
  // Prevent media element from being auto-started by a script when
  // media.autoplay.enabled=false
  if (!mHasUserInteraction
      && !IsAutoplayEnabled()
      && !IsScriptedAutoplayEnabled()
      && !EventStateManager::IsHandlingUserInput()
      && !aCallerIsChrome) {
    LOG(LogLevel::Debug, ("%p Blocked attempt to autoplay media.", this));
    return NS_OK;
  }

  // Play was not blocked; assume that the user has interacted with the element.
  // This will set the state of the element for future script-interaction
  // in a player with custom player controls.
  mHasUserInteraction = true;

  StopSuspendingAfterFirstFrame();
  SetPlayedOrSeeked(true);

  if (mNetworkState == nsIDOMHTMLMediaElement::NETWORK_EMPTY) {
    DoLoad();
  }
  if (mSuspendedForPreloadNone) {
    ResumeLoad(PRELOAD_ENOUGH);
  }

  if (Preferences::GetBool("media.block-play-until-visible", false) &&
      !aCallerIsChrome &&
      OwnerDoc()->Hidden()) {
    LOG(LogLevel::Debug, ("%p Blocked playback because owner hidden.", this));
    mPlayBlockedBecauseHidden = true;
    return NS_OK;
  }

  // Even if we just did Load() or ResumeLoad(), we could already have a decoder
  // here if we managed to clone an existing decoder.
  if (mDecoder) {
    if (mDecoder->IsEndedOrShutdown()) {
      SetCurrentTime(0);
    }
    if (!mPausedForInactiveDocumentOrChannel) {
      nsresult rv = mDecoder->Play();
      if (NS_FAILED(rv)) {
        return rv;
      }
    }
  }

  if (mCurrentPlayRangeStart == -1.0) {
    mCurrentPlayRangeStart = CurrentTime();
  }

  // TODO: If the playback has ended, then the user agent must set
  // seek to the effective start.
  if (mPaused) {
    if (mSrcStream) {
      GetSrcMediaStream()->ChangeExplicitBlockerCount(-1);
    }
    DispatchAsyncEvent(NS_LITERAL_STRING("play"));
    switch (mReadyState) {
    case nsIDOMHTMLMediaElement::HAVE_NOTHING:
      DispatchAsyncEvent(NS_LITERAL_STRING("waiting"));
      break;
    case nsIDOMHTMLMediaElement::HAVE_METADATA:
    case nsIDOMHTMLMediaElement::HAVE_CURRENT_DATA:
      FireTimeUpdate(false);
      DispatchAsyncEvent(NS_LITERAL_STRING("waiting"));
      break;
    case nsIDOMHTMLMediaElement::HAVE_FUTURE_DATA:
    case nsIDOMHTMLMediaElement::HAVE_ENOUGH_DATA:
      DispatchAsyncEvent(NS_LITERAL_STRING("playing"));
      break;
    }
  }

  mPaused = false;
  mAutoplaying = false;
  // We changed mPaused and mAutoplaying which can affect AddRemoveSelfReference
  // and our preload status.
  AddRemoveSelfReference();
  UpdatePreloadAction();

  return NS_OK;
}

NS_IMETHODIMP HTMLMediaElement::Play()
{
  return PlayInternal(/* aCallerIsChrome = */ true);
}

HTMLMediaElement::WakeLockBoolWrapper&
HTMLMediaElement::WakeLockBoolWrapper::operator=(bool val)
{
  if (mValue == val) {
    return *this;
  }

  mValue = val;
  UpdateWakeLock();
  return *this;
}

HTMLMediaElement::WakeLockBoolWrapper::~WakeLockBoolWrapper()
{
  if (mTimer) {
    mTimer->Cancel();
  }
}

void
HTMLMediaElement::WakeLockBoolWrapper::SetCanPlay(bool aCanPlay)
{
  mCanPlay = aCanPlay;
  UpdateWakeLock();
}

void
HTMLMediaElement::WakeLockBoolWrapper::UpdateWakeLock()
{
  if (!mOuter) {
    return;
  }

  bool playing = (!mValue && mCanPlay);

  if (playing) {
    if (mTimer) {
      mTimer->Cancel();
      mTimer = nullptr;
    }
    mOuter->WakeLockCreate();
  } else if (!mTimer) {
    // Don't release the wake lock immediately; instead, release it after a
    // grace period.
    int timeout = Preferences::GetInt("media.wakelock_timeout", 2000);
    mTimer = do_CreateInstance("@mozilla.org/timer;1");
    if (mTimer) {
      mTimer->InitWithFuncCallback(TimerCallback, this, timeout,
                                   nsITimer::TYPE_ONE_SHOT);
    }
  }
}

void
HTMLMediaElement::WakeLockBoolWrapper::TimerCallback(nsITimer* aTimer,
                                                     void* aClosure)
{
  WakeLockBoolWrapper* wakeLock = static_cast<WakeLockBoolWrapper*>(aClosure);
  wakeLock->mOuter->WakeLockRelease();
  wakeLock->mTimer = nullptr;
}

void
HTMLMediaElement::WakeLockCreate()
{
  if (!mWakeLock) {
    nsRefPtr<power::PowerManagerService> pmService =
      power::PowerManagerService::GetInstance();
    NS_ENSURE_TRUE_VOID(pmService);

    ErrorResult rv;
    mWakeLock = pmService->NewWakeLock(NS_LITERAL_STRING("cpu"),
                                       OwnerDoc()->GetInnerWindow(),
                                       rv);
  }
}

void
HTMLMediaElement::WakeLockRelease()
{
  if (mWakeLock) {
    ErrorResult rv;
    mWakeLock->Unlock(rv);
    NS_WARN_IF_FALSE(!rv.Failed(), "Failed to unlock the wakelock.");
    mWakeLock = nullptr;
  }
}

bool HTMLMediaElement::ParseAttribute(int32_t aNamespaceID,
                                      nsIAtom* aAttribute,
                                      const nsAString& aValue,
                                      nsAttrValue& aResult)
{
  // Mappings from 'preload' attribute strings to an enumeration.
  static const nsAttrValue::EnumTable kPreloadTable[] = {
    { "",         HTMLMediaElement::PRELOAD_ATTR_EMPTY },
    { "none",     HTMLMediaElement::PRELOAD_ATTR_NONE },
    { "metadata", HTMLMediaElement::PRELOAD_ATTR_METADATA },
    { "auto",     HTMLMediaElement::PRELOAD_ATTR_AUTO },
    { 0 }
  };

  if (aNamespaceID == kNameSpaceID_None) {
    if (ParseImageAttribute(aAttribute, aValue, aResult)) {
      return true;
    }
    if (aAttribute == nsGkAtoms::crossorigin) {
      ParseCORSValue(aValue, aResult);
      return true;
    }
    if (aAttribute == nsGkAtoms::preload) {
      return aResult.ParseEnumValue(aValue, kPreloadTable, false);
    }

    if (aAttribute == nsGkAtoms::mozaudiochannel) {
      const nsAttrValue::EnumTable* table =
        AudioChannelService::GetAudioChannelTable();
      MOZ_ASSERT(table);

      bool parsed = aResult.ParseEnumValue(aValue, table, false, &table[0]);
      if (!parsed) {
        return false;
      }

      AudioChannel audioChannel = static_cast<AudioChannel>(aResult.GetEnumValue());

      if (audioChannel == mAudioChannel ||
          !CheckAudioChannelPermissions(aValue)) {
        return true;
      }

      // We cannot change the AudioChannel of a decoder.
      if (mDecoder) {
        return true;
      }

      mAudioChannel = audioChannel;

      if (mSrcStream) {
        nsRefPtr<MediaStream> stream = mSrcStream->GetStream();
        if (stream) {
          stream->SetAudioChannelType(mAudioChannel);
        }
      }

      return true;
    }
  }

  return nsGenericHTMLElement::ParseAttribute(aNamespaceID, aAttribute, aValue,
                                              aResult);
}

bool HTMLMediaElement::CheckAudioChannelPermissions(const nsAString& aString)
{
  if (!UseAudioChannelService()) {
    return true;
  }

  // Only normal channel doesn't need permission.
  if (aString.EqualsASCII("normal")) {
    return true;
  }

  // Maybe this audio channel is equal to the default value from the pref.
  nsString audioChannel;
  AudioChannelService::GetDefaultAudioChannelString(audioChannel);
  if (audioChannel.Equals(aString)) {
    return true;
  }

  nsCOMPtr<nsIPermissionManager> permissionManager =
    services::GetPermissionManager();
  if (!permissionManager) {
    return false;
  }

  uint32_t perm = nsIPermissionManager::UNKNOWN_ACTION;
  permissionManager->TestExactPermissionFromPrincipal(NodePrincipal(),
    nsCString(NS_LITERAL_CSTRING("audio-channel-") + NS_ConvertUTF16toUTF8(aString)).get(), &perm);
  if (perm != nsIPermissionManager::ALLOW_ACTION) {
    return false;
  }

  return true;
}

void HTMLMediaElement::DoneCreatingElement()
{
   if (HasAttr(kNameSpaceID_None, nsGkAtoms::muted)) {
     mMuted |= MUTED_BY_CONTENT;
   }
}

bool HTMLMediaElement::IsHTMLFocusable(bool aWithMouse,
                                       bool* aIsFocusable,
                                       int32_t* aTabIndex)
{
  if (nsGenericHTMLElement::IsHTMLFocusable(aWithMouse, aIsFocusable, aTabIndex)) {
    return true;
  }

  *aIsFocusable = true;
  return false;
}

int32_t HTMLMediaElement::TabIndexDefault()
{
  return 0;
}

nsresult HTMLMediaElement::SetAttr(int32_t aNameSpaceID, nsIAtom* aName,
                                   nsIAtom* aPrefix, const nsAString& aValue,
                                   bool aNotify)
{
  nsresult rv =
    nsGenericHTMLElement::SetAttr(aNameSpaceID, aName, aPrefix, aValue,
                                  aNotify);
  if (NS_FAILED(rv))
    return rv;
  if (aNameSpaceID == kNameSpaceID_None && aName == nsGkAtoms::src) {
    DoLoad();
  }
  if (aNotify && aNameSpaceID == kNameSpaceID_None) {
    if (aName == nsGkAtoms::autoplay) {
      StopSuspendingAfterFirstFrame();
      CheckAutoplayDataReady();
      // This attribute can affect AddRemoveSelfReference
      AddRemoveSelfReference();
      UpdatePreloadAction();
    } else if (aName == nsGkAtoms::preload) {
      UpdatePreloadAction();
    }
  }

  return rv;
}

nsresult HTMLMediaElement::UnsetAttr(int32_t aNameSpaceID, nsIAtom* aAttr,
                                     bool aNotify)
{
  nsresult rv = nsGenericHTMLElement::UnsetAttr(aNameSpaceID, aAttr, aNotify);
  if (NS_FAILED(rv))
    return rv;
  if (aNotify && aNameSpaceID == kNameSpaceID_None) {
    if (aAttr == nsGkAtoms::autoplay) {
      // This attribute can affect AddRemoveSelfReference
      AddRemoveSelfReference();
      UpdatePreloadAction();
    } else if (aAttr == nsGkAtoms::preload) {
      UpdatePreloadAction();
    }
  }

  return rv;
}

nsresult
HTMLMediaElement::AfterSetAttr(int32_t aNameSpaceID, nsIAtom* aName,
                                const nsAttrValue* aValue, bool aNotify)
{
  if (aNameSpaceID == kNameSpaceID_None && aName == nsGkAtoms::src) {
    mSrcMediaSource = nullptr;
    if (aValue) {
      nsString srcStr = aValue->GetStringValue();
      nsCOMPtr<nsIURI> uri;
      NewURIFromString(srcStr, getter_AddRefs(uri));
      if (uri && IsMediaSourceURI(uri)) {
        nsresult rv =
          NS_GetSourceForMediaSourceURI(uri, getter_AddRefs(mSrcMediaSource));
        if (NS_FAILED(rv)) {
          nsAutoString spec;
          GetCurrentSrc(spec);
          const char16_t* params[] = { spec.get() };
          ReportLoadError("MediaLoadInvalidURI", params, ArrayLength(params));
        }
      }
    }
  }

  return nsGenericHTMLElement::AfterSetAttr(aNameSpaceID, aName,
                                            aValue, aNotify);
}

nsresult HTMLMediaElement::BindToTree(nsIDocument* aDocument, nsIContent* aParent,
                                      nsIContent* aBindingParent,
                                      bool aCompileEventHandlers)
{
  nsresult rv = nsGenericHTMLElement::BindToTree(aDocument,
                                                 aParent,
                                                 aBindingParent,
                                                 aCompileEventHandlers);
  if (aDocument) {
    mAutoplayEnabled =
      IsAutoplayEnabled() && (!aDocument || !aDocument->IsStaticDocument()) &&
      !IsEditable();
    // The preload action depends on the value of the autoplay attribute.
    // It's value may have changed, so update it.
    UpdatePreloadAction();
  }
  mElementInTreeState = ELEMENT_INTREE;

  if (mDecoder) {
    // When the MediaElement is binding to tree, the dormant status is
    // aligned to document's hidden status.
    mDecoder->NotifyOwnerActivityChanged();
  }

  return rv;
}

void
HTMLMediaElement::ReportMSETelemetry()
{
  // Report telemetry for videos when a page is unloaded. We
  // want to know data on what state the video is at when
  // the user has exited.
  enum UnloadedState {
    ENDED = 0,
    PAUSED = 1,
    STALLED = 2,
    SEEKING = 3,
    OTHER = 4
  };

  UnloadedState state = OTHER;
  if (Seeking()) {
    state = SEEKING;
  }
  else if (Ended()) {
    state = ENDED;
  }
  else if (Paused()) {
    state = PAUSED;
  }
  else {
    // For buffering we check if the current playback position is at the end
    // of a buffered range, within a margin of error. We also consider to be
    // buffering if the last frame status was buffering and the ready state is
    // HAVE_CURRENT_DATA to account for times where we are in a buffering state
    // regardless of what actual data we have buffered.
    bool stalled = false;
    nsRefPtr<TimeRanges> ranges = Buffered();
    const double errorMargin = 0.05;
    double t = CurrentTime();
    TimeRanges::index_type index = ranges->Find(t, errorMargin);
    ErrorResult ignore;
    stalled = index != TimeRanges::NoIndex &&
              (ranges->End(index, ignore) - t) < errorMargin;
    stalled |= mDecoder && NextFrameStatus() == MediaDecoderOwner::NEXT_FRAME_UNAVAILABLE_BUFFERING &&
               mReadyState == HTMLMediaElement::HAVE_CURRENT_DATA;
    if (stalled) {
      state = STALLED;
    }
  }

  Telemetry::Accumulate(Telemetry::VIDEO_MSE_UNLOAD_STATE, state);
  LOG(LogLevel::Debug, ("%p VIDEO_MSE_UNLOAD_STATE = %d", this, state));

  Telemetry::Accumulate(Telemetry::VIDEO_MSE_PLAY_TIME_MS, SECONDS_TO_MS(mPlayTime.Total()));
  LOG(LogLevel::Debug, ("%p VIDEO_MSE_PLAY_TIME_MS = %f", this, mPlayTime.Total()));

  Telemetry::Accumulate(Telemetry::VIDEO_MSE_BUFFERING_COUNT, mRebufferTime.Count());
  LOG(LogLevel::Debug, ("%p VIDEO_MSE_BUFFERING_COUNT = %d", this, mRebufferTime.Count()));

  double latency = mJoinLatency.Count() ? mJoinLatency.Total() / mJoinLatency.Count() : 0.0;
  Telemetry::Accumulate(Telemetry::VIDEO_MSE_JOIN_LATENCY_MS, SECONDS_TO_MS(latency));
  LOG(LogLevel::Debug, ("%p VIDEO_MSE_JOIN_LATENCY = %f (%d ms) count=%d\n",
                     this, latency, SECONDS_TO_MS(latency), mJoinLatency.Count()));
}

void HTMLMediaElement::UnbindFromTree(bool aDeep,
                                      bool aNullParent)
{
  if (!mPaused && mNetworkState != nsIDOMHTMLMediaElement::NETWORK_EMPTY) {
    Pause();
  }

  mElementInTreeState = ELEMENT_NOT_INTREE_HAD_INTREE;

  nsGenericHTMLElement::UnbindFromTree(aDeep, aNullParent);

  if (mDecoder) {
    MOZ_ASSERT(IsHidden());
    mDecoder->NotifyOwnerActivityChanged();
  }
}

/* static */
CanPlayStatus
HTMLMediaElement::GetCanPlay(const nsAString& aType)
{
  nsContentTypeParser parser(aType);
  nsAutoString mimeType;
  nsresult rv = parser.GetType(mimeType);
  if (NS_FAILED(rv))
    return CANPLAY_NO;

  nsAutoString codecs;
  rv = parser.GetParameter("codecs", codecs);

  NS_ConvertUTF16toUTF8 mimeTypeUTF8(mimeType);
  return DecoderTraits::CanHandleMediaType(mimeTypeUTF8.get(),
                                           NS_SUCCEEDED(rv),
                                           codecs);
}

NS_IMETHODIMP
HTMLMediaElement::CanPlayType(const nsAString& aType, nsAString& aResult)
{
  switch (GetCanPlay(aType)) {
  case CANPLAY_NO:
    aResult.Truncate();
    break;
  case CANPLAY_YES:
    aResult.AssignLiteral("probably");
    break;
  default:
  case CANPLAY_MAYBE:
    aResult.AssignLiteral("maybe");
    break;
  }

  LOG(LogLevel::Debug, ("%p CanPlayType(%s) = \"%s\"", this,
                     NS_ConvertUTF16toUTF8(aType).get(),
                     NS_ConvertUTF16toUTF8(aResult).get()));

  return NS_OK;
}

nsresult HTMLMediaElement::InitializeDecoderAsClone(MediaDecoder* aOriginal)
{
  NS_ASSERTION(mLoadingSrc, "mLoadingSrc must already be set");
  NS_ASSERTION(mDecoder == nullptr, "Shouldn't have a decoder");

  MediaResource* originalResource = aOriginal->GetResource();
  if (!originalResource)
    return NS_ERROR_FAILURE;
  nsRefPtr<MediaDecoder> decoder = aOriginal->Clone();
  if (!decoder)
    return NS_ERROR_FAILURE;

  LOG(LogLevel::Debug, ("%p Cloned decoder %p from %p", this, decoder.get(), aOriginal));

  if (!decoder->Init(this)) {
    LOG(LogLevel::Debug, ("%p Failed to init cloned decoder %p", this, decoder.get()));
    return NS_ERROR_FAILURE;
  }

  decoder->SetMediaSeekable(aOriginal->IsMediaSeekable());

  nsRefPtr<MediaResource> resource = originalResource->CloneData(decoder);
  if (!resource) {
    LOG(LogLevel::Debug, ("%p Failed to cloned stream for decoder %p", this, decoder.get()));
    return NS_ERROR_FAILURE;
  }

  return FinishDecoderSetup(decoder, resource, nullptr, aOriginal);
}

nsresult HTMLMediaElement::InitializeDecoderForChannel(nsIChannel* aChannel,
                                                       nsIStreamListener** aListener)
{
  NS_ASSERTION(mLoadingSrc, "mLoadingSrc must already be set");
  NS_ASSERTION(mDecoder == nullptr, "Shouldn't have a decoder");

  nsAutoCString mimeType;

  aChannel->GetContentType(mimeType);
  NS_ASSERTION(!mimeType.IsEmpty(), "We should have the Content-Type.");

  nsRefPtr<MediaDecoder> decoder = DecoderTraits::CreateDecoder(mimeType, this);
  if (!decoder) {
    nsAutoString src;
    GetCurrentSrc(src);
    NS_ConvertUTF8toUTF16 mimeUTF16(mimeType);
    const char16_t* params[] = { mimeUTF16.get(), src.get() };
    ReportLoadError("MediaLoadUnsupportedMimeType", params, ArrayLength(params));
    return NS_ERROR_FAILURE;
  }

  LOG(LogLevel::Debug, ("%p Created decoder %p for type %s", this, decoder.get(), mimeType.get()));

  nsRefPtr<MediaResource> resource = MediaResource::Create(decoder, aChannel);
  if (!resource)
    return NS_ERROR_OUT_OF_MEMORY;

  // stream successfully created, the stream now owns the channel.
  mChannel = nullptr;

  // We postpone the |FinishDecoderSetup| function call until we get
  // |OnConnected| signal from MediaStreamController which is held by
  // RtspMediaResource.
  if (DecoderTraits::DecoderWaitsForOnConnected(mimeType)) {
    decoder->SetResource(resource);
    SetDecoder(decoder);
    if (aListener) {
      *aListener = nullptr;
    }
    return NS_OK;
  } else {
    return FinishDecoderSetup(decoder, resource, aListener, nullptr);
  }
}

nsresult HTMLMediaElement::FinishDecoderSetup(MediaDecoder* aDecoder,
                                              MediaResource* aStream,
                                              nsIStreamListener** aListener,
                                              MediaDecoder* aCloneDonor)
{
  ChangeNetworkState(nsIDOMHTMLMediaElement::NETWORK_LOADING);

  // Force a same-origin check before allowing events for this media resource.
  mMediaSecurityVerified = false;

  // The new stream has not been suspended by us.
  mPausedForInactiveDocumentOrChannel = false;
  mEventDeliveryPaused = false;
  mPendingEvents.Clear();
  // Set mDecoder now so if methods like GetCurrentSrc get called between
  // here and Load(), they work.
  SetDecoder(aDecoder);

  // Tell the decoder about its MediaResource now so things like principals are
  // available immediately.
  mDecoder->SetResource(aStream);
  mDecoder->SetAudioChannel(mAudioChannel);
  mDecoder->SetVolume(mMuted ? 0.0 : mVolume);
  mDecoder->SetPreservesPitch(mPreservesPitch);
  mDecoder->SetPlaybackRate(mPlaybackRate);
  if (mPreloadAction == HTMLMediaElement::PRELOAD_METADATA) {
    mDecoder->SetMinimizePrerollUntilPlaybackStarts();
  }

  // Update decoder principal before we start decoding, since it
  // can affect how we feed data to MediaStreams
  NotifyDecoderPrincipalChanged();

  nsresult rv = aDecoder->Load(aListener, aCloneDonor);
  if (NS_FAILED(rv)) {
    ShutdownDecoder();
    LOG(LogLevel::Debug, ("%p Failed to load for decoder %p", this, aDecoder));
    return rv;
  }

  for (uint32_t i = 0; i < mOutputStreams.Length(); ++i) {
    OutputMediaStream* ms = &mOutputStreams[i];
    aDecoder->AddOutputStream(ms->mStream->GetStream()->AsProcessedStream(),
                              ms->mFinishWhenEnded);
  }

  // Decoder successfully created, the decoder now owns the MediaResource
  // which owns the channel.
  mChannel = nullptr;

  AddMediaElementToURITable();

  // We may want to suspend the new stream now.
  // This will also do an AddRemoveSelfReference.
  NotifyOwnerDocumentActivityChangedInternal();

  if (!mPaused) {
    SetPlayedOrSeeked(true);
    if (!mPausedForInactiveDocumentOrChannel) {
      rv = mDecoder->Play();
    }
  }

  if (NS_FAILED(rv)) {
    ShutdownDecoder();
  }

  NS_ASSERTION(NS_SUCCEEDED(rv) == (MediaElementTableCount(this, mLoadingSrc) == 1),
    "Media element should have single table entry if decode initialized");

  return rv;
}

class HTMLMediaElement::StreamListener : public MediaStreamListener,
                                         public WatchTarget
{
public:
  explicit StreamListener(HTMLMediaElement* aElement, const char* aName) :
    WatchTarget(aName),
    mElement(aElement),
    mHaveCurrentData(false),
    mBlocked(false),
    mMutex(aName),
    mPendingNotifyOutput(false)
  {}
  void Forget() { mElement = nullptr; }

  // Main thread
  void DoNotifyFinished()
  {
    if (mElement) {
      nsRefPtr<HTMLMediaElement> deathGrip = mElement;
      mElement->PlaybackEnded();
    }
  }

  MediaDecoderOwner::NextFrameStatus NextFrameStatus()
  {
    if (!mElement || !mHaveCurrentData) {
      return MediaDecoderOwner::NEXT_FRAME_UNAVAILABLE;
    }
    return mBlocked ? MediaDecoderOwner::NEXT_FRAME_UNAVAILABLE_BUFFERING
                    : MediaDecoderOwner::NEXT_FRAME_AVAILABLE;
  }

  void DoNotifyBlocked()
  {
    mBlocked = true;
    NotifyWatchers();
  }
  void DoNotifyUnblocked()
  {
    mBlocked = false;
    NotifyWatchers();
  }
  void DoNotifyOutput()
  {
    {
      MutexAutoLock lock(mMutex);
      mPendingNotifyOutput = false;
    }
    if (mElement && mHaveCurrentData) {
      nsRefPtr<HTMLMediaElement> deathGrip = mElement;
      mElement->FireTimeUpdate(true);
    }
  }
  void DoNotifyHaveCurrentData()
  {
    mHaveCurrentData = true;
    if (mElement) {
      nsRefPtr<HTMLMediaElement> deathGrip = mElement;
      mElement->FirstFrameLoaded();
    }
    NotifyWatchers();
    DoNotifyOutput();
  }

  // These notifications run on the media graph thread so we need to
  // dispatch events to the main thread.
  virtual void NotifyBlockingChanged(MediaStreamGraph* aGraph, Blocking aBlocked) override
  {
    nsCOMPtr<nsIRunnable> event;
    if (aBlocked == BLOCKED) {
      event = NS_NewRunnableMethod(this, &StreamListener::DoNotifyBlocked);
    } else {
      event = NS_NewRunnableMethod(this, &StreamListener::DoNotifyUnblocked);
    }
    aGraph->DispatchToMainThreadAfterStreamStateUpdate(event.forget());
  }
  virtual void NotifyEvent(MediaStreamGraph* aGraph,
                           MediaStreamListener::MediaStreamGraphEvent event) override
  {
    if (event == EVENT_FINISHED) {
      nsCOMPtr<nsIRunnable> event =
        NS_NewRunnableMethod(this, &StreamListener::DoNotifyFinished);
      aGraph->DispatchToMainThreadAfterStreamStateUpdate(event.forget());
    }
  }
  virtual void NotifyHasCurrentData(MediaStreamGraph* aGraph) override
  {
    MutexAutoLock lock(mMutex);
    nsCOMPtr<nsIRunnable> event =
      NS_NewRunnableMethod(this, &StreamListener::DoNotifyHaveCurrentData);
    aGraph->DispatchToMainThreadAfterStreamStateUpdate(event.forget());
  }
  virtual void NotifyOutput(MediaStreamGraph* aGraph,
                            GraphTime aCurrentTime) override
  {
    MutexAutoLock lock(mMutex);
    if (mPendingNotifyOutput)
      return;
    mPendingNotifyOutput = true;
    nsCOMPtr<nsIRunnable> event =
      NS_NewRunnableMethod(this, &StreamListener::DoNotifyOutput);
    aGraph->DispatchToMainThreadAfterStreamStateUpdate(event.forget());
  }

private:
  // These fields may only be accessed on the main thread
  HTMLMediaElement* mElement;
  bool mHaveCurrentData;
  bool mBlocked;

  // mMutex protects the fields below; they can be accessed on any thread
  Mutex mMutex;
  bool mPendingNotifyOutput;
};

/**
 * This listener observes the first video frame to arrive with a non-empty size,
 * and calls HTMLMediaElement::ReceivedMediaStreamInitialSize() with that size.
 */
class HTMLMediaElement::StreamSizeListener : public MediaStreamListener {
public:
  explicit StreamSizeListener(HTMLMediaElement* aElement) :
    mElement(aElement),
    mMutex("HTMLMediaElement::StreamSizeListener")
  {}
  void Forget() { mElement = nullptr; }

  void ReceivedSize()
  {
    if (!mElement) {
      return;
    }
    gfxIntSize size;
    {
      MutexAutoLock lock(mMutex);
      size = mInitialSize;
    }
    nsRefPtr<HTMLMediaElement> deathGrip = mElement;
    mElement->UpdateInitialMediaSize(size);
  }
  virtual void NotifyQueuedTrackChanges(MediaStreamGraph* aGraph, TrackID aID,
                                        StreamTime aTrackOffset,
                                        uint32_t aTrackEvents,
                                        const MediaSegment& aQueuedMedia) override
  {
    MutexAutoLock lock(mMutex);
    if (mInitialSize != gfxIntSize(0,0) ||
        aQueuedMedia.GetType() != MediaSegment::VIDEO) {
      return;
    }
    const VideoSegment& video = static_cast<const VideoSegment&>(aQueuedMedia);
    for (VideoSegment::ConstChunkIterator c(video); !c.IsEnded(); c.Next()) {
      if (c->mFrame.GetIntrinsicSize() != gfxIntSize(0,0)) {
        mInitialSize = c->mFrame.GetIntrinsicSize();
        nsCOMPtr<nsIRunnable> event =
          NS_NewRunnableMethod(this, &StreamSizeListener::ReceivedSize);
        aGraph->DispatchToMainThreadAfterStreamStateUpdate(event.forget());
      }
    }
  }

private:
  // These fields may only be accessed on the main thread
  HTMLMediaElement* mElement;

  // mMutex protects the fields below; they can be accessed on any thread
  Mutex mMutex;
  gfxIntSize mInitialSize;
};

class HTMLMediaElement::MediaStreamTracksAvailableCallback:
    public DOMMediaStream::OnTracksAvailableCallback
{
public:
  explicit MediaStreamTracksAvailableCallback(HTMLMediaElement* aElement):
      DOMMediaStream::OnTracksAvailableCallback(),
      mElement(aElement)
    {}
  virtual void NotifyTracksAvailable(DOMMediaStream* aStream)
  {
    NS_ASSERTION(NS_IsMainThread(), "Should be on main thread.");

    if (MOZ_UNLIKELY(!mElement)) return; // bug 1419363

    mElement->NotifyMediaStreamTracksAvailable(aStream);
  }
private:
  WeakPtr<HTMLMediaElement> mElement;
};

void HTMLMediaElement::SetupSrcMediaStreamPlayback(DOMMediaStream* aStream)
{
  NS_ASSERTION(!mSrcStream && !mMediaStreamListener && !mMediaStreamSizeListener,
               "Should have been ended already");

  mSrcStream = aStream;

  nsIDOMWindow* window = OwnerDoc()->GetInnerWindow();
  if (!window) {
    return;
  }

  // XXX Remove this if with CameraPreviewMediaStream per bug 1124630.
  if (!mSrcStream->GetStream()->AsCameraPreviewStream()) {
    // Now that we have access to |mSrcStream| we can pipe it to our shadow
    // version |mPlaybackStream|. If two media elements are playing the
    // same realtime DOMMediaStream, this allows them to pause playback
    // independently of each other.
    mPlaybackStream = DOMMediaStream::CreateTrackUnionStream(window);
    mPlaybackStreamInputPort = mPlaybackStream->GetStream()->AsProcessedStream()->
      AllocateInputPort(mSrcStream->GetStream(), MediaInputPort::FLAG_BLOCK_OUTPUT);

    nsRefPtr<nsIPrincipal> principal = GetCurrentPrincipal();
    mPlaybackStream->CombineWithPrincipal(principal);

    // Let |mSrcStream| decide when the stream has finished.
    GetSrcMediaStream()->AsProcessedStream()->SetAutofinish(true);
  }

  nsRefPtr<MediaStream> stream = mSrcStream->GetStream();
  if (stream) {
    stream->SetAudioChannelType(mAudioChannel);
  }

  // XXX if we ever support capturing the output of a media element which is
  // playing a stream, we'll need to add a CombineWithPrincipal call here.
  mMediaStreamListener = new StreamListener(this, "HTMLMediaElement::mMediaStreamListener");
  mMediaStreamSizeListener = new StreamSizeListener(this);
  mWatchManager.Watch(*mMediaStreamListener, &HTMLMediaElement::UpdateReadyStateInternal);

  GetSrcMediaStream()->AddListener(mMediaStreamListener);
  // Listen for an initial image size on mSrcStream so we can get results even
  // if we block the mPlaybackStream.
  stream->AddListener(mMediaStreamSizeListener);
  if (mPaused) {
    GetSrcMediaStream()->ChangeExplicitBlockerCount(1);
  }
  if (mPausedForInactiveDocumentOrChannel) {
    GetSrcMediaStream()->ChangeExplicitBlockerCount(1);
  }

  ChangeNetworkState(nsIDOMHTMLMediaElement::NETWORK_IDLE);

  ChangeDelayLoadStatus(false);
  GetSrcMediaStream()->AddAudioOutput(this);
  SetVolumeInternal();

  bool bUseOverlayImage = mSrcStream->AsDOMHwMediaStream() != nullptr;
  VideoFrameContainer* container;

  if (bUseOverlayImage) {
    container = GetOverlayImageVideoFrameContainer();
  }
  else {
    container = GetVideoFrameContainer();
  }

  if (container) {
    GetSrcMediaStream()->AddVideoOutput(container);
  }

  CheckAutoplayDataReady();

  // Note: we must call DisconnectTrackListListeners(...)  before dropping
  // mSrcStream
  mSrcStream->ConstructMediaTracks(AudioTracks(), VideoTracks());

  mSrcStream->OnTracksAvailable(new MediaStreamTracksAvailableCallback(this));

  // FirstFrameLoaded() will be called when the stream has current data.
}

void HTMLMediaElement::EndSrcMediaStreamPlayback()
{
  MediaStream* stream = GetSrcMediaStream();
  if (stream) {
    stream->RemoveListener(mMediaStreamListener);
  }
  if (mSrcStream->GetStream()) {
    mSrcStream->GetStream()->RemoveListener(mMediaStreamSizeListener);
  }
  mSrcStream->DisconnectTrackListListeners(AudioTracks(), VideoTracks());

  if (mPlaybackStreamInputPort) {
    mPlaybackStreamInputPort->Destroy();
  }

  // Kill its reference to this element
  mWatchManager.Unwatch(*mMediaStreamListener, &HTMLMediaElement::UpdateReadyStateInternal);
  mMediaStreamListener->Forget();
  mMediaStreamListener = nullptr;
  mMediaStreamSizeListener->Forget();
  mMediaStreamSizeListener = nullptr;
  if (stream) {
    stream->RemoveAudioOutput(this);
  }
  VideoFrameContainer* container = GetVideoFrameContainer();
  if (container) {
    if (stream) {
      stream->RemoveVideoOutput(container);
    }
    container->ClearCurrentFrame();
  }
  if (mPaused && stream) {
    stream->ChangeExplicitBlockerCount(-1);
  }
  if (mPausedForInactiveDocumentOrChannel && stream) {
    stream->ChangeExplicitBlockerCount(-1);
  }
  mSrcStream = nullptr;
  mPlaybackStreamInputPort = nullptr;
  mPlaybackStream = nullptr;
}

void HTMLMediaElement::ProcessMediaFragmentURI()
{
  nsMediaFragmentURIParser parser(mLoadingSrc);

  if (mDecoder && parser.HasEndTime()) {
    mFragmentEnd = parser.GetEndTime();
  }

  if (parser.HasStartTime()) {
    SetCurrentTime(parser.GetStartTime());
    mFragmentStart = parser.GetStartTime();
  }
}

void HTMLMediaElement::MetadataLoaded(const MediaInfo* aInfo,
                                      nsAutoPtr<const MetadataTags> aTags)
{
  MOZ_ASSERT(NS_IsMainThread());

  mMediaInfo = *aInfo;
  mIsEncrypted = aInfo->IsEncrypted();
  mTags = aTags.forget();
  mLoadedDataFired = false;
  ChangeReadyState(nsIDOMHTMLMediaElement::HAVE_METADATA);

  DispatchAsyncEvent(NS_LITERAL_STRING("durationchange"));
  if (IsVideo() && HasVideo()) {
    DispatchAsyncEvent(NS_LITERAL_STRING("resize"));
  }
  DispatchAsyncEvent(NS_LITERAL_STRING("loadedmetadata"));
  if (mDecoder && mDecoder->IsTransportSeekable() && mDecoder->IsMediaSeekable()) {
    ProcessMediaFragmentURI();
    mDecoder->SetFragmentEndTime(mFragmentEnd);
  }
  if (mIsEncrypted) {
    if (!mMediaSource) {
      DecodeError();
      return;
    }
  }

  // Expose the tracks to JS directly.
  for (OutputMediaStream& out : mOutputStreams) {
    if (aInfo->HasAudio()) {
      TrackID audioTrackId = aInfo->mAudio.mTrackId;
      out.mStream->CreateDOMTrack(audioTrackId, MediaSegment::AUDIO);
    }
    if (aInfo->HasVideo()) {
      TrackID videoTrackId = aInfo->mVideo.mTrackId;
      out.mStream->CreateDOMTrack(videoTrackId, MediaSegment::VIDEO);
    }
  }

  // If this element had a video track, but consists only of an audio track now,
  // delete the VideoFrameContainer. This happens when the src is changed to an
  // audio only file.
  // Else update its dimensions.
  if (!aInfo->HasVideo()) {
    ResetState();
  } else {
    mWatchManager.ManualNotify(&HTMLMediaElement::UpdateReadyStateInternal);
  }

  if (IsVideo() && aInfo->HasVideo()) {
    // We are a video element playing video so update the screen wakelock
    NotifyOwnerDocumentActivityChangedInternal();
  }

  if (mDefaultPlaybackStartPosition != 0.0) {
    SetCurrentTime(mDefaultPlaybackStartPosition);
    mDefaultPlaybackStartPosition = 0.0;
  }
}

void HTMLMediaElement::FirstFrameLoaded()
{
  NS_ASSERTION(!mSuspendedAfterFirstFrame, "Should not have already suspended");

  ChangeDelayLoadStatus(false);
  
  // FIXME: This is a workaround for DoneCreatingElement() not being called
  // at the appropriate time when cloning elements, to preserve the "muted"
  // status. See bug 1424871.
  if (HasAttr(kNameSpaceID_None, nsGkAtoms::muted)) SetMuted(true);

  if (mDecoder && mAllowSuspendAfterFirstFrame && mPaused &&
      !HasAttr(kNameSpaceID_None, nsGkAtoms::autoplay) &&
      mPreloadAction == HTMLMediaElement::PRELOAD_METADATA) {
    mSuspendedAfterFirstFrame = true;
    mDecoder->Suspend();
  }
}

void HTMLMediaElement::NetworkError()
{
  if (mDecoder) {
    ShutdownDecoder();
  }
  Error(nsIDOMMediaError::MEDIA_ERR_NETWORK);
}

void HTMLMediaElement::DecodeError()
{
  nsAutoString src;
  GetCurrentSrc(src);
  const char16_t* params[] = { src.get() };
  ReportLoadError("MediaLoadDecodeError", params, ArrayLength(params));

  if (mDecoder) {
    ShutdownDecoder();
  }
  RemoveMediaElementFromURITable();
  mLoadingSrc = nullptr;
  mMediaSource = nullptr;
  if (mIsLoadingFromSourceChildren) {
    mError = nullptr;
    if (mSourceLoadCandidate) {
      DispatchAsyncSourceError(mSourceLoadCandidate);
      QueueLoadFromSourceTask();
    } else {
      NS_WARNING("Should know the source we were loading from!");
    }
  } else {
    Error(nsIDOMMediaError::MEDIA_ERR_DECODE);
  }
}

void HTMLMediaElement::LoadAborted()
{
  Error(nsIDOMMediaError::MEDIA_ERR_ABORTED);
}

void HTMLMediaElement::Error(uint16_t aStealNSResult)
{
  NS_ASSERTION(aStealNSResult == nsIDOMMediaError::MEDIA_ERR_DECODE ||
               aStealNSResult == nsIDOMMediaError::MEDIA_ERR_NETWORK ||
               aStealNSResult == nsIDOMMediaError::MEDIA_ERR_ABORTED,
               "Only use nsIDOMMediaError codes!");

  // Since we have multiple paths calling into DecodeError, e.g.
  // MediaKeys::Terminated and EMEH264Decoder::Error. We should take the 1st
  // one only in order not to fire multiple 'error' events.
  if (mError) {
    return;
  }

  mError = new MediaError(this, aStealNSResult);
  DispatchAsyncEvent(NS_LITERAL_STRING("error"));
  if (mReadyState == nsIDOMHTMLMediaElement::HAVE_NOTHING) {
    ChangeNetworkState(nsIDOMHTMLMediaElement::NETWORK_EMPTY);
    DispatchAsyncEvent(NS_LITERAL_STRING("emptied"));
  } else {
    ChangeNetworkState(nsIDOMHTMLMediaElement::NETWORK_IDLE);
  }
  ChangeDelayLoadStatus(false);
}

void HTMLMediaElement::PlaybackEnded()
{
  // We changed state which can affect AddRemoveSelfReference
  AddRemoveSelfReference();

  NS_ASSERTION(!mDecoder || mDecoder->IsEndedOrShutdown(),
               "Decoder fired ended, but not in ended state");

  // Discard all output streams that have finished now.
  for (int32_t i = mOutputStreams.Length() - 1; i >= 0; --i) {
    if (mOutputStreams[i].mFinishWhenEnded) {
      mOutputStreams.RemoveElementAt(i);
    }
  }

  if (mSrcStream || (mDecoder && mDecoder->IsInfinite())) {
    LOG(LogLevel::Debug, ("%p, got duration by reaching the end of the resource", this));
    DispatchAsyncEvent(NS_LITERAL_STRING("durationchange"));
  }

  if (HasAttr(kNameSpaceID_None, nsGkAtoms::loop)) {
    SetCurrentTime(0);
    return;
  }

  Pause();

  FireTimeUpdate(false);
  DispatchAsyncEvent(NS_LITERAL_STRING("ended"));
}

void HTMLMediaElement::SeekStarted()
{
  DispatchAsyncEvent(NS_LITERAL_STRING("seeking"));
  // Set the Variable if the Seekstarted while active playing
  if(mPlayingThroughTheAudioChannel) {
    mPlayingThroughTheAudioChannelBeforeSeek = true;
  }
}

void HTMLMediaElement::SeekCompleted()
{
  mPlayingBeforeSeek = false;
  SetPlayedOrSeeked(true);
  FireTimeUpdate(false);
  DispatchAsyncEvent(NS_LITERAL_STRING("seeked"));
  // We changed whether we're seeking so we need to AddRemoveSelfReference
  AddRemoveSelfReference();
  if (mTextTrackManager) {
    mTextTrackManager->DidSeek();
  }
  if (mCurrentPlayRangeStart == -1.0) {
    mCurrentPlayRangeStart = CurrentTime();
  }
  // Unset the variable on seekend
  mPlayingThroughTheAudioChannelBeforeSeek = false;
}

void HTMLMediaElement::NotifySuspendedByCache(bool aIsSuspended)
{
  mDownloadSuspendedByCache = aIsSuspended;
}

void HTMLMediaElement::DownloadSuspended()
{
  if (mNetworkState == nsIDOMHTMLMediaElement::NETWORK_LOADING) {
    DispatchAsyncEvent(NS_LITERAL_STRING("progress"));
  }
  if (mBegun) {
    ChangeNetworkState(nsIDOMHTMLMediaElement::NETWORK_IDLE);
  }
}

void HTMLMediaElement::DownloadResumed(bool aForceNetworkLoading)
{
  if (mBegun || aForceNetworkLoading) {
    ChangeNetworkState(nsIDOMHTMLMediaElement::NETWORK_LOADING);
  }
}

void HTMLMediaElement::CheckProgress(bool aHaveNewProgress)
{
  MOZ_ASSERT(NS_IsMainThread());
  MOZ_ASSERT(mNetworkState == nsIDOMHTMLMediaElement::NETWORK_LOADING);

  TimeStamp now = TimeStamp::NowLoRes();

  if (aHaveNewProgress) {
    mDataTime = now;
  }

  // If this is the first progress, or PROGRESS_MS has passed since the last
  // progress event fired and more data has arrived since then, fire a
  // progress event.
  NS_ASSERTION((mProgressTime.IsNull() && !aHaveNewProgress) ||
               !mDataTime.IsNull(),
               "null TimeStamp mDataTime should not be used in comparison");
  if (mProgressTime.IsNull() ? aHaveNewProgress
      : (now - mProgressTime >= TimeDuration::FromMilliseconds(PROGRESS_MS) &&
         mDataTime > mProgressTime)) {
    DispatchAsyncEvent(NS_LITERAL_STRING("progress"));
    // Resolution() ensures that future data will have now > mProgressTime,
    // and so will trigger another event.  mDataTime is not reset because it
    // is still required to detect stalled; it is similarly offset by
    // resolution to indicate the new data has not yet arrived.
    mProgressTime = now - TimeDuration::Resolution();
    if (mDataTime > mProgressTime) {
      mDataTime = mProgressTime;
    }
    if (!mProgressTimer) {
      NS_ASSERTION(aHaveNewProgress,
                   "timer dispatched when there was no timer");
      // Were stalled.  Restart timer.
      StartProgressTimer();
      if (!mLoadedDataFired) {
        ChangeDelayLoadStatus(true);
      }
    }
  }

  if (now - mDataTime >= TimeDuration::FromMilliseconds(STALL_MS)) {
    DispatchAsyncEvent(NS_LITERAL_STRING("stalled"));

    if (mMediaSource) {
      ChangeDelayLoadStatus(false);
    }

    NS_ASSERTION(mProgressTimer, "detected stalled without timer");
    // Stop timer events, which prevents repeated stalled events until there
    // is more progress.
    StopProgress();
  }

  AddRemoveSelfReference();
}

/* static */
void HTMLMediaElement::ProgressTimerCallback(nsITimer* aTimer, void* aClosure)
{
  auto decoder = static_cast<HTMLMediaElement*>(aClosure);
  decoder->CheckProgress(false);
}

void HTMLMediaElement::StartProgressTimer()
{
  MOZ_ASSERT(NS_IsMainThread());
  MOZ_ASSERT(mNetworkState == nsIDOMHTMLMediaElement::NETWORK_LOADING);
  NS_ASSERTION(!mProgressTimer, "Already started progress timer.");

  mProgressTimer = do_CreateInstance("@mozilla.org/timer;1");
  mProgressTimer->InitWithFuncCallback(ProgressTimerCallback,
                                       this,
                                       PROGRESS_MS,
                                       nsITimer::TYPE_REPEATING_SLACK);
}

void HTMLMediaElement::StartProgress()
{
  // Record the time now for detecting stalled.
  mDataTime = TimeStamp::NowLoRes();
  // Reset mProgressTime so that mDataTime is not indicating bytes received
  // after the last progress event.
  mProgressTime = TimeStamp();
  StartProgressTimer();
}

void HTMLMediaElement::StopProgress()
{
  MOZ_ASSERT(NS_IsMainThread());
  if (!mProgressTimer) {
    return;
  }

  mProgressTimer->Cancel();
  mProgressTimer = nullptr;
}

void HTMLMediaElement::DownloadProgressed()
{
  if (mNetworkState != nsIDOMHTMLMediaElement::NETWORK_LOADING) {
    return;
  }
  CheckProgress(true);
}

bool HTMLMediaElement::ShouldCheckAllowOrigin()
{
  return mCORSMode != CORS_NONE;
}

bool HTMLMediaElement::IsCORSSameOrigin()
{
  bool subsumes;
  nsRefPtr<nsIPrincipal> principal = GetCurrentPrincipal();
  return
    (NS_SUCCEEDED(NodePrincipal()->Subsumes(principal, &subsumes)) && subsumes) ||
    ShouldCheckAllowOrigin();
}

void
HTMLMediaElement::UpdateReadyStateInternal()
{
  if (!mDecoder && !mSrcStream) {
    // Not initialized - bail out.
    return;
  }

  if (mDecoder && mReadyState < nsIDOMHTMLMediaElement::HAVE_METADATA) {
    // aNextFrame might have a next frame because the decoder can advance
    // on its own thread before MetadataLoaded gets a chance to run.
    // The arrival of more data can't change us out of this readyState.
    return;
  }

  if (mSrcStream && mReadyState < nsIDOMHTMLMediaElement::HAVE_METADATA) {
    bool hasAudio = !AudioTracks()->IsEmpty();
    bool hasVideo = !VideoTracks()->IsEmpty();

    if ((!hasAudio && !hasVideo) ||
        (IsVideo() && hasVideo && !HasVideo())) {
      return;
    }

    // We are playing a stream that has video and a video frame is now set.
    // This means we have all metadata needed to change ready state.
    MediaInfo mediaInfo = mMediaInfo;
    if (hasAudio) {
      mediaInfo.EnableAudio();
    }
    if (hasVideo) {
      mediaInfo.EnableVideo();
    }
    MetadataLoaded(&mediaInfo, nsAutoPtr<const MetadataTags>(nullptr));
  }

  enum NextFrameStatus nextFrameStatus = NextFrameStatus();
  if (mDecoder && nextFrameStatus == NEXT_FRAME_UNAVAILABLE) {
    nextFrameStatus = mDecoder->NextFrameBufferedStatus();
  }

  if (nextFrameStatus == MediaDecoderOwner::NEXT_FRAME_UNAVAILABLE_SEEKING) {
    ChangeReadyState(nsIDOMHTMLMediaElement::HAVE_METADATA);
    return;
  }

  if (IsVideo() && HasVideo() && !IsPlaybackEnded() &&
        GetImageContainer() && !GetImageContainer()->HasCurrentImage()) {
    // Don't advance if we are playing video, but don't have a video frame.
    // Also, if video became available after advancing to HAVE_CURRENT_DATA
    // while we are still playing, we need to revert to HAVE_METADATA until
    // a video frame is available.
    ChangeReadyState(nsIDOMHTMLMediaElement::HAVE_METADATA);
    return;
  }

  if (mDownloadSuspendedByCache && mDecoder && !mDecoder->IsEndedOrShutdown()) {
    // The decoder has signaled that the download has been suspended by the
    // media cache. So move readyState into HAVE_ENOUGH_DATA, in case there's
    // script waiting for a "canplaythrough" event; without this forced
    // transition, we will never fire the "canplaythrough" event if the
    // media cache is too small, and scripts are bound to fail. Don't force
    // this transition if the decoder is in ended state; the readyState
    // should remain at HAVE_CURRENT_DATA in this case.
    // Note that this state transition includes the case where we finished
    // downloaded the whole data stream.
    ChangeReadyState(nsIDOMHTMLMediaElement::HAVE_ENOUGH_DATA);
    return;
  }

  if (nextFrameStatus != MediaDecoderOwner::NEXT_FRAME_AVAILABLE) {
    ChangeReadyState(nsIDOMHTMLMediaElement::HAVE_CURRENT_DATA);
    if (!mWaitingFired && nextFrameStatus == MediaDecoderOwner::NEXT_FRAME_UNAVAILABLE_BUFFERING) {
      FireTimeUpdate(false);
      DispatchAsyncEvent(NS_LITERAL_STRING("waiting"));
      mWaitingFired = true;
    }
    return;
  }

  if (mSrcStream) {
    ChangeReadyState(nsIDOMHTMLMediaElement::HAVE_ENOUGH_DATA);
    return;
  }

  // Now see if we should set HAVE_ENOUGH_DATA.
  // If it's something we don't know the size of, then we can't
  // make a real estimate, so we go straight to HAVE_ENOUGH_DATA once
  // we've downloaded enough data that our download rate is considered
  // reliable. We have to move to HAVE_ENOUGH_DATA at some point or
  // autoplay elements for live streams will never play. Otherwise we
  // move to HAVE_ENOUGH_DATA if we can play through the entire media
  // without stopping to buffer.
  if (mDecoder->CanPlayThrough())
  {
    ChangeReadyState(nsIDOMHTMLMediaElement::HAVE_ENOUGH_DATA);
    return;
  }
  ChangeReadyState(nsIDOMHTMLMediaElement::HAVE_FUTURE_DATA);
}

static const char* const gReadyStateToString[] = {
  "HAVE_NOTHING",
  "HAVE_METADATA",
  "HAVE_CURRENT_DATA",
  "HAVE_FUTURE_DATA",
  "HAVE_ENOUGH_DATA"
};

void HTMLMediaElement::ChangeReadyState(nsMediaReadyState aState)
{
  nsMediaReadyState oldState = mReadyState;
  mReadyState = aState;

  if (mNetworkState == nsIDOMHTMLMediaElement::NETWORK_EMPTY ||
      oldState == mReadyState) {
    return;
  }

  LOG(LogLevel::Debug, ("%p Ready state changed to %s", this, gReadyStateToString[aState]));

  UpdateAudioChannelPlayingState();

  // Handle raising of "waiting" event during seek (see 4.8.10.9)
  if (mPlayingBeforeSeek &&
      mReadyState < nsIDOMHTMLMediaElement::HAVE_FUTURE_DATA) {
    DispatchAsyncEvent(NS_LITERAL_STRING("waiting"));
  }

  if (oldState < nsIDOMHTMLMediaElement::HAVE_CURRENT_DATA &&
      mReadyState >= nsIDOMHTMLMediaElement::HAVE_CURRENT_DATA &&
      !mLoadedDataFired) {
    DispatchAsyncEvent(NS_LITERAL_STRING("loadeddata"));
    mLoadedDataFired = true;
  }

  if (mReadyState == nsIDOMHTMLMediaElement::HAVE_CURRENT_DATA) {
    mWaitingFired = false;
  }

  if (oldState < nsIDOMHTMLMediaElement::HAVE_FUTURE_DATA &&
      mReadyState >= nsIDOMHTMLMediaElement::HAVE_FUTURE_DATA) {
    DispatchAsyncEvent(NS_LITERAL_STRING("canplay"));
  }

  CheckAutoplayDataReady();

  if (oldState < nsIDOMHTMLMediaElement::HAVE_FUTURE_DATA &&
      mReadyState >= nsIDOMHTMLMediaElement::HAVE_FUTURE_DATA &&
      IsPotentiallyPlaying()) {
    DispatchAsyncEvent(NS_LITERAL_STRING("playing"));
  }

  if (oldState < nsIDOMHTMLMediaElement::HAVE_ENOUGH_DATA &&
      mReadyState >= nsIDOMHTMLMediaElement::HAVE_ENOUGH_DATA) {
    DispatchAsyncEvent(NS_LITERAL_STRING("canplaythrough"));
  }
}

static const char* const gNetworkStateToString[] = {
  "EMPTY",
  "IDLE",
  "LOADING",
  "NO_SOURCE"
 };

void HTMLMediaElement::ChangeNetworkState(nsMediaNetworkState aState)
{
  if (mNetworkState == aState) {
    return;
  }

  nsMediaNetworkState oldState = mNetworkState;
  mNetworkState = aState;
  LOG(LogLevel::Debug, ("%p Network state changed to %s", this, gNetworkStateToString[aState]));

  // TODO: |mBegun| reflects the download status. We should be able to remove
  // it and check |mNetworkState| only.

  if (oldState == nsIDOMHTMLMediaElement::NETWORK_LOADING) {
    // Reset |mBegun| since we're not downloading anymore.
    mBegun = false;
    // Stop progress notification when exiting NETWORK_LOADING.
    StopProgress();
  }

  if (mNetworkState == nsIDOMHTMLMediaElement::NETWORK_LOADING) {
    // Download is begun.
    mBegun = true;
    // Start progress notification when entering NETWORK_LOADING.
    StartProgress();
  } else if (mNetworkState == nsIDOMHTMLMediaElement::NETWORK_IDLE && !mError) {
    // Fire 'suspend' event when entering NETWORK_IDLE and no error presented.
    DispatchAsyncEvent(NS_LITERAL_STRING("suspend"));
  }

  // Changing mNetworkState affects AddRemoveSelfReference().
  AddRemoveSelfReference();
}

bool HTMLMediaElement::CanActivateAutoplay()
{
  // For stream inputs, we activate autoplay on HAVE_NOTHING because
  // this element itself might be blocking the stream from making progress by
  // being paused. We also activate autoplay when playing a media source since
  // the data download is controlled by the script and there is no way to
  // evaluate MediaDecoder::CanPlayThrough().
  return !mPausedForInactiveDocumentOrChannel &&
         mAutoplaying &&
         mPaused &&
         ((mDecoder && mReadyState >= nsIDOMHTMLMediaElement::HAVE_ENOUGH_DATA) ||
          mSrcStream || mMediaSource) &&
         HasAttr(kNameSpaceID_None, nsGkAtoms::autoplay) &&
         mAutoplayEnabled &&
         !IsEditable();
}

void HTMLMediaElement::CheckAutoplayDataReady()
{
  if (!CanActivateAutoplay()) {
    return;
  }

  if (Preferences::GetBool("media.block-play-until-visible", false) &&
      OwnerDoc()->Hidden()) {
    LOG(LogLevel::Debug, ("%p Blocked autoplay because owner hidden.", this));
    mPlayBlockedBecauseHidden = true;
    return;
  }

  mPaused = false;
  // We changed mPaused which can affect AddRemoveSelfReference
  AddRemoveSelfReference();

  if (mDecoder) {
    SetPlayedOrSeeked(true);
    if (mCurrentPlayRangeStart == -1.0) {
      mCurrentPlayRangeStart = CurrentTime();
    }
    mDecoder->Play();
  } else if (mSrcStream) {
    SetPlayedOrSeeked(true);
    GetSrcMediaStream()->ChangeExplicitBlockerCount(-1);
  }
  DispatchAsyncEvent(NS_LITERAL_STRING("play"));

}

bool HTMLMediaElement::IsActive()
{
  nsIDocument* ownerDoc = OwnerDoc();
  return ownerDoc && ownerDoc->IsActive() && ownerDoc->IsVisible();
}

bool HTMLMediaElement::IsHidden()
{
  if (mElementInTreeState == ELEMENT_NOT_INTREE_HAD_INTREE) {
    return true;
  }
  nsIDocument* ownerDoc = OwnerDoc();
  return !ownerDoc || ownerDoc->Hidden();
}

VideoFrameContainer* HTMLMediaElement::GetVideoFrameContainer()
{
  if (mVideoFrameContainer)
    return mVideoFrameContainer;

  // Only video frames need an image container.
  if (!IsVideo()) {
    return nullptr;
  }

  mVideoFrameContainer =
    new VideoFrameContainer(this, LayerManager::CreateImageContainer(ImageContainer::ASYNCHRONOUS));

  return mVideoFrameContainer;
}

VideoFrameContainer* HTMLMediaElement::GetOverlayImageVideoFrameContainer()
{
  if (mVideoFrameContainer)
    return mVideoFrameContainer;

  // Only video frames need an image container.
  if (!IsVideo()) {
    return nullptr;
  }

  mVideoFrameContainer =
    new VideoFrameContainer(this, LayerManager::CreateImageContainer(ImageContainer::ASYNCHRONOUS_OVERLAY));

  return mVideoFrameContainer;
}

nsresult HTMLMediaElement::DispatchEvent(const nsAString& aName)
{
  LOG_EVENT(LogLevel::Debug, ("%p Dispatching event %s", this,
                          NS_ConvertUTF16toUTF8(aName).get()));

  // Save events that occur while in the bfcache. These will be dispatched
  // if the page comes out of the bfcache.
  if (mEventDeliveryPaused) {
    mPendingEvents.AppendElement(aName);
    return NS_OK;
  }

  return nsContentUtils::DispatchTrustedEvent(OwnerDoc(),
                                              static_cast<nsIContent*>(this),
                                              aName,
                                              false,
                                              false);
}

nsresult HTMLMediaElement::DispatchAsyncEvent(const nsAString& aName)
{
  LOG_EVENT(LogLevel::Debug, ("%p Queuing event %s", this,
            NS_ConvertUTF16toUTF8(aName).get()));

  // Save events that occur while in the bfcache. These will be dispatched
  // if the page comes out of the bfcache.
  if (mEventDeliveryPaused) {
    mPendingEvents.AppendElement(aName);
    return NS_OK;
  }

  nsCOMPtr<nsIRunnable> event = new nsAsyncEventRunner(aName, this);
  NS_DispatchToMainThread(event);

  // Only collect rebuffer and stall rate stats for MSE video.
  if (!mMediaSource) {
    return NS_OK;
  }

  if ((aName.EqualsLiteral("play") || aName.EqualsLiteral("playing"))) {
    mPlayTime.Start();
    mRebufferTime.Pause();
    mJoinLatency.Pause();
  } else if (aName.EqualsLiteral("waiting")) {
    mPlayTime.Pause();
    mRebufferTime.Start();
  } else if (aName.EqualsLiteral("pause")) {
    mPlayTime.Pause();
  }

  return NS_OK;
}

nsresult HTMLMediaElement::DispatchPendingMediaEvents()
{
  NS_ASSERTION(!mEventDeliveryPaused,
               "Must not be in bfcache when dispatching pending media events");

  uint32_t count = mPendingEvents.Length();
  for (uint32_t i = 0; i < count; ++i) {
    DispatchAsyncEvent(mPendingEvents[i]);
  }
  mPendingEvents.Clear();

  return NS_OK;
}

bool HTMLMediaElement::IsPotentiallyPlaying() const
{
  // TODO:
  //   playback has not stopped due to errors,
  //   and the element has not paused for user interaction
  return
    !mPaused &&
    (mReadyState == nsIDOMHTMLMediaElement::HAVE_ENOUGH_DATA ||
    mReadyState == nsIDOMHTMLMediaElement::HAVE_FUTURE_DATA) &&
    !IsPlaybackEnded();
}

bool HTMLMediaElement::IsPlaybackEnded() const
{
  // TODO:
  //   the current playback position is equal to the effective end of the media resource.
  //   See bug 449157.
  return mReadyState >= nsIDOMHTMLMediaElement::HAVE_METADATA &&
    mDecoder ? mDecoder->IsEndedOrShutdown() : false;
}

already_AddRefed<nsIPrincipal> HTMLMediaElement::GetCurrentPrincipal()
{
  if (mDecoder) {
    return mDecoder->GetCurrentPrincipal();
  }
  if (mSrcStream) {
    nsRefPtr<nsIPrincipal> principal = mSrcStream->GetPrincipal();
    return principal.forget();
  }
  return nullptr;
}

void HTMLMediaElement::NotifyDecoderPrincipalChanged()
{
  nsRefPtr<nsIPrincipal> principal = GetCurrentPrincipal();

  mDecoder->UpdateSameOriginStatus(!principal || IsCORSSameOrigin());

  for (uint32_t i = 0; i < mOutputStreams.Length(); ++i) {
    OutputMediaStream* ms = &mOutputStreams[i];
    ms->mStream->SetCORSMode(mCORSMode);
    ms->mStream->CombineWithPrincipal(principal);
  }
}

void HTMLMediaElement::UpdateMediaSize(const nsIntSize& aSize)
{
  if (IsVideo() && mReadyState != HAVE_NOTHING &&
      mMediaInfo.mVideo.mDisplay != aSize) {
    DispatchAsyncEvent(NS_LITERAL_STRING("resize"));
  }

  mMediaInfo.mVideo.mDisplay = aSize;
  mWatchManager.ManualNotify(&HTMLMediaElement::UpdateReadyStateInternal);
}

void HTMLMediaElement::UpdateInitialMediaSize(const nsIntSize& aSize)
{
  if (!mMediaInfo.HasVideo()) {
    UpdateMediaSize(aSize);
  }
}

void HTMLMediaElement::SuspendOrResumeElement(bool aPauseElement, bool aSuspendEvents)
{
  LOG(LogLevel::Debug, ("%p SuspendOrResumeElement(pause=%d, suspendEvents=%d) hidden=%d",
      this, aPauseElement, aSuspendEvents, OwnerDoc()->Hidden()));

  if (aPauseElement != mPausedForInactiveDocumentOrChannel) {
    mPausedForInactiveDocumentOrChannel = aPauseElement;
    if (aPauseElement) {
      if (mMediaSource) {
        ReportMSETelemetry();
      }

      if (mDecoder) {
        mDecoder->Pause();
        mDecoder->Suspend();
      } else if (mSrcStream) {
        GetSrcMediaStream()->ChangeExplicitBlockerCount(1);
      }
      mEventDeliveryPaused = aSuspendEvents;
    } else {
      if (mDecoder) {
        mDecoder->Resume(false);
        if (!mPaused && !mDecoder->IsEndedOrShutdown()) {
          mDecoder->Play();
        }
      } else if (mSrcStream) {
        GetSrcMediaStream()->ChangeExplicitBlockerCount(-1);
      }
      if (mEventDeliveryPaused) {
        mEventDeliveryPaused = false;
        DispatchPendingMediaEvents();
      }
    }
  }
}

bool HTMLMediaElement::IsBeingDestroyed()
{
  nsIDocument* ownerDoc = OwnerDoc();
  nsIDocShell* docShell = ownerDoc ? ownerDoc->GetDocShell() : nullptr;
  bool isBeingDestroyed = false;
  if (docShell) {
    docShell->IsBeingDestroyed(&isBeingDestroyed);
  }
  return isBeingDestroyed;
}

void HTMLMediaElement::NotifyOwnerDocumentActivityChanged()
{
  bool pauseElement = NotifyOwnerDocumentActivityChangedInternal();
  if (pauseElement && mAudioChannelAgent) {
    // If the element is being paused since we are navigating away from the
    // document, notify the audio channel agent.
    NotifyAudioChannelAgent(false);
  }
}

bool
HTMLMediaElement::NotifyOwnerDocumentActivityChangedInternal()
{
  nsIDocument* ownerDoc = OwnerDoc();
  if (mDecoder && !IsBeingDestroyed()) {
    mDecoder->SetElementVisibility(!ownerDoc->Hidden());
    mDecoder->NotifyOwnerActivityChanged();
  }

  bool pauseElement = !IsActive();
#ifdef MOZ_B2G
  pauseElement |= ComputedMuted();
#endif

  SuspendOrResumeElement(pauseElement, !IsActive());

  if (!mPausedForInactiveDocumentOrChannel &&
      mPlayBlockedBecauseHidden &&
      !OwnerDoc()->Hidden()) {
    LOG(LogLevel::Debug, ("%p Resuming playback now that owner doc is visble.", this));
    mPlayBlockedBecauseHidden = false;
    Play();
  }

  AddRemoveSelfReference();

  return pauseElement;
}

void HTMLMediaElement::AddRemoveSelfReference()
{
  // XXX we could release earlier here in many situations if we examined
  // which event listeners are attached. Right now we assume there is a
  // potential listener for every event. We would also have to keep the
  // element alive if it was playing and producing audio output --- right now
  // that's covered by the !mPaused check.
  nsIDocument* ownerDoc = OwnerDoc();

  // See the comment at the top of this file for the explanation of this
  // boolean expression.
  bool needSelfReference = !mShuttingDown &&
    ownerDoc->IsActive() &&
    (mDelayingLoadEvent ||
     (!mPaused && mDecoder && !mDecoder->IsEndedOrShutdown()) ||
     (!mPaused && mSrcStream && !mSrcStream->IsFinished()) ||
     (mDecoder && mDecoder->IsSeeking()) ||
     CanActivateAutoplay() ||
     (mMediaSource ? mProgressTimer :
      mNetworkState == nsIDOMHTMLMediaElement::NETWORK_LOADING));

  if (needSelfReference != mHasSelfReference) {
    mHasSelfReference = needSelfReference;
    if (needSelfReference) {
      // The observer service will hold a strong reference to us. This
      // will do to keep us alive. We need to know about shutdown so that
      // we can release our self-reference.
      nsContentUtils::RegisterShutdownObserver(this);
    } else {
      // Dispatch Release asynchronously so that we don't destroy this object
      // inside a call stack of method calls on this object
      nsCOMPtr<nsIRunnable> event =
        NS_NewRunnableMethod(this, &HTMLMediaElement::DoRemoveSelfReference);
      NS_DispatchToMainThread(event);
    }
  }

  UpdateAudioChannelPlayingState();
}

void HTMLMediaElement::DoRemoveSelfReference()
{
  // We don't need the shutdown observer anymore. Unregistering releases
  // its reference to us, which we were using as our self-reference.
  nsContentUtils::UnregisterShutdownObserver(this);
}

nsresult HTMLMediaElement::Observe(nsISupports* aSubject,
                                   const char* aTopic, const char16_t* aData)
{
  NS_ENSURE_TRUE(nsContentUtils::IsCallerChrome(), NS_ERROR_NOT_AVAILABLE);

  if (strcmp(aTopic, NS_XPCOM_SHUTDOWN_OBSERVER_ID) == 0) {
    mShuttingDown = true;
    AddRemoveSelfReference();
  }
  return NS_OK;
}

bool
HTMLMediaElement::IsNodeOfType(uint32_t aFlags) const
{
  return !(aFlags & ~(eCONTENT | eMEDIA));
}

void HTMLMediaElement::DispatchAsyncSourceError(nsIContent* aSourceElement)
{
  LOG_EVENT(LogLevel::Debug, ("%p Queuing simple source error event", this));

  nsCOMPtr<nsIRunnable> event = new nsSourceErrorEventRunner(this, aSourceElement);
  NS_DispatchToMainThread(event);
}

void HTMLMediaElement::NotifyAddedSource()
{
  // If a source element is inserted as a child of a media element
  // that has no src attribute and whose networkState has the value
  // NETWORK_EMPTY, the user agent must invoke the media element's
  // resource selection algorithm.
  if (!HasAttr(kNameSpaceID_None, nsGkAtoms::src) &&
      mNetworkState == nsIDOMHTMLMediaElement::NETWORK_EMPTY)
  {
    QueueSelectResourceTask();
  }

  // A load was paused in the resource selection algorithm, waiting for
  // a new source child to be added, resume the resource selection algorithm.
  if (mLoadWaitStatus == WAITING_FOR_SOURCE) {
    // Rest the flag so we don't queue multiple LoadFromSourceTask() when
    // multiple <source> are attached in an event loop.
    mLoadWaitStatus = NOT_WAITING;
    QueueLoadFromSourceTask();
  }
}

nsIContent* HTMLMediaElement::GetNextSource()
{
  nsCOMPtr<nsIDOMNode> thisDomNode = do_QueryObject(this);

  mSourceLoadCandidate = nullptr;

  nsresult rv = NS_OK;
  if (!mSourcePointer) {
    // First time this has been run, create a selection to cover children.
    mSourcePointer = new nsRange(this);
    // If this media element is removed from the DOM, don't gravitate the
    // range up to its ancestor, leave it attached to the media element.
    mSourcePointer->SetEnableGravitationOnElementRemoval(false);

    rv = mSourcePointer->SelectNodeContents(thisDomNode);
    if (NS_FAILED(rv)) return nullptr;

    rv = mSourcePointer->Collapse(true);
    if (NS_FAILED(rv)) return nullptr;
  }

  while (true) {
#ifdef DEBUG
    nsCOMPtr<nsIDOMNode> startContainer;
    rv = mSourcePointer->GetStartContainer(getter_AddRefs(startContainer));
    if (NS_FAILED(rv)) return nullptr;
    NS_ASSERTION(startContainer == thisDomNode,
                "Should only iterate over direct children");
#endif

    int32_t startOffset = 0;
    rv = mSourcePointer->GetStartOffset(&startOffset);
    NS_ENSURE_SUCCESS(rv, nullptr);

    if (uint32_t(startOffset) == GetChildCount())
      return nullptr; // No more children.

    // Advance the range to the next child.
    rv = mSourcePointer->SetStart(thisDomNode, startOffset + 1);
    NS_ENSURE_SUCCESS(rv, nullptr);

    nsIContent* child = GetChildAt(startOffset);

    // If child is a <source> element, it is the next candidate.
    if (child && child->IsHTMLElement(nsGkAtoms::source)) {
      mSourceLoadCandidate = child;
      return child;
    }
  }
  NS_NOTREACHED("Execution should not reach here!");
  return nullptr;
}

void HTMLMediaElement::ChangeDelayLoadStatus(bool aDelay)
{
  if (mDelayingLoadEvent == aDelay)
    return;

  mDelayingLoadEvent = aDelay;

  LOG(LogLevel::Debug, ("%p ChangeDelayLoadStatus(%d) doc=0x%p", this, aDelay, mLoadBlockedDoc.get()));
  if (mDecoder) {
    mDecoder->SetLoadInBackground(!aDelay);
  }
  if (aDelay) {
    mLoadBlockedDoc = OwnerDoc();
    mLoadBlockedDoc->BlockOnload();
  } else {
    // mLoadBlockedDoc might be null due to GC unlinking
    if (mLoadBlockedDoc) {
      mLoadBlockedDoc->UnblockOnload(false);
      mLoadBlockedDoc = nullptr;
    }
  }

  // We changed mDelayingLoadEvent which can affect AddRemoveSelfReference
  AddRemoveSelfReference();
}

already_AddRefed<nsILoadGroup> HTMLMediaElement::GetDocumentLoadGroup()
{
  if (!OwnerDoc()->IsActive()) {
    NS_WARNING("Load group requested for media element in inactive document.");
  }
  return OwnerDoc()->GetDocumentLoadGroup();
}

nsresult
HTMLMediaElement::CopyInnerTo(Element* aDest)
{
  nsresult rv = nsGenericHTMLElement::CopyInnerTo(aDest);
  NS_ENSURE_SUCCESS(rv, rv);
  if (aDest->OwnerDoc()->IsStaticDocument()) {
    HTMLMediaElement* dest = static_cast<HTMLMediaElement*>(aDest);
    dest->mMediaInfo = mMediaInfo;
  }
  return rv;
}

already_AddRefed<TimeRanges>
HTMLMediaElement::Buffered() const
{
  nsRefPtr<TimeRanges> ranges = new TimeRanges();
  if (mReadyState > nsIDOMHTMLMediaElement::HAVE_NOTHING) {
    if (mDecoder) {
      media::TimeIntervals buffered = mDecoder->GetBuffered();
      if (!buffered.IsInvalid()) {
        buffered.ToTimeRanges(ranges);
      }
    }
  }
  return ranges.forget();
}

nsresult HTMLMediaElement::GetBuffered(nsIDOMTimeRanges** aBuffered)
{
  nsRefPtr<TimeRanges> ranges = Buffered();
  ranges.forget(aBuffered);
  return NS_OK;
}

void HTMLMediaElement::SetRequestHeaders(nsIHttpChannel* aChannel)
{
  // Send Accept header for video and audio types only (Bug 489071)
  SetAcceptHeader(aChannel);

  // Media elements are likely candidates for HTTP Pipeline head of line
  // blocking problems, so disable pipelines.
  nsLoadFlags loadflags;
  aChannel->GetLoadFlags(&loadflags);
  loadflags |= nsIRequest::INHIBIT_PIPELINE;
  aChannel->SetLoadFlags(loadflags);

  // Apache doesn't send Content-Length when gzip transfer encoding is used,
  // which prevents us from estimating the video length (if explicit Content-Duration
  // and a length spec in the container are not present either) and from seeking.
  // So, disable the standard "Accept-Encoding: gzip,deflate" that we usually send.
  // See bug 614760.
  aChannel->SetRequestHeader(NS_LITERAL_CSTRING("Accept-Encoding"),
                             EmptyCString(), false);

  // Set the Referer header
  aChannel->SetReferrerWithPolicy(OwnerDoc()->GetDocumentURI(),
                                  OwnerDoc()->GetReferrerPolicy());
}

void HTMLMediaElement::FireTimeUpdate(bool aPeriodic)
{
  NS_ASSERTION(NS_IsMainThread(), "Should be on main thread.");

  TimeStamp now = TimeStamp::Now();
  double time = CurrentTime();

  // Fire a timeupdate event if this is not a periodic update (i.e. it's a
  // timeupdate event mandated by the spec), or if it's a periodic update
  // and TIMEUPDATE_MS has passed since the last timeupdate event fired and
  // the time has changed.
  if (!aPeriodic ||
      (mLastCurrentTime != time &&
       (mTimeUpdateTime.IsNull() ||
        now - mTimeUpdateTime >= TimeDuration::FromMilliseconds(TIMEUPDATE_MS)))) {
    DispatchAsyncEvent(NS_LITERAL_STRING("timeupdate"));
    mTimeUpdateTime = now;
    mLastCurrentTime = time;
  }
  if (mFragmentEnd >= 0.0 && time >= mFragmentEnd) {
    Pause();
    mFragmentEnd = -1.0;
    mFragmentStart = -1.0;
    mDecoder->SetFragmentEndTime(mFragmentEnd);
  }

  // Update the cues displaying on the video.
  // Here mTextTrackManager can be null if the cycle collector has unlinked
  // us before our parent. In that case UnbindFromTree will call us
  // when our parent is unlinked.
  if (mTextTrackManager) {
    mTextTrackManager->UpdateCueDisplay();
  }
}

void HTMLMediaElement::GetCurrentSpec(nsCString& aString)
{
  if (mLoadingSrc) {
    mLoadingSrc->GetSpec(aString);
  } else {
    aString.Truncate();
  }
}

/* attribute double mozFragmentEnd; */
double
HTMLMediaElement::MozFragmentEnd()
{
  double duration = Duration();

  // If there is no end fragment, or the fragment end is greater than the
  // duration, return the duration.
  return (mFragmentEnd < 0.0 || mFragmentEnd > duration) ? duration : mFragmentEnd;
}

NS_IMETHODIMP HTMLMediaElement::GetMozFragmentEnd(double* aTime)
{
  *aTime = MozFragmentEnd();
  return NS_OK;
}

static double ClampPlaybackRate(double aPlaybackRate)
{
  if (aPlaybackRate == 0.0) {
    return aPlaybackRate;
  }
  if (Abs(aPlaybackRate) < MIN_PLAYBACKRATE) {
    return aPlaybackRate < 0 ? -MIN_PLAYBACKRATE : MIN_PLAYBACKRATE;
  }
  if (Abs(aPlaybackRate) > MAX_PLAYBACKRATE) {
    return aPlaybackRate < 0 ? -MAX_PLAYBACKRATE : MAX_PLAYBACKRATE;
  }
  return aPlaybackRate;
}

/* attribute double defaultPlaybackRate; */
NS_IMETHODIMP HTMLMediaElement::GetDefaultPlaybackRate(double* aDefaultPlaybackRate)
{
  *aDefaultPlaybackRate = DefaultPlaybackRate();
  return NS_OK;
}

void
HTMLMediaElement::SetDefaultPlaybackRate(double aDefaultPlaybackRate, ErrorResult& aRv)
{
  if (aDefaultPlaybackRate < 0) {
    aRv.Throw(NS_ERROR_NOT_IMPLEMENTED);
    return;
  }

  mDefaultPlaybackRate = ClampPlaybackRate(aDefaultPlaybackRate);
  DispatchAsyncEvent(NS_LITERAL_STRING("ratechange"));
}

NS_IMETHODIMP HTMLMediaElement::SetDefaultPlaybackRate(double aDefaultPlaybackRate)
{
  ErrorResult rv;
  SetDefaultPlaybackRate(aDefaultPlaybackRate, rv);
  return rv.StealNSResult();
}

/* attribute double playbackRate; */
NS_IMETHODIMP HTMLMediaElement::GetPlaybackRate(double* aPlaybackRate)
{
  *aPlaybackRate = PlaybackRate();
  return NS_OK;
}

void
HTMLMediaElement::SetPlaybackRate(double aPlaybackRate, ErrorResult& aRv)
{
  // Changing the playback rate of a media that has more than two channels is
  // not supported.
  if (aPlaybackRate < 0) {
    aRv.Throw(NS_ERROR_NOT_IMPLEMENTED);
    return;
  }

  mPlaybackRate = ClampPlaybackRate(aPlaybackRate);

  if (mPlaybackRate != 0.0 &&
      (mPlaybackRate < 0 || mPlaybackRate > THRESHOLD_HIGH_PLAYBACKRATE_AUDIO ||
       mPlaybackRate < THRESHOLD_LOW_PLAYBACKRATE_AUDIO)) {
    SetMutedInternal(mMuted | MUTED_BY_INVALID_PLAYBACK_RATE);
  } else {
    SetMutedInternal(mMuted & ~MUTED_BY_INVALID_PLAYBACK_RATE);
  }

  if (mDecoder) {
    mDecoder->SetPlaybackRate(mPlaybackRate);
  }
  DispatchAsyncEvent(NS_LITERAL_STRING("ratechange"));
}

NS_IMETHODIMP HTMLMediaElement::SetPlaybackRate(double aPlaybackRate)
{
  ErrorResult rv;
  SetPlaybackRate(aPlaybackRate, rv);
  return rv.StealNSResult();
}

/* attribute bool mozPreservesPitch; */
NS_IMETHODIMP HTMLMediaElement::GetMozPreservesPitch(bool* aPreservesPitch)
{
  *aPreservesPitch = MozPreservesPitch();
  return NS_OK;
}

NS_IMETHODIMP HTMLMediaElement::SetMozPreservesPitch(bool aPreservesPitch)
{
  mPreservesPitch = aPreservesPitch;
  if (mDecoder) {
    mDecoder->SetPreservesPitch(mPreservesPitch);
  }
  return NS_OK;
}

ImageContainer* HTMLMediaElement::GetImageContainer()
{
  VideoFrameContainer* container = GetVideoFrameContainer();
  return container ? container->GetImageContainer() : nullptr;
}

nsresult HTMLMediaElement::UpdateChannelMuteState(float aVolume, bool aMuted)
{
  if (!UseAudioChannelService()) {
    return NS_OK;
  }

  if (mAudioChannelVolume != aVolume) {
    mAudioChannelVolume = aVolume;
    SetVolumeInternal();
  }

  // We have to mute this channel.
  if (aMuted && !ComputedMuted()) {
    SetMutedInternal(mMuted | MUTED_BY_AUDIO_CHANNEL);
    if (UseAudioChannelAPI()) {
      DispatchAsyncEvent(NS_LITERAL_STRING("mozinterruptbegin"));
    }
  } else if (!aMuted && ComputedMuted()) {
    SetMutedInternal(mMuted & ~MUTED_BY_AUDIO_CHANNEL);
    if (UseAudioChannelAPI()) {
      DispatchAsyncEvent(NS_LITERAL_STRING("mozinterruptend"));
    }
  }

#ifdef MOZ_B2G
  SuspendOrResumeElement(ComputedMuted(), false);
#endif
  return NS_OK;
}

void HTMLMediaElement::UpdateAudioChannelPlayingState()
{
  if (!UseAudioChannelService()) {
    return;
  }

  bool playingThroughTheAudioChannel =
     (!mPaused &&
      (HasAttr(kNameSpaceID_None, nsGkAtoms::loop) ||
       (mReadyState >= nsIDOMHTMLMediaElement::HAVE_CURRENT_DATA &&
        !IsPlaybackEnded()) ||
       mPlayingThroughTheAudioChannelBeforeSeek));
  if (playingThroughTheAudioChannel != mPlayingThroughTheAudioChannel) {
    mPlayingThroughTheAudioChannel = playingThroughTheAudioChannel;

    // If we are not playing, we don't need to create a new audioChannelAgent.
    if (!mAudioChannelAgent && !mPlayingThroughTheAudioChannel) {
       return;
    }

    if (!mAudioChannelAgent) {
      nsresult rv;
      mAudioChannelAgent = do_CreateInstance("@mozilla.org/audiochannelagent;1", &rv);
      if (!mAudioChannelAgent) {
        return;
      }
      mAudioChannelAgent->InitWithWeakCallback(OwnerDoc()->GetInnerWindow(),
                                               static_cast<int32_t>(mAudioChannel),
                                               this);
    }

    NotifyAudioChannelAgent(mPlayingThroughTheAudioChannel);
  }
}

void
HTMLMediaElement::NotifyAudioChannelAgent(bool aPlaying)
{
  // Immediately check if this should go to the MSG instead of the normal
  // media playback route.
  WindowAudioCaptureChanged();

  // This is needed to pass nsContentUtils::IsCallerChrome().
  // AudioChannel API should not called from content but it can happen that
  // this method has some content JS in its stack.
  AutoNoJSAPI nojsapi;

  if (aPlaying) {
    float volume = 0.0;
    bool muted = true;
    mAudioChannelAgent->NotifyStartedPlaying(&volume, &muted);
    WindowVolumeChanged(volume, muted);
  } else {
    mAudioChannelAgent->NotifyStoppedPlaying();
    mAudioChannelAgent = nullptr;
  }
}

NS_IMETHODIMP HTMLMediaElement::WindowVolumeChanged(float aVolume, bool aMuted)
{
  NS_ENSURE_TRUE(nsContentUtils::IsCallerChrome(), NS_ERROR_NOT_AVAILABLE);

  UpdateChannelMuteState(aVolume, aMuted);

#ifdef MOZ_B2G
  mPaused.SetCanPlay(!aMuted);
#endif

  return NS_OK;
}

NS_IMETHODIMP HTMLMediaElement::WindowAudioCaptureChanged()
{
   MOZ_ASSERT(mAudioChannelAgent);

  if (!OwnerDoc()->GetInnerWindow()) {
    return NS_OK;
  }
  bool captured = OwnerDoc()->GetInnerWindow()->GetAudioCaptured();

  if (captured != mAudioCapturedByWindow) {
    if (captured) {
      mAudioCapturedByWindow = true;
      nsCOMPtr<nsPIDOMWindow> window =
        do_QueryInterface(OwnerDoc()->GetParentObject());
      uint64_t id = window->WindowID();
      MediaStreamGraph* msg = MediaStreamGraph::GetInstance();

      if (!mPlaybackStream) {
        nsRefPtr<DOMMediaStream> stream = CaptureStreamInternal(false, msg);
        mCaptureStreamPort = msg->ConnectToCaptureStream(id, stream->GetStream());
      } else {
        mCaptureStreamPort = msg->ConnectToCaptureStream(id, mPlaybackStream->GetStream());
      }
    } else {
      mAudioCapturedByWindow = false;
      if (mDecoder) {
        ProcessedMediaStream* ps =
          mCaptureStreamPort->GetSource()->AsProcessedStream();
        MOZ_ASSERT(ps);

        for (uint32_t i = 0; i < mOutputStreams.Length(); i++) {
          if (mOutputStreams[i].mStream->GetStream() == ps) {
            mOutputStreams.RemoveElementAt(i);
            break;
          }
        }

        mDecoder->RemoveOutputStream(ps);
      }
      mCaptureStreamPort->Destroy();
      mCaptureStreamPort = nullptr;
    }
  }

   return NS_OK;
}

AudioTrackList*
HTMLMediaElement::AudioTracks()
{
  if (!mAudioTrackList) {
    nsCOMPtr<nsPIDOMWindow> window = do_QueryInterface(OwnerDoc()->GetParentObject());
    mAudioTrackList = new AudioTrackList(window, this);
  }
  return mAudioTrackList;
}

VideoTrackList*
HTMLMediaElement::VideoTracks()
{
  if (!mVideoTrackList) {
    nsCOMPtr<nsPIDOMWindow> window = do_QueryInterface(OwnerDoc()->GetParentObject());
    mVideoTrackList = new VideoTrackList(window, this);
  }
  return mVideoTrackList;
}

/* readonly attribute TextTrackList? textTracks; */
TextTrackList*
HTMLMediaElement::GetTextTracks()
{
  return GetOrCreateTextTrackManager()->GetTextTracks();
}

already_AddRefed<TextTrack>
HTMLMediaElement::AddTextTrack(TextTrackKind aKind,
                               const nsAString& aLabel,
                               const nsAString& aLanguage)
{
  return
    GetOrCreateTextTrackManager()->AddTextTrack(aKind, aLabel, aLanguage,
                                                TextTrackMode::Hidden,
                                                TextTrackReadyState::Loaded,
                                                TextTrackSource::AddTextTrack);
}

void
HTMLMediaElement::PopulatePendingTextTrackList()
{
  if (mTextTrackManager) {
    mTextTrackManager->PopulatePendingList();
  }
}

TextTrackManager*
HTMLMediaElement::GetOrCreateTextTrackManager()
{
  if (!mTextTrackManager) {
    mTextTrackManager = new TextTrackManager(this);
    mTextTrackManager->AddListeners();
  }
  return mTextTrackManager;
}

void
HTMLMediaElement::SetMozAudioChannelType(AudioChannel aValue, ErrorResult& aRv)
{
  nsString channel;
  channel.AssignASCII(AudioChannelValues::strings[uint32_t(aValue)].value,
                      AudioChannelValues::strings[uint32_t(aValue)].length);
  SetHTMLAttr(nsGkAtoms::mozaudiochannel, channel, aRv);
}

MediaDecoderOwner::NextFrameStatus
HTMLMediaElement::NextFrameStatus()
{
  if (mDecoder) {
    return mDecoder->NextFrameStatus();
  } else if (mMediaStreamListener) {
    return mMediaStreamListener->NextFrameStatus();
  }
  return NEXT_FRAME_UNINITIALIZED;
}

float
HTMLMediaElement::ComputedVolume() const
{
  return mMuted ? 0.0f : float(mVolume * mAudioChannelVolume);
}

bool
HTMLMediaElement::ComputedMuted() const
{
  return (mMuted & MUTED_BY_AUDIO_CHANNEL);
}

} // namespace dom
} // namespace mozilla<|MERGE_RESOLUTION|>--- conflicted
+++ resolved
@@ -1185,21 +1185,7 @@
     return NS_OK;
   }
 
-<<<<<<< HEAD
  if (mMediaSource) {
-=======
-  if (IsMediaSourceURI(mLoadingSrc)) {
-    nsRefPtr<MediaSource> source;
-    nsresult rv = NS_GetSourceForMediaSourceURI(mLoadingSrc, getter_AddRefs(source));
-    if (NS_FAILED(rv)) {
-      nsCString specUTF8;
-      mLoadingSrc->GetSpec(specUTF8);
-      NS_ConvertUTF8toUTF16 spec(specUTF8);
-      const char16_t* params[] = { spec.get() };
-      ReportLoadError("MediaLoadInvalidURI", params, ArrayLength(params));
-      return rv;
-    }
->>>>>>> 3a4ad070
     nsRefPtr<MediaSourceDecoder> decoder = new MediaSourceDecoder(this);
     if (!mMediaSource->Attach(decoder)) {
       // TODO: Handle failure: run "If the media data cannot be fetched at
