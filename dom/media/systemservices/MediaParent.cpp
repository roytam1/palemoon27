--- conflicted
+++ resolved
@@ -49,11 +49,7 @@
     static const size_t DecodedLength = 18;
     static const size_t EncodedLength = DecodedLength * 4 / 3;
 
-<<<<<<< HEAD
-    OriginKey(const nsACString& aKey, int64_t aSecondsStamp = 0) // 0 = temporal
-=======
     explicit OriginKey(const nsACString& aKey, int64_t aSecondsStamp = 0) // 0 = temporal
->>>>>>> 12fe1592
     : mKey(aKey)
     , mSecondsStamp(aSecondsStamp) {}
 
@@ -479,12 +475,8 @@
 }
 
 template<class Super> bool
-<<<<<<< HEAD
-Parent<Super>::RecvSanitizeOriginKeys(const uint64_t& aSinceWhen)
-=======
 Parent<Super>::RecvSanitizeOriginKeys(const uint64_t& aSinceWhen,
                                       const bool& aOnlyPrivateBrowsing)
->>>>>>> 12fe1592
 {
   MOZ_ASSERT(NS_IsMainThread());
   nsCOMPtr<nsIFile> profileDir;
@@ -499,13 +491,6 @@
   MOZ_ASSERT(sts);
   nsRefPtr<OriginKeyStore> store(mOriginKeyStore);
 
-<<<<<<< HEAD
-  rv = sts->Dispatch(NewRunnableFrom([profileDir, store, aSinceWhen]() -> nsresult {
-    MOZ_ASSERT(!NS_IsMainThread());
-    store->mOriginKeys.SetProfileDir(profileDir);
-    store->mPrivateBrowsingOriginKeys.Clear(aSinceWhen);
-    store->mOriginKeys.Clear(aSinceWhen);
-=======
   rv = sts->Dispatch(NewRunnableFrom([profileDir, store, aSinceWhen,
                                       aOnlyPrivateBrowsing]() -> nsresult {
     MOZ_ASSERT(!NS_IsMainThread());
@@ -514,7 +499,6 @@
       store->mOriginKeys.SetProfileDir(profileDir);
       store->mOriginKeys.Clear(aSinceWhen);
     }
->>>>>>> 12fe1592
     return NS_OK;
   }), NS_DISPATCH_NORMAL);
   if (NS_WARN_IF(NS_FAILED(rv))) {
@@ -561,20 +545,12 @@
 {
   MOZ_ASSERT(sIPCServingParent == static_cast<Parent<PMediaParent>*>(aActor));
   delete sIPCServingParent;
-<<<<<<< HEAD
-  return true;
-}
-
-}
-}
-=======
   sIPCServingParent = nullptr;
   return true;
 }
 
 } // namespace media
 } // namespace mozilla
->>>>>>> 12fe1592
 
 // Instantiate templates to satisfy linker
 template class mozilla::media::Parent<mozilla::media::NonE10s>;