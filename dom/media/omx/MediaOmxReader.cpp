--- conflicted
+++ resolved
@@ -474,12 +474,8 @@
     return;
   }
 
-<<<<<<< HEAD
-  nsRefPtr<MediaByteBuffer> bytes = mDecoder->GetResource()->SilentReadAt(aOffset, aLength);
-=======
   nsRefPtr<MediaByteBuffer> bytes =
     mDecoder->GetResource()->MediaReadAt(aOffset, aLength);
->>>>>>> 12fe1592
   NS_ENSURE_TRUE_VOID(bytes);
   mMP3FrameParser.Parse(bytes->Elements(), aLength, aOffset);
   if (!mMP3FrameParser.IsMP3()) {
