--- conflicted
+++ resolved
@@ -420,9 +420,6 @@
     /* For owned BaseShapes, the shape's shape table. */
     ShapeTable       *table_;
 
-<<<<<<< HEAD
-    BaseShape(const BaseShape& base) MOZ_DELETE;
-=======
     /*
      * Our size needs to be a multiple of gc::CellSize, which happens
      * to be 8.  On 32-bit, the above members leave us at 28 bytes, so
@@ -432,8 +429,7 @@
     uint32_t unusedPadding_;
 #endif
 
-    BaseShape(const BaseShape &base) = delete;
->>>>>>> 95ffc37b
+    BaseShape(const BaseShape &base) MOZ_DELETE;
 
   public:
     void finalize(FreeOp *fop);
