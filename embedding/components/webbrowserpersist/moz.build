--- conflicted
+++ resolved
@@ -37,13 +37,8 @@
     'WebBrowserPersistLocalDocument.h',
 ]
 
-<<<<<<< HEAD
-FAIL_ON_WARNINGS = True
-
 include('/ipc/chromium/chromium-config.mozbuild')
 
-=======
->>>>>>> 95440d2f
 FINAL_LIBRARY = 'xul'
 LOCAL_INCLUDES += [
     '/dom/base',
