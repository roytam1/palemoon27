/* -*- Mode: C++; tab-width: 2; indent-tabs-mode: nil; c-basic-offset: 2 -*- */
/* vim:set ts=2 sw=2 sts=2 et cindent: */
/* This Source Code Form is subject to the terms of the Mozilla Public
 * License, v. 2.0. If a copy of the MPL was not distributed with this
 * file, You can obtain one at http://mozilla.org/MPL/2.0/. */
#include "nsError.h"
#include "MediaDecoderStateMachine.h"
#include "AbstractMediaDecoder.h"
#include "SoftwareWebMVideoDecoder.h"
#include "WebMReader.h"
#include "WebMBufferedParser.h"
#include "gfx2DGlue.h"
#include "Layers.h"
#include "mozilla/Preferences.h"
#include "mozilla/SharedThreadPool.h"

#include <algorithm>

#define VPX_DONT_DEFINE_STDINT_TYPES
#include "vpx/vp8dx.h"
#include "vpx/vpx_decoder.h"

// IntelWebMVideoDecoder uses the WMF backend, which is Windows Vista+ only.
#if defined(MOZ_PDM_VPX)
#include "IntelWebMVideoDecoder.h"
#endif

// Un-comment to enable logging of seek bisections.
//#define SEEK_LOGGING

#undef LOG

#include "prprf.h"
#define LOG(type, msg) MOZ_LOG(gMediaDecoderLog, type, msg)
#ifdef SEEK_LOGGING
#define SEEK_LOG(type, msg) MOZ_LOG(gMediaDecoderLog, type, msg)
#else
#define SEEK_LOG(type, msg)
#endif

namespace mozilla {

using namespace gfx;
using namespace layers;
using namespace media;

extern PRLogModuleInfo* gMediaDecoderLog;
PRLogModuleInfo* gNesteggLog;

// Functions for reading and seeking using MediaResource required for
// nestegg_io. The 'user data' passed to these functions is the
// decoder from which the media resource is obtained.
static int webm_read(void *aBuffer, size_t aLength, void *aUserData)
{
  MOZ_ASSERT(aUserData);
  MediaResourceIndex* resource =
    reinterpret_cast<MediaResourceIndex*>(aUserData);

  nsresult rv = NS_OK;
  uint32_t bytes = 0;

  rv = resource->Read(static_cast<char *>(aBuffer), aLength, &bytes);

  bool eof = !bytes;

  return NS_FAILED(rv) ? -1 : eof ? 0 : 1;
}

static int webm_seek(int64_t aOffset, int aWhence, void *aUserData)
{
  MOZ_ASSERT(aUserData);
  MediaResourceIndex* resource =
    reinterpret_cast<MediaResourceIndex*>(aUserData);
  nsresult rv = resource->Seek(aWhence, aOffset);
  return NS_SUCCEEDED(rv) ? 0 : -1;
}

static int64_t webm_tell(void *aUserData)
{
  MOZ_ASSERT(aUserData);
  MediaResourceIndex* resource =
    reinterpret_cast<MediaResourceIndex*>(aUserData);
  return resource->Tell();
}

static void webm_log(nestegg * context,
                     unsigned int severity,
                     char const * format, ...)
{
  if (!MOZ_LOG_TEST(gNesteggLog, LogLevel::Debug)) {
    return;
  }

  va_list args;
  char msg[256];
  const char * sevStr;

  switch(severity) {
    case NESTEGG_LOG_DEBUG:
      sevStr = "DBG";
      break;
    case NESTEGG_LOG_INFO:
      sevStr = "INF";
      break;
    case NESTEGG_LOG_WARNING:
      sevStr = "WRN";
      break;
    case NESTEGG_LOG_ERROR:
      sevStr = "ERR";
      break;
    case NESTEGG_LOG_CRITICAL:
      sevStr = "CRT";
      break;
    default:
      sevStr = "UNK";
      break;
  }

  va_start(args, format);

  PR_snprintf(msg, sizeof(msg), "%p [Nestegg-%s] ", context, sevStr);
  PR_vsnprintf(msg+strlen(msg), sizeof(msg)-strlen(msg), format, args);
  MOZ_LOG(gNesteggLog, LogLevel::Debug, (msg));

  va_end(args);
}

#if defined(MOZ_PDM_VPX)
static bool sIsIntelDecoderEnabled = false;
#endif

WebMReader::WebMReader(AbstractMediaDecoder* aDecoder, TaskQueue* aBorrowedTaskQueue)
  : MediaDecoderReader(aDecoder, aBorrowedTaskQueue)
  , mContext(nullptr)
  , mVideoTrack(0)
  , mAudioTrack(0)
  , mAudioStartUsec(-1)
  , mAudioFrames(0)
  , mSeekPreroll(0)
  , mLastVideoFrameTime(0)
  , mAudioCodec(-1)
  , mVideoCodec(-1)
  , mLayersBackendType(layers::LayersBackend::LAYERS_NONE)
  , mHasVideo(false)
  , mHasAudio(false)
  , mResource(aDecoder->GetResource())
{
  MOZ_COUNT_CTOR(WebMReader);
  if (!gNesteggLog) {
    gNesteggLog = PR_NewLogModule("Nestegg");
  }

#if defined(MOZ_PDM_VPX)
  sIsIntelDecoderEnabled = Preferences::GetBool("media.webm.intel_decoder.enabled", false);
#endif
}

WebMReader::~WebMReader()
{
  Cleanup();
  mVideoPackets.Reset();
  mAudioPackets.Reset();
  MOZ_ASSERT(!mAudioDecoder);
  MOZ_ASSERT(!mVideoDecoder);
  MOZ_COUNT_DTOR(WebMReader);
}

nsRefPtr<ShutdownPromise>
WebMReader::Shutdown()
{
#if defined(MOZ_PDM_VPX)
  if (mVideoTaskQueue) {
    mVideoTaskQueue->BeginShutdown();
    mVideoTaskQueue->AwaitShutdownAndIdle();
  }
#endif
  if (mAudioDecoder) {
    mAudioDecoder->Shutdown();
    mAudioDecoder = nullptr;
  }

  if (mVideoDecoder) {
    mVideoDecoder->Shutdown();
    mVideoDecoder = nullptr;
  }

  return MediaDecoderReader::Shutdown();
}

nsresult WebMReader::Init(MediaDecoderReader* aCloneDonor)
{
#if defined(MOZ_PDM_VPX)
  if (sIsIntelDecoderEnabled) {
    PlatformDecoderModule::Init();

    InitLayersBackendType();

    mVideoTaskQueue = new FlushableTaskQueue(
      SharedThreadPool::Get(NS_LITERAL_CSTRING("IntelVP8 Video Decode")));
    NS_ENSURE_TRUE(mVideoTaskQueue, NS_ERROR_FAILURE);
  }
#endif

  if (aCloneDonor) {
    mBufferedState = static_cast<WebMReader*>(aCloneDonor)->mBufferedState;
  } else {
    mBufferedState = new WebMBufferedState;
  }

  return NS_OK;
}

void WebMReader::InitLayersBackendType()
{
  if (!IsVideoContentType(GetDecoder()->GetResource()->GetContentType())) {
    // Not playing video, we don't care about the layers backend type.
    return;
  }
  // Extract the layer manager backend type so that platform decoders
  // can determine whether it's worthwhile using hardware accelerated
  // video decoding.
  MediaDecoderOwner* owner = mDecoder->GetOwner();
  if (!owner) {
    NS_WARNING("WebMReader without a decoder owner, can't get HWAccel");
    return;
  }

  dom::HTMLMediaElement* element = owner->GetMediaElement();
  NS_ENSURE_TRUE_VOID(element);

  nsRefPtr<LayerManager> layerManager =
    nsContentUtils::LayerManagerForDocument(element->OwnerDoc());
  NS_ENSURE_TRUE_VOID(layerManager);

  mLayersBackendType = layerManager->GetCompositorBackendType();
}

nsresult WebMReader::ResetDecode()
{
  mAudioFrames = 0;
  mAudioStartUsec = -1;
  nsresult res = NS_OK;
  if (NS_FAILED(MediaDecoderReader::ResetDecode())) {
    res = NS_ERROR_FAILURE;
  }

  if (mAudioDecoder) {
    mAudioDecoder->ResetDecode();
  }

  mVideoPackets.Reset();
  mAudioPackets.Reset();

  return res;
}

void WebMReader::Cleanup()
{
  if (mContext) {
    nestegg_destroy(mContext);
    mContext = nullptr;
  }
}

nsRefPtr<MediaDecoderReader::MetadataPromise>
WebMReader::AsyncReadMetadata()
{
  nsRefPtr<MetadataHolder> metadata = new MetadataHolder();

  if (NS_FAILED(RetrieveWebMMetadata(&metadata->mInfo)) ||
      !metadata->mInfo.HasValidMedia()) {
    return MetadataPromise::CreateAndReject(ReadMetadataFailureReason::METADATA_ERROR,
                                            __func__);
  }

  return MetadataPromise::CreateAndResolve(metadata, __func__);
}

nsresult
WebMReader::RetrieveWebMMetadata(MediaInfo* aInfo)
{
  // We can't use OnTaskQueue() here because of the wacky initialization task
  // queue that TrackBuffer uses. We should be able to fix this when we do
  // bug 1148234.
  MOZ_ASSERT(mDecoder->OnDecodeTaskQueue());

  nestegg_io io;
  io.read = webm_read;
  io.seek = webm_seek;
  io.tell = webm_tell;
  io.userdata = &mResource;
  int64_t maxOffset = mDecoder->HasInitializationData() ?
    mBufferedState->GetInitEndOffset() : -1;
  int r = nestegg_init(&mContext, io, &webm_log, maxOffset);
  if (r == -1) {
    return NS_ERROR_FAILURE;
  }

  uint64_t duration = 0;
  r = nestegg_duration(mContext, &duration);
  if (r == 0) {
    mInfo.mMetadataDuration.emplace(TimeUnit::FromNanoseconds(duration));
  }

  unsigned int ntracks = 0;
  r = nestegg_track_count(mContext, &ntracks);
  if (r == -1) {
    Cleanup();
    return NS_ERROR_FAILURE;
  }

  for (uint32_t track = 0; track < ntracks; ++track) {
    int id = nestegg_track_codec_id(mContext, track);
    if (id == -1) {
      Cleanup();
      return NS_ERROR_FAILURE;
    }
    int type = nestegg_track_type(mContext, track);
    if (!mHasVideo && type == NESTEGG_TRACK_VIDEO &&
        mDecoder->GetImageContainer()) {
      nestegg_video_params params;
      r = nestegg_track_video_params(mContext, track, &params);
      if (r == -1) {
        Cleanup();
        return NS_ERROR_FAILURE;
      }

      mVideoCodec = nestegg_track_codec_id(mContext, track);

#if defined(MOZ_PDM_VPX)
      if (sIsIntelDecoderEnabled) {
        mVideoDecoder = IntelWebMVideoDecoder::Create(this);
      }
#endif

      // If there's no decoder yet (e.g. HW decoder not available), use the software decoder.
      if (!mVideoDecoder) {
        mVideoDecoder = SoftwareWebMVideoDecoder::Create(this);
      }

      if (mVideoDecoder) {
        mInitPromises.AppendElement(mVideoDecoder->Init(params.display_width,
                                                        params.display_height));
      }

      if (!mVideoDecoder) {
        Cleanup();
        return NS_ERROR_FAILURE;
      }

      // Picture region, taking into account cropping, before scaling
      // to the display size.
      unsigned int cropH = params.crop_right + params.crop_left;
      unsigned int cropV = params.crop_bottom + params.crop_top;
      nsIntRect pictureRect(params.crop_left,
                            params.crop_top,
                            params.width - cropH,
                            params.height - cropV);

      // If the cropping data appears invalid then use the frame data
      if (pictureRect.width <= 0 ||
          pictureRect.height <= 0 ||
          pictureRect.x < 0 ||
          pictureRect.y < 0) {
        pictureRect.x = 0;
        pictureRect.y = 0;
        pictureRect.width = params.width;
        pictureRect.height = params.height;
      }

      // Validate the container-reported frame and pictureRect sizes. This
      // ensures that our video frame creation code doesn't overflow.
      nsIntSize displaySize(params.display_width, params.display_height);
      nsIntSize frameSize(params.width, params.height);
      if (!IsValidVideoRegion(frameSize, pictureRect, displaySize)) {
        // Video track's frame sizes will overflow. Ignore the video track.
        continue;
      }

      mVideoTrack = track;
      mHasVideo = true;

      mInfo.mVideo.mDisplay = displaySize;
      mPicture = pictureRect;
      mInitialFrame = frameSize;

      switch (params.stereo_mode) {
      case NESTEGG_VIDEO_MONO:
        mInfo.mVideo.mStereoMode = StereoMode::MONO;
        break;
      case NESTEGG_VIDEO_STEREO_LEFT_RIGHT:
        mInfo.mVideo.mStereoMode = StereoMode::LEFT_RIGHT;
        break;
      case NESTEGG_VIDEO_STEREO_BOTTOM_TOP:
        mInfo.mVideo.mStereoMode = StereoMode::BOTTOM_TOP;
        break;
      case NESTEGG_VIDEO_STEREO_TOP_BOTTOM:
        mInfo.mVideo.mStereoMode = StereoMode::TOP_BOTTOM;
        break;
      case NESTEGG_VIDEO_STEREO_RIGHT_LEFT:
        mInfo.mVideo.mStereoMode = StereoMode::RIGHT_LEFT;
        break;
      }
    } else if (!mHasAudio && type == NESTEGG_TRACK_AUDIO) {
      nestegg_audio_params params;
      r = nestegg_track_audio_params(mContext, track, &params);
      if (r == -1) {
        Cleanup();
        return NS_ERROR_FAILURE;
      }

      mAudioTrack = track;
      mHasAudio = true;
      mAudioCodec = nestegg_track_codec_id(mContext, track);
      mCodecDelay = params.codec_delay / NS_PER_USEC;
      mSeekPreroll = params.seek_preroll;

      if (mAudioCodec == NESTEGG_CODEC_VORBIS) {
        mAudioDecoder = new VorbisDecoder(this);
      } else if (mAudioCodec == NESTEGG_CODEC_OPUS) {
        mAudioDecoder = new OpusDecoder(this);
      } else {
        Cleanup();
        return NS_ERROR_FAILURE;
      }

      if (mAudioDecoder) {
        mInitPromises.AppendElement(mAudioDecoder->Init());
      } else {
        Cleanup();
        return NS_ERROR_FAILURE;
      }

      unsigned int nheaders = 0;
      r = nestegg_track_codec_data_count(mContext, track, &nheaders);
      if (r == -1) {
        Cleanup();
        return NS_ERROR_FAILURE;
      }

      for (uint32_t header = 0; header < nheaders; ++header) {
        unsigned char* data = 0;
        size_t length = 0;
        r = nestegg_track_codec_data(mContext, track, header, &data, &length);
        if (r == -1) {
          Cleanup();
          return NS_ERROR_FAILURE;
        }

        if (NS_FAILED(mAudioDecoder->DecodeHeader(data, length))) {
          Cleanup();
          return NS_ERROR_FAILURE;
        }
      }
      if (NS_FAILED(mAudioDecoder->FinishInit(mInfo.mAudio))) {
        Cleanup();
        return NS_ERROR_FAILURE;
      }
    }
  }

  *aInfo = mInfo;

  return NS_OK;
}

bool
WebMReader::IsMediaSeekable()
{
  return mContext && nestegg_has_cues(mContext);
}

bool WebMReader::DecodeAudioPacket(NesteggPacketHolder* aHolder)
{
  MOZ_ASSERT(OnTaskQueue());

  int r = 0;
  unsigned int count = 0;
  r = nestegg_packet_count(aHolder->Packet(), &count);
  if (r == -1) {
    return false;
  }

  int64_t tstamp = aHolder->Timestamp();
  if (mAudioStartUsec == -1) {
    // This is the first audio chunk. Assume the start time of our decode
    // is the start of this chunk.
    mAudioStartUsec = tstamp;
  }
  // If there's a gap between the start of this audio chunk and the end of
  // the previous audio chunk, we need to increment the packet count so that
  // the vorbis decode doesn't use data from before the gap to help decode
  // from after the gap.
  CheckedInt64 tstamp_frames = UsecsToFrames(tstamp, mInfo.mAudio.mRate);
  CheckedInt64 decoded_frames = UsecsToFrames(mAudioStartUsec,
                                              mInfo.mAudio.mRate);
  if (!tstamp_frames.isValid() || !decoded_frames.isValid()) {
    NS_WARNING("Int overflow converting WebM times to frames");
    return false;
  }
  decoded_frames += mAudioFrames;
  if (!decoded_frames.isValid()) {
    NS_WARNING("Int overflow adding decoded_frames");
    return false;
  }
  if (tstamp_frames.value() > decoded_frames.value()) {
#ifdef DEBUG
    int64_t gap_frames = tstamp_frames.value() - decoded_frames.value();
    CheckedInt64 usecs = FramesToUsecs(gap_frames, mInfo.mAudio.mRate);
    LOG(LogLevel::Debug, ("WebMReader detected gap of %lld, %lld frames, in audio",
                       usecs.isValid() ? usecs.value() : -1,
                       gap_frames));
#endif
    mAudioStartUsec = tstamp;
    mAudioFrames = 0;
  }

  int32_t total_frames = 0;
  for (uint32_t i = 0; i < count; ++i) {
    unsigned char* data;
    size_t length;
    r = nestegg_packet_data(aHolder->Packet(), i, &data, &length);
    if (r == -1) {
      return false;
    }
    int64_t discardPadding = 0;
    (void) nestegg_packet_discard_padding(aHolder->Packet(), &discardPadding);

    if (!mAudioDecoder->Decode(data, length, aHolder->Offset(), tstamp, discardPadding, &total_frames)) {
      mHitAudioDecodeError = true;
      return false;
    }
  }

  mAudioFrames += total_frames;

  return true;
}

nsRefPtr<NesteggPacketHolder> WebMReader::NextPacket(TrackType aTrackType)
{
  // The packet queue that packets will be pushed on if they
  // are not the type we are interested in.
  WebMPacketQueue& otherPackets =
    aTrackType == VIDEO ? mAudioPackets : mVideoPackets;

  // The packet queue for the type that we are interested in.
  WebMPacketQueue &packets =
    aTrackType == VIDEO ? mVideoPackets : mAudioPackets;

  // Flag to indicate that we do need to playback these types of
  // packets.
  bool hasType = aTrackType == VIDEO ? mHasVideo : mHasAudio;

  // Flag to indicate that we do need to playback the other type
  // of track.
  bool hasOtherType = aTrackType == VIDEO ? mHasAudio : mHasVideo;

  // Track we are interested in
  uint32_t ourTrack = aTrackType == VIDEO ? mVideoTrack : mAudioTrack;

  // Value of other track
  uint32_t otherTrack = aTrackType == VIDEO ? mAudioTrack : mVideoTrack;

  if (packets.GetSize() > 0) {
    return packets.PopFront();
  }

  do {
    nsRefPtr<NesteggPacketHolder> holder = DemuxPacket();
    if (!holder) {
      return nullptr;
    }

    if (hasOtherType && otherTrack == holder->Track()) {
      // Save the packet for when we want these packets
      otherPackets.Push(holder);
      continue;
    }

    // The packet is for the track we want to play
    if (hasType && ourTrack == holder->Track()) {
      return holder;
    }
  } while (true);
}

nsRefPtr<NesteggPacketHolder>
WebMReader::DemuxPacket()
{
  nestegg_packet* packet;
  int r = nestegg_read_packet(mContext, &packet);
  if (r <= 0) {
    return nullptr;
  }

  unsigned int track = 0;
  r = nestegg_packet_track(packet, &track);
  if (r == -1) {
    return nullptr;
  }

  // Figure out if this is a keyframe.
  bool isKeyframe = false;
  if (track == mAudioTrack) {
    isKeyframe = true;
  } else if (track == mVideoTrack) {
    unsigned char* data;
    size_t length;
    r = nestegg_packet_data(packet, 0, &data, &length);
    if (r == -1) {
      return nullptr;
    }

    vpx_codec_stream_info_t si;
    memset(&si, 0, sizeof(si));
    si.sz = sizeof(si);
    if (mVideoCodec == NESTEGG_CODEC_VP8) {
      vpx_codec_peek_stream_info(vpx_codec_vp8_dx(), data, length, &si);
    } else if (mVideoCodec == NESTEGG_CODEC_VP9) {
      vpx_codec_peek_stream_info(vpx_codec_vp9_dx(), data, length, &si);
    }
    isKeyframe = si.is_kf;
  }

  int64_t offset = mResource.Tell();
  nsRefPtr<NesteggPacketHolder> holder = new NesteggPacketHolder();
  if (!holder->Init(packet, offset, track, isKeyframe)) {
    return nullptr;
  }

  return holder;
}

bool WebMReader::DecodeAudioData()
{
  MOZ_ASSERT(OnTaskQueue());

  nsRefPtr<NesteggPacketHolder> holder(NextPacket(AUDIO));
  if (!holder) {
    return false;
  }

  return DecodeAudioPacket(holder);
}

bool WebMReader::FilterPacketByTime(int64_t aEndTime, WebMPacketQueue& aOutput)
{
  // Push the video frames to the aOutput which's timestamp is less
  // than aEndTime.
  while (true) {
    nsRefPtr<NesteggPacketHolder> holder(NextPacket(VIDEO));
    if (!holder) {
      break;
    }
    int64_t tstamp = holder->Timestamp();
    if (tstamp >= aEndTime) {
      PushVideoPacket(holder);
      return true;
    } else {
      aOutput.PushFront(holder);
    }
  }

  return false;
}

int64_t WebMReader::GetNextKeyframeTime(int64_t aTimeThreshold)
{
  WebMPacketQueue skipPacketQueue;
  if (!FilterPacketByTime(aTimeThreshold, skipPacketQueue)) {
    // Restore the packets before we return -1.
    uint32_t size = skipPacketQueue.GetSize();
    for (uint32_t i = 0; i < size; ++i) {
      nsRefPtr<NesteggPacketHolder> packetHolder = skipPacketQueue.PopFront();
      PushVideoPacket(packetHolder);
    }
    return -1;
  }

  // Find keyframe.
  bool foundKeyframe = false;
  int64_t keyframeTime = -1;
  while (!foundKeyframe) {
    nsRefPtr<NesteggPacketHolder> holder(NextPacket(VIDEO));
    if (!holder) {
      break;
    }

    if (holder->IsKeyframe()) {
      foundKeyframe = true;
      keyframeTime = holder->Timestamp();
    }

    skipPacketQueue.PushFront(holder);
  }

  uint32_t size = skipPacketQueue.GetSize();
  for (uint32_t i = 0; i < size; ++i) {
    nsRefPtr<NesteggPacketHolder> packetHolder = skipPacketQueue.PopFront();
    PushVideoPacket(packetHolder);
  }

  return keyframeTime;
}

bool WebMReader::ShouldSkipVideoFrame(int64_t aTimeThreshold)
{
  return GetNextKeyframeTime(aTimeThreshold) != -1;
}

bool WebMReader::DecodeVideoFrame(bool &aKeyframeSkip, int64_t aTimeThreshold)
{
  if (!(aKeyframeSkip && ShouldSkipVideoFrame(aTimeThreshold))) {
    LOG(LogLevel::Verbose, ("Reader [%p]: set the aKeyframeSkip to false.",this));
    aKeyframeSkip = false;
  }
  return mVideoDecoder->DecodeVideoFrame(aKeyframeSkip, aTimeThreshold);
}

void WebMReader::PushVideoPacket(NesteggPacketHolder* aItem)
{
    mVideoPackets.PushFront(aItem);
}

nsRefPtr<MediaDecoderReader::SeekPromise>
WebMReader::Seek(int64_t aTarget, int64_t aEndTime)
{
  nsresult res = SeekInternal(aTarget);
  if (NS_FAILED(res)) {
    return SeekPromise::CreateAndReject(res, __func__);
  } else {
    return SeekPromise::CreateAndResolve(aTarget, __func__);
  }
}

nsresult WebMReader::SeekInternal(int64_t aTarget)
{
  MOZ_ASSERT(OnTaskQueue());
  NS_ENSURE_TRUE(HaveStartTime(), NS_ERROR_FAILURE);
  if (mVideoDecoder) {
    nsresult rv = mVideoDecoder->Flush();
    NS_ENSURE_SUCCESS(rv, rv);
  }

  LOG(LogLevel::Debug, ("Reader [%p] for Decoder [%p]: About to seek to %fs",
                     this, mDecoder, double(aTarget) / USECS_PER_S));
  if (NS_FAILED(ResetDecode())) {
    return NS_ERROR_FAILURE;
  }
  uint32_t trackToSeek = mHasVideo ? mVideoTrack : mAudioTrack;
  uint64_t target = aTarget * NS_PER_USEC;

  if (mSeekPreroll) {
    target = std::max(uint64_t(StartTime() * NS_PER_USEC),
                      target - mSeekPreroll);
  }
  int r = nestegg_track_seek(mContext, trackToSeek, target);
  if (r != 0) {
    LOG(LogLevel::Debug, ("Reader [%p]: track_seek for track %u failed, r=%d",
                       this, trackToSeek, r));

    // Try seeking directly based on cluster information in memory.
    int64_t offset = 0;
    bool rv = mBufferedState->GetOffsetForTime(target, &offset);
    if (!rv) {
      return NS_ERROR_FAILURE;
    }

    r = nestegg_offset_seek(mContext, offset);
    LOG(LogLevel::Debug, ("Reader [%p]: attempted offset_seek to %lld r=%d",
                       this, offset, r));
    if (r != 0) {
      return NS_ERROR_FAILURE;
    }
  }
  return NS_OK;
}

media::TimeIntervals WebMReader::GetBuffered()
{
  MOZ_ASSERT(OnTaskQueue());
  NS_ENSURE_TRUE(HaveStartTime(), media::TimeIntervals());
  AutoPinned<MediaResource> resource(mDecoder->GetResource());

  media::TimeIntervals buffered;
  // Special case completely cached files.  This also handles local files.
  if (mContext && resource->IsDataCachedToEndOfResource(0)) {
    uint64_t duration = 0;
    if (nestegg_duration(mContext, &duration) == 0) {
      buffered +=
        media::TimeInterval(media::TimeUnit::FromSeconds(0),
                            media::TimeUnit::FromSeconds(duration / NS_PER_S));
      return buffered;
    }
  }

  // Either we the file is not fully cached, or we couldn't find a duration in
  // the WebM bitstream.
  nsTArray<MediaByteRange> ranges;
  nsresult res = resource->GetCachedRanges(ranges);
  NS_ENSURE_SUCCESS(res, media::TimeIntervals::Invalid());

  for (uint32_t index = 0; index < ranges.Length(); index++) {
    uint64_t start, end;
    bool rv = mBufferedState->CalculateBufferedForRange(ranges[index].mStart,
                                                        ranges[index].mEnd,
                                                        &start, &end);
    if (rv) {
      int64_t startOffset = StartTime() * NS_PER_USEC;
      NS_ASSERTION(startOffset >= 0 && uint64_t(startOffset) <= start,
                   "startOffset negative or larger than start time");
      if (!(startOffset >= 0 && uint64_t(startOffset) <= start)) {
        startOffset = 0;
      }
      double startTime = (start - startOffset) / NS_PER_S;
      double endTime = (end - startOffset) / NS_PER_S;
      // If this range extends to the end of the file, the true end time
      // is the file's duration.
      if (mContext &&
          resource->IsDataCachedToEndOfResource(ranges[index].mStart)) {
        uint64_t duration = 0;
        if (nestegg_duration(mContext, &duration) == 0) {
          endTime = duration / NS_PER_S;
        }
      }

      buffered += media::TimeInterval(media::TimeUnit::FromSeconds(startTime),
                                      media::TimeUnit::FromSeconds(endTime));
    }
  }

  return buffered;
}

void WebMReader::NotifyDataArrivedInternal(uint32_t aLength, int64_t aOffset)
{
  MOZ_ASSERT(OnTaskQueue());
<<<<<<< HEAD
  nsRefPtr<MediaByteBuffer> bytes = mDecoder->GetResource()->SilentReadAt(aOffset, aLength);
  NS_ENSURE_TRUE_VOID(bytes);
  mBufferedState->NotifyDataArrived(bytes->Elements(), aLength, aOffset);
}

int64_t WebMReader::GetEvictionOffset(double aTime)
{
  int64_t offset;
  if (!mBufferedState->GetOffsetForTime(aTime * NS_PER_S, &offset)) {
    return -1;
  }

  return offset;
=======
  nsRefPtr<MediaByteBuffer> bytes =
    mDecoder->GetResource()->MediaReadAt(aOffset, aLength);
  NS_ENSURE_TRUE_VOID(bytes);
  mBufferedState->NotifyDataArrived(bytes->Elements(), aLength, aOffset);
>>>>>>> 12fe1592
}

int WebMReader::GetVideoCodec()
{
  return mVideoCodec;
}

nsIntRect WebMReader::GetPicture()
{
  return mPicture;
}

nsIntSize WebMReader::GetInitialFrame()
{
  return mInitialFrame;
}

int64_t WebMReader::GetLastVideoFrameTime()
{
  return mLastVideoFrameTime;
}

void WebMReader::SetLastVideoFrameTime(int64_t aFrameTime)
{
  mLastVideoFrameTime = aFrameTime;
}

} // namespace mozilla<|MERGE_RESOLUTION|>--- conflicted
+++ resolved
@@ -836,26 +836,10 @@
 void WebMReader::NotifyDataArrivedInternal(uint32_t aLength, int64_t aOffset)
 {
   MOZ_ASSERT(OnTaskQueue());
-<<<<<<< HEAD
-  nsRefPtr<MediaByteBuffer> bytes = mDecoder->GetResource()->SilentReadAt(aOffset, aLength);
-  NS_ENSURE_TRUE_VOID(bytes);
-  mBufferedState->NotifyDataArrived(bytes->Elements(), aLength, aOffset);
-}
-
-int64_t WebMReader::GetEvictionOffset(double aTime)
-{
-  int64_t offset;
-  if (!mBufferedState->GetOffsetForTime(aTime * NS_PER_S, &offset)) {
-    return -1;
-  }
-
-  return offset;
-=======
   nsRefPtr<MediaByteBuffer> bytes =
     mDecoder->GetResource()->MediaReadAt(aOffset, aLength);
   NS_ENSURE_TRUE_VOID(bytes);
   mBufferedState->NotifyDataArrived(bytes->Elements(), aLength, aOffset);
->>>>>>> 12fe1592
 }
 
 int WebMReader::GetVideoCodec()
