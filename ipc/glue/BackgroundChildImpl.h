--- conflicted
+++ resolved
@@ -74,15 +74,12 @@
   virtual bool
   DeallocPFileDescriptorSetChild(PFileDescriptorSetChild* aActor) override;
 
-<<<<<<< HEAD
-=======
   virtual PCamerasChild*
   AllocPCamerasChild() override;
 
   virtual bool
   DeallocPCamerasChild(PCamerasChild* aActor) override;
 
->>>>>>> 12fe1592
   virtual PVsyncChild*
   AllocPVsyncChild() override;
 
