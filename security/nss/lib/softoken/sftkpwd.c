/* This Source Code Form is subject to the terms of the Mozilla Public
 * License, v. 2.0. If a copy of the MPL was not distributed with this
 * file, You can obtain one at http://mozilla.org/MPL/2.0/. */
/*
 *  The following code handles the storage of PKCS 11 modules used by the
 * NSS. For the rest of NSS, only one kind of database handle exists:
 *
 *     SFTKDBHandle
 *
 * There is one SFTKDBHandle for the each key database and one for each cert
 * database. These databases are opened as associated pairs, one pair per
 * slot. SFTKDBHandles are reference counted objects.
 *
 * Each SFTKDBHandle points to a low level database handle (SDB). This handle
 * represents the underlying physical database. These objects are not
 * reference counted, an are 'owned' by their respective SFTKDBHandles.
 *
 *
 */
#include "sftkdb.h"
#include "sftkdbti.h"
#include "pkcs11t.h"
#include "pkcs11i.h"
#include "sdb.h"
#include "prprf.h"
#include "secasn1.h"
#include "pratom.h"
#include "blapi.h"
#include "secoid.h"
#include "lowpbe.h"
#include "secdert.h"
#include "prsystem.h"
#include "lgglue.h"
#include "secerr.h"
#include "softoken.h"

static const int NSS_MP_PBE_ITERATION_COUNT = 10000;

static int
getPBEIterationCount(void)
{
    int c = NSS_MP_PBE_ITERATION_COUNT;

    char *val = getenv("NSS_MIN_MP_PBE_ITERATION_COUNT");
    if (val) {
        int minimum = atoi(val);
        if (c < minimum) {
            c = minimum;
        }
    }

    val = getenv("NSS_MAX_MP_PBE_ITERATION_COUNT");
    if (val) {
        int maximum = atoi(val);
        if (c > maximum) {
            c = maximum;
        }
    }

    return c;
}

PRBool
sftk_isLegacyIterationCountAllowed(void)
{
    static const char *legacyCountEnvVar =
        "NSS_ALLOW_LEGACY_DBM_ITERATION_COUNT";
    char *iterEnv = getenv(legacyCountEnvVar);
    return (iterEnv && strcmp("0", iterEnv) != 0);
}

/******************************************************************
 *
 * Key DB password handling functions
 *
 * These functions manage the key db password (set, reset, initialize, use).
 *
 * The key is managed on 'this side' of the database. All private data is
 * encrypted before it is sent to the database itself. Besides PBE's, the
 * database management code can also mix in various fixed keys so the data
 * in the database is no longer considered 'plain text'.
 */

/* take string password and turn it into a key. The key is dependent
 * on a global salt entry acquired from the database. This salted
 * value will be based to a pkcs5 pbe function before it is used
 * in an actual encryption */
static SECStatus
sftkdb_passwordToKey(SFTKDBHandle *keydb, SECItem *salt,
                     const char *pw, SECItem *key)
{
    SHA1Context *cx = NULL;
    SECStatus rv = SECFailure;

    key->data = PORT_Alloc(SHA1_LENGTH);
    if (key->data == NULL) {
        goto loser;
    }
    key->len = SHA1_LENGTH;

    cx = SHA1_NewContext();
    if (cx == NULL) {
        goto loser;
    }
    SHA1_Begin(cx);
    if (salt && salt->data) {
        SHA1_Update(cx, salt->data, salt->len);
    }
    SHA1_Update(cx, (unsigned char *)pw, PORT_Strlen(pw));
    SHA1_End(cx, key->data, &key->len, key->len);
    rv = SECSuccess;

loser:
    if (cx) {
        SHA1_DestroyContext(cx, PR_TRUE);
    }
    if (rv != SECSuccess) {
        if (key->data != NULL) {
            PORT_ZFree(key->data, key->len);
        }
        key->data = NULL;
    }
    return rv;
}

/*
 * Cipher text stored in the database contains 3 elements:
 * 1) an identifier describing the encryption algorithm.
 * 2) an entry specific salt value.
 * 3) the encrypted value.
 *
 * The following data structure represents the encrypted data in a decoded
 * (but still encrypted) form.
 */
typedef struct sftkCipherValueStr sftkCipherValue;
struct sftkCipherValueStr {
    PLArenaPool *arena;
    SECOidTag alg;
    NSSPKCS5PBEParameter *param;
    SECItem salt;
    SECItem value;
};

#define SFTK_CIPHERTEXT_VERSION 3

struct SFTKDBEncryptedDataInfoStr {
    SECAlgorithmID algorithm;
    SECItem encryptedData;
};
typedef struct SFTKDBEncryptedDataInfoStr SFTKDBEncryptedDataInfo;

SEC_ASN1_MKSUB(SECOID_AlgorithmIDTemplate)

const SEC_ASN1Template sftkdb_EncryptedDataInfoTemplate[] = {
    { SEC_ASN1_SEQUENCE,
      0, NULL, sizeof(SFTKDBEncryptedDataInfo) },
    { SEC_ASN1_INLINE | SEC_ASN1_XTRN,
      offsetof(SFTKDBEncryptedDataInfo, algorithm),
      SEC_ASN1_SUB(SECOID_AlgorithmIDTemplate) },
    { SEC_ASN1_OCTET_STRING,
      offsetof(SFTKDBEncryptedDataInfo, encryptedData) },
    { 0 }
};

/*
 * This parses the cipherText into cipher value. NOTE: cipherValue will point
 * to data in cipherText, if cipherText is freed, cipherValue will be invalid.
 */
static SECStatus
sftkdb_decodeCipherText(const SECItem *cipherText, sftkCipherValue *cipherValue)
{
    PLArenaPool *arena = NULL;
    SFTKDBEncryptedDataInfo edi;
    SECStatus rv;

    PORT_Assert(cipherValue);
    cipherValue->arena = NULL;
    cipherValue->param = NULL;

    arena = PORT_NewArena(DER_DEFAULT_CHUNKSIZE);
    if (arena == NULL) {
        return SECFailure;
    }

    rv = SEC_QuickDERDecodeItem(arena, &edi, sftkdb_EncryptedDataInfoTemplate,
                                cipherText);
    if (rv != SECSuccess) {
        goto loser;
    }
    cipherValue->alg = SECOID_GetAlgorithmTag(&edi.algorithm);
    cipherValue->param = nsspkcs5_AlgidToParam(&edi.algorithm);
    if (cipherValue->param == NULL) {
        goto loser;
    }
    cipherValue->value = edi.encryptedData;
    cipherValue->arena = arena;

    return SECSuccess;
loser:
    if (cipherValue->param) {
        nsspkcs5_DestroyPBEParameter(cipherValue->param);
        cipherValue->param = NULL;
    }
    if (arena) {
        PORT_FreeArena(arena, PR_FALSE);
    }
    return SECFailure;
}

/*
 * unlike decode, Encode actually allocates a SECItem the caller must free
 * The caller can pass an optional arena to to indicate where to place
 * the resultant cipherText.
 */
static SECStatus
sftkdb_encodeCipherText(PLArenaPool *arena, sftkCipherValue *cipherValue,
                        SECItem **cipherText)
{
    SFTKDBEncryptedDataInfo edi;
    SECAlgorithmID *algid;
    SECStatus rv;
    PLArenaPool *localArena = NULL;

    localArena = PORT_NewArena(DER_DEFAULT_CHUNKSIZE);
    if (localArena == NULL) {
        return SECFailure;
    }

    algid = nsspkcs5_CreateAlgorithmID(localArena, cipherValue->alg,
                                       cipherValue->param);
    if (algid == NULL) {
        rv = SECFailure;
        goto loser;
    }
    rv = SECOID_CopyAlgorithmID(localArena, &edi.algorithm, algid);
    SECOID_DestroyAlgorithmID(algid, PR_TRUE);
    if (rv != SECSuccess) {
        goto loser;
    }
    edi.encryptedData = cipherValue->value;

    *cipherText = SEC_ASN1EncodeItem(arena, NULL, &edi,
                                     sftkdb_EncryptedDataInfoTemplate);
    if (*cipherText == NULL) {
        rv = SECFailure;
    }

loser:
    if (localArena) {
        PORT_FreeArena(localArena, PR_FALSE);
    }

    return rv;
}

/*
 * Use our key to decode a cipherText block from the database.
 *
 * plain text is allocated by nsspkcs5_CipherData and must be freed
 * with SECITEM_FreeItem by the caller.
 */
SECStatus
sftkdb_DecryptAttribute(SECItem *passKey, SECItem *cipherText,
                        SECItem **plain)
{
    SECStatus rv;
    sftkCipherValue cipherValue;

    /* First get the cipher type */
    rv = sftkdb_decodeCipherText(cipherText, &cipherValue);
    if (rv != SECSuccess) {
        goto loser;
    }
    /* fprintf(stderr, "sftkdb_DecryptAttribute iteration: %d\n", cipherValue.param->iter); */

    *plain = nsspkcs5_CipherData(cipherValue.param, passKey, &cipherValue.value,
                                 PR_FALSE, NULL);
    if (*plain == NULL) {
        rv = SECFailure;
        goto loser;
    }

loser:
    if (cipherValue.param) {
        nsspkcs5_DestroyPBEParameter(cipherValue.param);
    }
    if (cipherValue.arena) {
        PORT_FreeArena(cipherValue.arena, PR_FALSE);
    }
    return rv;
}

/*
 * encrypt a block. This function returned the encrypted ciphertext which
 * the caller must free. If the caller provides an arena, cipherText will
 * be allocated out of that arena. This also generated the per entry
 * salt automatically.
 */
SECStatus
sftkdb_EncryptAttribute(PLArenaPool *arena, SECItem *passKey,
                        int iterationCount, SECItem *plainText,
                        SECItem **cipherText)
{
    SECStatus rv;
    sftkCipherValue cipherValue;
    SECItem *cipher = NULL;
    NSSPKCS5PBEParameter *param = NULL;
    unsigned char saltData[HASH_LENGTH_MAX];

    cipherValue.alg = SEC_OID_PKCS12_PBE_WITH_SHA1_AND_TRIPLE_DES_CBC;
    cipherValue.salt.len = SHA1_LENGTH;
    cipherValue.salt.data = saltData;
    RNG_GenerateGlobalRandomBytes(saltData, cipherValue.salt.len);

    param = nsspkcs5_NewParam(cipherValue.alg, HASH_AlgSHA1, &cipherValue.salt,
                              iterationCount);
    if (param == NULL) {
        rv = SECFailure;
        goto loser;
    }
    cipher = nsspkcs5_CipherData(param, passKey, plainText, PR_TRUE, NULL);
    if (cipher == NULL) {
        rv = SECFailure;
        goto loser;
    }
    cipherValue.value = *cipher;
    cipherValue.param = param;

    rv = sftkdb_encodeCipherText(arena, &cipherValue, cipherText);
    if (rv != SECSuccess) {
        goto loser;
    }

loser:
    if (cipher) {
        SECITEM_FreeItem(cipher, PR_TRUE);
    }
    if (param) {
        nsspkcs5_DestroyPBEParameter(param);
    }
    return rv;
}

/*
 * use the password and the pbe parameters to generate an HMAC for the
 * given plain text data. This is used by sftkdb_VerifyAttribute and
 * sftkdb_SignAttribute. Signature is returned in signData. The caller
 * must preallocate the space in the secitem.
 */
static SECStatus
sftkdb_pbehash(SECOidTag sigOid, SECItem *passKey,
               NSSPKCS5PBEParameter *param,
               CK_OBJECT_HANDLE objectID, CK_ATTRIBUTE_TYPE attrType,
               SECItem *plainText, SECItem *signData)
{
    SECStatus rv = SECFailure;
    SECItem *key = NULL;
    HMACContext *hashCx = NULL;
    HASH_HashType hashType = HASH_AlgNULL;
    const SECHashObject *hashObj;
    unsigned char addressData[SDB_ULONG_SIZE];

    hashType = HASH_FromHMACOid(param->encAlg);
    if (hashType == HASH_AlgNULL) {
        PORT_SetError(SEC_ERROR_INVALID_ALGORITHM);
        return SECFailure;
    }

    hashObj = HASH_GetRawHashObject(hashType);
    if (hashObj == NULL) {
        goto loser;
    }

    key = nsspkcs5_ComputeKeyAndIV(param, passKey, NULL, PR_FALSE);
    if (!key) {
        goto loser;
    }

    hashCx = HMAC_Create(hashObj, key->data, key->len, PR_TRUE);
    if (!hashCx) {
        goto loser;
    }
    HMAC_Begin(hashCx);
    /* Tie this value to a particular object. This is most important for
     * the trust attributes, where and attacker could copy a value for
     * 'validCA' from another cert in the database */
    sftk_ULong2SDBULong(addressData, objectID);
    HMAC_Update(hashCx, addressData, SDB_ULONG_SIZE);
    sftk_ULong2SDBULong(addressData, attrType);
    HMAC_Update(hashCx, addressData, SDB_ULONG_SIZE);

    HMAC_Update(hashCx, plainText->data, plainText->len);
    rv = HMAC_Finish(hashCx, signData->data, &signData->len, signData->len);

loser:
    if (hashCx) {
        HMAC_Destroy(hashCx, PR_TRUE);
    }
    if (key) {
        SECITEM_FreeItem(key, PR_TRUE);
    }
    return rv;
}

/*
 * Use our key to verify a signText block from the database matches
 * the plainText from the database. The signText is a PKCS 5 v2 pbe.
 * plainText is the plainText of the attribute.
 */
SECStatus
sftkdb_VerifyAttribute(SECItem *passKey, CK_OBJECT_HANDLE objectID,
                       CK_ATTRIBUTE_TYPE attrType,
                       SECItem *plainText, SECItem *signText)
{
    SECStatus rv;
    sftkCipherValue signValue;
    SECItem signature;
    unsigned char signData[HASH_LENGTH_MAX];

    /* First get the cipher type */
    rv = sftkdb_decodeCipherText(signText, &signValue);
    if (rv != SECSuccess) {
        goto loser;
    }
    signature.data = signData;
    signature.len = sizeof(signData);

    rv = sftkdb_pbehash(signValue.alg, passKey, signValue.param,
                        objectID, attrType, plainText, &signature);
    if (rv != SECSuccess) {
        goto loser;
    }
    if (SECITEM_CompareItem(&signValue.value, &signature) != 0) {
        PORT_SetError(SEC_ERROR_BAD_SIGNATURE);
        rv = SECFailure;
    }

loser:
    if (signValue.param) {
        nsspkcs5_DestroyPBEParameter(signValue.param);
    }
    if (signValue.arena) {
        PORT_FreeArena(signValue.arena, PR_FALSE);
    }
    return rv;
}

/*
 * Use our key to create a signText block the plain text of an
 * attribute. The signText is a PKCS 5 v2 pbe.
 */
SECStatus
sftkdb_SignAttribute(PLArenaPool *arena, SECItem *passKey,
                     int iterationCount, CK_OBJECT_HANDLE objectID,
                     CK_ATTRIBUTE_TYPE attrType,
                     SECItem *plainText, SECItem **signature)
{
    SECStatus rv;
    sftkCipherValue signValue;
    NSSPKCS5PBEParameter *param = NULL;
    unsigned char saltData[HASH_LENGTH_MAX];
    unsigned char signData[HASH_LENGTH_MAX];
    SECOidTag hmacAlg = SEC_OID_HMAC_SHA256; /* hash for authentication */
    SECOidTag prfAlg = SEC_OID_HMAC_SHA256;  /* hash for pb key generation */
    HASH_HashType prfType;
    unsigned int hmacLength;
    unsigned int prfLength;

    /* this code allows us to fetch the lengths and hashes on the fly
     * by simply changing the OID above */
    prfType = HASH_FromHMACOid(prfAlg);
    PORT_Assert(prfType != HASH_AlgNULL);
    prfLength = HASH_GetRawHashObject(prfType)->length;
    PORT_Assert(prfLength <= HASH_LENGTH_MAX);

    hmacLength = HASH_GetRawHashObject(HASH_FromHMACOid(hmacAlg))->length;
    PORT_Assert(hmacLength <= HASH_LENGTH_MAX);

    /* initialize our CipherValue structure */
    signValue.alg = SEC_OID_PKCS5_PBMAC1;
    signValue.salt.len = prfLength;
    signValue.salt.data = saltData;
    signValue.value.data = signData;
    signValue.value.len = hmacLength;
    RNG_GenerateGlobalRandomBytes(saltData, prfLength);

    /* initialize our pkcs5 parameter */
    param = nsspkcs5_NewParam(signValue.alg, HASH_AlgSHA1, &signValue.salt,
                              iterationCount);
    if (param == NULL) {
        rv = SECFailure;
        goto loser;
    }
    param->keyID = pbeBitGenIntegrityKey;
    /* set the PKCS 5 v2 parameters, not extractable from the
     * data passed into nsspkcs5_NewParam */
    param->encAlg = hmacAlg;
    param->hashType = prfType;
    param->keyLen = hmacLength;
    rv = SECOID_SetAlgorithmID(param->poolp, &param->prfAlg, prfAlg, NULL);
    if (rv != SECSuccess) {
        goto loser;
    }

    /* calculate the mac */
    rv = sftkdb_pbehash(signValue.alg, passKey, param, objectID, attrType,
                        plainText, &signValue.value);
    if (rv != SECSuccess) {
        goto loser;
    }
    signValue.param = param;

    /* write it out */
    rv = sftkdb_encodeCipherText(arena, &signValue, signature);
    if (rv != SECSuccess) {
        goto loser;
    }

loser:
    if (param) {
        nsspkcs5_DestroyPBEParameter(param);
    }
    return rv;
}

/*
 * safely swith the passed in key for the one caches in the keydb handle
 *
 * A key attached to the handle tells us the the token is logged in.
 * We can used the key attached to the handle in sftkdb_EncryptAttribute
 *  and sftkdb_DecryptAttribute calls.
 */
static void
sftkdb_switchKeys(SFTKDBHandle *keydb, SECItem *passKey, int iterationCount)
{
    unsigned char *data;
    int len;

    if (keydb->passwordLock == NULL) {
        PORT_Assert(keydb->type != SFTK_KEYDB_TYPE);
        return;
    }

    /* an atomic pointer set would be nice */
    SKIP_AFTER_FORK(PZ_Lock(keydb->passwordLock));
    data = keydb->passwordKey.data;
    len = keydb->passwordKey.len;
    keydb->passwordKey.data = passKey->data;
    keydb->passwordKey.len = passKey->len;
    keydb->defaultIterationCount = iterationCount;
    passKey->data = data;
    passKey->len = len;
    SKIP_AFTER_FORK(PZ_Unlock(keydb->passwordLock));
}

/*
 * returns true if we are in a middle of a merge style update.
 */
PRBool
sftkdb_InUpdateMerge(SFTKDBHandle *keydb)
{
    return keydb->updateID ? PR_TRUE : PR_FALSE;
}

/*
 * returns true if we are looking for the password for the user's old source
 * database as part of a merge style update.
 */
PRBool
sftkdb_NeedUpdateDBPassword(SFTKDBHandle *keydb)
{
    if (!sftkdb_InUpdateMerge(keydb)) {
        return PR_FALSE;
    }
    if (keydb->updateDBIsInit && !keydb->updatePasswordKey) {
        return PR_TRUE;
    }
    return PR_FALSE;
}

/*
 * fetch an update password key from a handle.
 */
SECItem *
sftkdb_GetUpdatePasswordKey(SFTKDBHandle *handle)
{
    SECItem *key = NULL;

    /* if we're a cert db, fetch it from our peer key db */
    if (handle->type == SFTK_CERTDB_TYPE) {
        handle = handle->peerDB;
    }

    /* don't have one */
    if (!handle) {
        return NULL;
    }

    PZ_Lock(handle->passwordLock);
    if (handle->updatePasswordKey) {
        key = SECITEM_DupItem(handle->updatePasswordKey);
    }
    PZ_Unlock(handle->passwordLock);

    return key;
}

/*
 * free the update password key from a handle.
 */
void
sftkdb_FreeUpdatePasswordKey(SFTKDBHandle *handle)
{
    SECItem *key = NULL;

    /* don't have one */
    if (!handle) {
        return;
    }

    /* if we're a cert db, we don't have one */
    if (handle->type == SFTK_CERTDB_TYPE) {
        return;
    }

    PZ_Lock(handle->passwordLock);
    if (handle->updatePasswordKey) {
        key = handle->updatePasswordKey;
        handle->updatePasswordKey = NULL;
    }
    PZ_Unlock(handle->passwordLock);

    if (key) {
        SECITEM_ZfreeItem(key, PR_TRUE);
    }

    return;
}

/*
 * what password db we use depends heavily on the update state machine
 *
 *  1) no update db, return the normal database.
 *  2) update db and no merge return the update db.
 *  3) update db and in merge:
 *      return the update db if we need the update db's password,
 *      otherwise return our normal datbase.
 */
static SDB *
sftk_getPWSDB(SFTKDBHandle *keydb)
{
    if (!keydb->update) {
        return keydb->db;
    }
    if (!sftkdb_InUpdateMerge(keydb)) {
        return keydb->update;
    }
    if (sftkdb_NeedUpdateDBPassword(keydb)) {
        return keydb->update;
    }
    return keydb->db;
}

/*
 * return success if we have a valid password entry.
 * This is will show up outside of PKCS #11 as CKF_USER_PIN_INIT
 * in the token flags.
 */
SECStatus
sftkdb_HasPasswordSet(SFTKDBHandle *keydb)
{
    SECItem salt, value;
    unsigned char saltData[SDB_MAX_META_DATA_LEN];
    unsigned char valueData[SDB_MAX_META_DATA_LEN];
    CK_RV crv;
    SDB *db;

    if (keydb == NULL) {
        return SECFailure;
    }

    db = sftk_getPWSDB(keydb);
    if (db == NULL) {
        return SECFailure;
    }

    salt.data = saltData;
    salt.len = sizeof(saltData);
    value.data = valueData;
    value.len = sizeof(valueData);
    crv = (*db->sdb_GetMetaData)(db, "password", &salt, &value);

    /* If no password is set, we can update right away */
    if (((keydb->db->sdb_flags & SDB_RDONLY) == 0) && keydb->update && crv != CKR_OK) {
        /* update the peer certdb if it exists */
        if (keydb->peerDB) {
            sftkdb_Update(keydb->peerDB, NULL);
        }
        sftkdb_Update(keydb, NULL);
    }
    return (crv == CKR_OK) ? SECSuccess : SECFailure;
}

/* pull out the common final part of checking a password */
SECStatus
sftkdb_finishPasswordCheck(SFTKDBHandle *keydb, SECItem *key,
                           const char *pw, SECItem *value,
                           PRBool *tokenRemoved);

/*
 * check to see if we have the NULL password set.
 * We special case the NULL password so that if you have no password set, you
 * don't do thousands of hash rounds. This allows us to startup and get
 * webpages without slowdown in normal mode.
 */
SECStatus
sftkdb_CheckPasswordNull(SFTKDBHandle *keydb, PRBool *tokenRemoved)
{
    /* just like sftkdb_CheckPassowd, we get the salt and value, and
     * create a dbkey */
    SECStatus rv;
    SECItem salt, value;
    unsigned char saltData[SDB_MAX_META_DATA_LEN];
    unsigned char valueData[SDB_MAX_META_DATA_LEN];
    SECItem key;
    SDB *db;
    CK_RV crv;
    sftkCipherValue cipherValue;

    cipherValue.param = NULL;
    cipherValue.arena = NULL;

    if (keydb == NULL) {
        return SECFailure;
    }

    db = sftk_getPWSDB(keydb);
    if (db == NULL) {
        return SECFailure;
    }

    key.data = NULL;
    key.len = 0;

    /* get the entry from the database */
    salt.data = saltData;
    salt.len = sizeof(saltData);
    value.data = valueData;
    value.len = sizeof(valueData);
    crv = (*db->sdb_GetMetaData)(db, "password", &salt, &value);
    if (crv != CKR_OK) {
        rv = SECFailure;
        goto done;
    }

    /* get our intermediate key based on the entry salt value */
    rv = sftkdb_passwordToKey(keydb, &salt, "", &key);
    if (rv != SECSuccess) {
        goto done;
    }

    /* First get the cipher type */
    rv = sftkdb_decodeCipherText(&value, &cipherValue);
    if (rv != SECSuccess) {
        goto done;
    }

    if (cipherValue.param->iter != 1) {
        rv = SECFailure;
        goto done;
    }

    rv = sftkdb_finishPasswordCheck(keydb, &key, "", &value, tokenRemoved);

done:
    if (key.data) {
        PORT_ZFree(key.data, key.len);
    }
    if (cipherValue.param) {
        nsspkcs5_DestroyPBEParameter(cipherValue.param);
    }
    if (cipherValue.arena) {
        PORT_FreeArena(cipherValue.arena, PR_FALSE);
    }
    return rv;
}

#define SFTK_PW_CHECK_STRING "password-check"
#define SFTK_PW_CHECK_LEN 14

/*
 * check if the supplied password is valid
 */
SECStatus
sftkdb_CheckPassword(SFTKDBHandle *keydb, const char *pw, PRBool *tokenRemoved)
{
    SECStatus rv;
    SECItem salt, value;
    unsigned char saltData[SDB_MAX_META_DATA_LEN];
    unsigned char valueData[SDB_MAX_META_DATA_LEN];
    SECItem key;
    SDB *db;
    CK_RV crv;

    if (keydb == NULL) {
        return SECFailure;
    }

    db = sftk_getPWSDB(keydb);
    if (db == NULL) {
        return SECFailure;
    }

    key.data = NULL;
    key.len = 0;

    if (pw == NULL)
        pw = "";

    /* get the entry from the database */
    salt.data = saltData;
    salt.len = sizeof(saltData);
    value.data = valueData;
    value.len = sizeof(valueData);
    crv = (*db->sdb_GetMetaData)(db, "password", &salt, &value);
    if (crv != CKR_OK) {
        rv = SECFailure;
        goto done;
    }

    /* get our intermediate key based on the entry salt value */
    rv = sftkdb_passwordToKey(keydb, &salt, pw, &key);
    if (rv != SECSuccess) {
        goto done;
    }

    rv = sftkdb_finishPasswordCheck(keydb, &key, pw, &value, tokenRemoved);

done:
    if (key.data) {
        PORT_ZFree(key.data, key.len);
    }
    return rv;
}

/* we need to pass iterationCount in case we are updating a new database
 * and from an old one. */
SECStatus
sftkdb_finishPasswordCheck(SFTKDBHandle *keydb, SECItem *key, const char *pw,
                           SECItem *value, PRBool *tokenRemoved)
{
    SECItem *result = NULL;
    SECStatus rv;
    int iterationCount = getPBEIterationCount();

    if (*pw == 0) {
        iterationCount = 1;
    } else if (keydb->usesLegacyStorage && !sftk_isLegacyIterationCountAllowed()) {
        iterationCount = 1;
    }

    /* decrypt the entry value */
    rv = sftkdb_DecryptAttribute(key, value, &result);
    if (rv != SECSuccess) {
        goto done;
    }

    /* if it's what we expect, update our key in the database handle and
     * return Success */
    if ((result->len == SFTK_PW_CHECK_LEN) &&
        PORT_Memcmp(result->data, SFTK_PW_CHECK_STRING, SFTK_PW_CHECK_LEN) == 0) {
        /*
         * We have a password, now lets handle any potential update cases..
         *
         * First, the normal case: no update. In this case we only need the
         *  the password for our only DB, which we now have, we switch
         *  the keys and fall through.
         * Second regular (non-merge) update: The target DB does not yet have
         *  a password initialized, we now have the password for the source DB,
         *  so we can switch the keys and simply update the target database.
         * Merge update case: This one is trickier.
         *   1) If we need the source DB password, then we just got it here.
         *       We need to save that password,
         *       then we need to check to see if we need or have the target
         *         database password.
         *       If we have it (it's the same as the source), or don't need
         *         it (it's not set or is ""), we can start the update now.
         *       If we don't have it, we need the application to get it from
         *         the user. Clear our sessions out to simulate a token
         *         removal. C_GetTokenInfo will change the token description
         *         and the token will still appear to be logged out.
         *   2) If we already have the source DB  password, this password is
         *         for the target database. We can now move forward with the
         *         update, as we now have both required passwords.
         *
         */
        PZ_Lock(keydb->passwordLock);
        if (sftkdb_NeedUpdateDBPassword(keydb)) {
            /* Squirrel this special key away.
             * This has the side effect of turning sftkdb_NeedLegacyPW off,
             * as well as changing which database is returned from
             * SFTK_GET_PW_DB (thus effecting both sftkdb_CheckPassword()
             * and sftkdb_HasPasswordSet()) */
            keydb->updatePasswordKey = SECITEM_DupItem(key);
            PZ_Unlock(keydb->passwordLock);
            if (keydb->updatePasswordKey == NULL) {
                /* PORT_Error set by SECITEM_DupItem */
                rv = SECFailure;
                goto done;
            }

            /* Simulate a token removal -- we need to do this any
             * any case at this point so the token name is correct. */
            *tokenRemoved = PR_TRUE;

            /*
             * OK, we got the update DB password, see if we need a password
             * for the target...
             */
            if (sftkdb_HasPasswordSet(keydb) == SECSuccess) {
                /* We have a password, do we know what the password is?
                 *  check 1) for the password the user supplied for the
                 *           update DB,
                 *    and 2) for the null password.
                 *
                 * RECURSION NOTE: we are calling ourselves here. This means
                 *  any updates, switchKeys, etc will have been completed
                 *  if these functions return successfully, in those cases
                 *  just exit returning Success. We don't recurse infinitely
                 *  because we are making this call from a NeedUpdateDBPassword
                 *  block and we've already set that update password at this
                 *  point.  */
                rv = sftkdb_CheckPassword(keydb, pw, tokenRemoved);
                if (rv == SECSuccess) {
                    /* source and target databases have the same password, we
                     * are good to go */
                    goto done;
                }
                sftkdb_CheckPasswordNull(keydb, tokenRemoved);

                /*
                 * Important 'NULL' code here. At this point either we
                 * succeeded in logging in with "" or we didn't.
                 *
                 *  If we did succeed at login, our machine state will be set
                 * to logged in appropriately. The application will find that
                 * it's logged in as soon as it opens a new session. We have
                 * also completed the update. Life is good.
                 *
                 *  If we did not succeed, well the user still successfully
                 * logged into the update database, since we faked the token
                 * removal it's just like the user logged into his smart card
                 * then removed it. the actual login work, so we report that
                 * success back to the user, but we won't actually be
                 * logged in. The application will find this out when it
                 * checks it's login state, thus triggering another password
                 * prompt so we can get the real target DB password.
                 *
                 * summary, we exit from here with SECSuccess no matter what.
                 */
                rv = SECSuccess;
                goto done;
            } else {
                /* there is no password, just fall through to update.
                 * update will write the source DB's password record
                 * into the target DB just like it would in a non-merge
                 * update case. */
            }
        } else {
            PZ_Unlock(keydb->passwordLock);
        }
        /* load the keys, so the keydb can parse it's key set */
        sftkdb_switchKeys(keydb, key, iterationCount);

        /* we need to update, do it now */
        if (((keydb->db->sdb_flags & SDB_RDONLY) == 0) && keydb->update) {
            /* update the peer certdb if it exists */
            if (keydb->peerDB) {
                sftkdb_Update(keydb->peerDB, key);
            }
            sftkdb_Update(keydb, key);
        }
    } else {
        rv = SECFailure;
        /*PORT_SetError( bad password); */
    }

done:
    if (result) {
        SECITEM_FreeItem(result, PR_TRUE);
    }
    return rv;
}

/*
 * return Success if the there is a cached password key.
 */
SECStatus
sftkdb_PWCached(SFTKDBHandle *keydb)
{
    return keydb->passwordKey.data ? SECSuccess : SECFailure;
}

static CK_RV
sftk_updateMacs(PLArenaPool *arena, SFTKDBHandle *handle,
                CK_OBJECT_HANDLE id, SECItem *newKey, int iterationCount)
{
    CK_ATTRIBUTE authAttrs[] = {
        { CKA_MODULUS, NULL, 0 },
        { CKA_PUBLIC_EXPONENT, NULL, 0 },
        { CKA_CERT_SHA1_HASH, NULL, 0 },
        { CKA_CERT_MD5_HASH, NULL, 0 },
        { CKA_TRUST_SERVER_AUTH, NULL, 0 },
        { CKA_TRUST_CLIENT_AUTH, NULL, 0 },
        { CKA_TRUST_EMAIL_PROTECTION, NULL, 0 },
        { CKA_TRUST_CODE_SIGNING, NULL, 0 },
        { CKA_TRUST_STEP_UP_APPROVED, NULL, 0 },
        { CKA_NSS_OVERRIDE_EXTENSIONS, NULL, 0 },
    };
    CK_ULONG authAttrCount = sizeof(authAttrs) / sizeof(CK_ATTRIBUTE);
    unsigned int i, count;
    SFTKDBHandle *keyHandle = handle;
    SDB *keyTarget = NULL;
<<<<<<< HEAD
    CK_ATTRIBUTE_TYPE authAttrTypes[] = {
        CKA_MODULUS,
        CKA_PUBLIC_EXPONENT,
        CKA_CERT_SHA1_HASH,
        CKA_CERT_MD5_HASH,
        CKA_TRUST_SERVER_AUTH,
        CKA_TRUST_CLIENT_AUTH,
        CKA_TRUST_EMAIL_PROTECTION,
        CKA_TRUST_CODE_SIGNING,
        CKA_TRUST_STEP_UP_APPROVED,
        CKA_NSS_OVERRIDE_EXTENSIONS,
    };
    const CK_ULONG authAttrTypeCount = sizeof(authAttrTypes) / sizeof(authAttrTypes[0]);
    unsigned int i;
=======

    id &= SFTK_OBJ_ID_MASK;
>>>>>>> a09a17de

    if (handle->type != SFTK_KEYDB_TYPE) {
        keyHandle = handle->peerDB;
    }
<<<<<<< HEAD
    if (keyHandle == NULL) {
        return CKR_OK;
    }
    // Old DBs don't have metadata, so we can return early here.
=======

    if (keyHandle == NULL) {
        return CKR_OK;
    }

    /* old DB's don't have meta data, finished with MACs */
>>>>>>> a09a17de
    keyTarget = SFTK_GET_SDB(keyHandle);
    if ((keyTarget->sdb_flags & SDB_HAS_META) == 0) {
        return CKR_OK;
    }

<<<<<<< HEAD
    id &= SFTK_OBJ_ID_MASK;

    // We don't know what attributes this object has, so we update them one at a
    // time.
    for (i = 0; i < authAttrTypeCount; i++) {
        SECItem *signText;
        SECItem plainText;
        CK_ATTRIBUTE authAttr = { authAttrTypes[i], NULL, 0 };
        CK_RV rv = sftkdb_GetAttributeValue(handle, id, &authAttr, 1);
        if (rv != CKR_OK) {
            continue;
        }
        if ((authAttr.ulValueLen == -1) || (authAttr.ulValueLen == 0)) {
=======
    /*
     * STEP 1: find the MACed attributes of this object
     */
    (void)sftkdb_GetAttributeValue(handle, id, authAttrs, authAttrCount);
    count = 0;
    /* allocate space for the attributes */
    for (i = 0; i < authAttrCount; i++) {
        if ((authAttrs[i].ulValueLen == -1) || (authAttrs[i].ulValueLen == 0)) {
>>>>>>> a09a17de
            continue;
        }
        count++;
        authAttrs[i].pValue = PORT_ArenaAlloc(arena, authAttrs[i].ulValueLen);
        if (authAttrs[i].pValue == NULL) {
            break;
        }
<<<<<<< HEAD
        plainText.data = authAttr.pValue;
        plainText.len = authAttr.ulValueLen;
        if (sftkdb_SignAttribute(arena, newKey, iterationCount, id,
                                 authAttr.type, &plainText,
                                 &signText) != SECSuccess) {
=======
    }

    /* if count was zero, none were found, finished with MACs */
    if (count == 0) {
        return CKR_OK;
    }

    (void)sftkdb_GetAttributeValue(handle, id, authAttrs, authAttrCount);
    /* ignore error code, we expect some possible errors */

    /* GetAttributeValue just verified the old macs, safe to write
     * them out then... */
    for (i = 0; i < authAttrCount; i++) {
        SECItem *signText;
        SECItem plainText;
        SECStatus rv;

        if ((authAttrs[i].ulValueLen == -1) || (authAttrs[i].ulValueLen == 0)) {
            continue;
        }

        if (authAttrs[i].ulValueLen == sizeof(CK_ULONG) &&
            sftkdb_isULONGAttribute(authAttrs[i].type)) {
            CK_ULONG value = *(CK_ULONG *)authAttrs[i].pValue;
            sftk_ULong2SDBULong(authAttrs[i].pValue, value);
            authAttrs[i].ulValueLen = SDB_ULONG_SIZE;
        }

        plainText.data = authAttrs[i].pValue;
        plainText.len = authAttrs[i].ulValueLen;
        rv = sftkdb_SignAttribute(arena, newKey, id,
                                  authAttrs[i].type, &plainText, &signText);
        if (rv != SECSuccess) {
>>>>>>> a09a17de
            return CKR_GENERAL_ERROR;
        }
        rv = sftkdb_PutAttributeSignature(handle, keyTarget, id,
                                          authAttrs[i].type, signText);
        if (rv != SECSuccess) {
            return CKR_GENERAL_ERROR;
        }
    }

    return CKR_OK;
}

static CK_RV
sftk_updateEncrypted(PLArenaPool *arena, SFTKDBHandle *keydb,
                     CK_OBJECT_HANDLE id, SECItem *newKey, int iterationCount)
{
    CK_RV crv = CKR_OK;
    CK_RV crv2;
    CK_ATTRIBUTE *first, *last;
    CK_ATTRIBUTE privAttrs[] = {
        { CKA_VALUE, NULL, 0 },
        { CKA_PRIVATE_EXPONENT, NULL, 0 },
        { CKA_PRIME_1, NULL, 0 },
        { CKA_PRIME_2, NULL, 0 },
        { CKA_EXPONENT_1, NULL, 0 },
        { CKA_EXPONENT_2, NULL, 0 },
        { CKA_COEFFICIENT, NULL, 0 }
    };
    CK_ULONG privAttrCount = sizeof(privAttrs) / sizeof(CK_ATTRIBUTE);
    unsigned int i, count;

    /*
     * STEP 1. Read the old attributes in the clear.
     */

    /* Get the attribute sizes.
     *  ignore the error code, we will have unknown attributes here */
    crv2 = sftkdb_GetAttributeValue(keydb, id, privAttrs, privAttrCount);

    /*
     * find the valid block of attributes and fill allocate space for
     * their data */
    first = last = NULL;
    for (i = 0; i < privAttrCount; i++) {
<<<<<<< HEAD
        SECItem plainText;
        SECItem *result;
        CK_OBJECT_HANDLE newId;
        // Read the old attribute in the clear.
        CK_ATTRIBUTE privAttr = { privAttrTypes[i], NULL, 0 };
        CK_RV crv = sftkdb_GetAttributeValue(keydb, id, &privAttr, 1);
        if (crv != CKR_OK) {
=======
        /* find the block of attributes that are appropriate for this
          * objects. There should only be once contiguous block, if not
          * there's an error.
          *
          * find the first and last good entry.
          */
        if ((privAttrs[i].ulValueLen == -1) || (privAttrs[i].ulValueLen == 0)) {
            if (!first)
                continue;
            if (!last) {
                /* previous entry was last good entry */
                last = &privAttrs[i - 1];
            }
>>>>>>> a09a17de
            continue;
        }
        if (!first) {
            first = &privAttrs[i];
        }
        if (last) {
            /* OOPS, we've found another good entry beyond the end of the
             * last good entry, we need to fail here. */
            crv = CKR_GENERAL_ERROR;
            break;
        }
        privAttrs[i].pValue = PORT_ArenaAlloc(arena, privAttrs[i].ulValueLen);
        if (privAttrs[i].pValue == NULL) {
            crv = CKR_HOST_MEMORY;
            break;
        }
<<<<<<< HEAD
        plainText.data = privAttr.pValue;
        plainText.len = privAttr.ulValueLen;
        if (sftkdb_EncryptAttribute(arena, newKey, iterationCount,
                                    &plainText, &result) != SECSuccess) {
=======
    }
    if (first == NULL) {
        /* no valid entries found, return error based on crv2 */
        return crv2;
    }
    if (last == NULL) {
        last = &privAttrs[privAttrCount - 1];
    }
    if (crv != CKR_OK) {
        return crv;
    }
    /* read the attributes */
    count = (last - first) + 1;
    crv = sftkdb_GetAttributeValue(keydb, id, first, count);
    if (crv != CKR_OK) {
        return crv;
    }

    /*
     * STEP 2: read the encrypt the attributes with the new key.
     */
    for (i = 0; i < count; i++) {
        SECItem plainText;
        SECItem *result;
        SECStatus rv;

        plainText.data = first[i].pValue;
        plainText.len = first[i].ulValueLen;
        rv = sftkdb_EncryptAttribute(arena, newKey, &plainText, &result);
        if (rv != SECSuccess) {
>>>>>>> a09a17de
            return CKR_GENERAL_ERROR;
        }
        first[i].pValue = result->data;
        first[i].ulValueLen = result->len;
        /* clear our sensitive data out */
        PORT_Memset(plainText.data, 0, plainText.len);
<<<<<<< HEAD

        // Write the newly encrypted attributes out directly.
        newId = id & SFTK_OBJ_ID_MASK;
        keydb->newKey = newKey;
        keydb->newDefaultIterationCount = iterationCount;
        crv = (*keydb->db->sdb_SetAttributeValue)(keydb->db, newId, &privAttr, 1);
        keydb->newKey = NULL;
        if (crv != CKR_OK) {
            return crv;
        }
=======
>>>>>>> a09a17de
    }

    /*
     * STEP 3: write the newly encrypted attributes out directly
     */
    id &= SFTK_OBJ_ID_MASK;
    keydb->newKey = newKey;
    crv = (*keydb->db->sdb_SetAttributeValue)(keydb->db, id, first, count);
    keydb->newKey = NULL;

    return crv;
}

static CK_RV
sftk_convertAttributes(SFTKDBHandle *handle, CK_OBJECT_HANDLE id,
                       SECItem *newKey, int iterationCount)
{
    CK_RV crv = CKR_OK;
    PLArenaPool *arena = NULL;

    /* get a new arena to simplify cleanup */
    arena = PORT_NewArena(1024);
    if (!arena) {
        return CKR_HOST_MEMORY;
    }

    /*
     * first handle the MACS
     */
    crv = sftk_updateMacs(arena, handle, id, newKey, iterationCount);
    if (crv != CKR_OK) {
        goto loser;
    }

    if (handle->type == SFTK_KEYDB_TYPE) {
        crv = sftk_updateEncrypted(arena, handle, id, newKey,
                                   iterationCount);
        if (crv != CKR_OK) {
            goto loser;
        }
    }

    /* free up our mess */
    /* NOTE: at this point we know we've cleared out any unencrypted data */
    PORT_FreeArena(arena, PR_FALSE);
    return CKR_OK;

loser:
    /* there may be unencrypted data, clear it out down */
    PORT_FreeArena(arena, PR_TRUE);
    return crv;
}

/*
 * must be called with the old key active.
 */
CK_RV
sftkdb_convertObjects(SFTKDBHandle *handle, CK_ATTRIBUTE *template,
                      CK_ULONG count, SECItem *newKey, int iterationCount)
{
    SDBFind *find = NULL;
    CK_ULONG idCount = SFTK_MAX_IDS;
    CK_OBJECT_HANDLE ids[SFTK_MAX_IDS];
    CK_RV crv, crv2;
    unsigned int i;

    crv = sftkdb_FindObjectsInit(handle, template, count, &find);

    if (crv != CKR_OK) {
        return crv;
    }
    while ((crv == CKR_OK) && (idCount == SFTK_MAX_IDS)) {
        crv = sftkdb_FindObjects(handle, find, ids, SFTK_MAX_IDS, &idCount);
        for (i = 0; (crv == CKR_OK) && (i < idCount); i++) {
            crv = sftk_convertAttributes(handle, ids[i], newKey,
                                         iterationCount);
        }
    }
    crv2 = sftkdb_FindObjectsFinal(handle, find);
    if (crv == CKR_OK)
        crv = crv2;

    return crv;
}

/*
 * change the database password.
 */
SECStatus
sftkdb_ChangePassword(SFTKDBHandle *keydb,
                      char *oldPin, char *newPin, PRBool *tokenRemoved)
{
    SECStatus rv = SECSuccess;
    SECItem plainText;
    SECItem newKey;
    SECItem *result = NULL;
    SECItem salt, value;
    SFTKDBHandle *certdb;
    unsigned char saltData[SDB_MAX_META_DATA_LEN];
    unsigned char valueData[SDB_MAX_META_DATA_LEN];
    int iterationCount = getPBEIterationCount();
    CK_RV crv;
    SDB *db;

    if (keydb == NULL) {
        return SECFailure;
    }

    db = SFTK_GET_SDB(keydb);
    if (db == NULL) {
        return SECFailure;
    }

    newKey.data = NULL;

    /* make sure we have a valid old pin */
    crv = (*keydb->db->sdb_Begin)(keydb->db);
    if (crv != CKR_OK) {
        rv = SECFailure;
        goto loser;
    }
    salt.data = saltData;
    salt.len = sizeof(saltData);
    value.data = valueData;
    value.len = sizeof(valueData);
    crv = (*db->sdb_GetMetaData)(db, "password", &salt, &value);
    if (crv == CKR_OK) {
        rv = sftkdb_CheckPassword(keydb, oldPin, tokenRemoved);
        if (rv == SECFailure) {
            goto loser;
        }
    } else {
        salt.len = SHA1_LENGTH;
        RNG_GenerateGlobalRandomBytes(salt.data, salt.len);
    }

    if (newPin && *newPin == 0) {
        iterationCount = 1;
    } else if (keydb->usesLegacyStorage && !sftk_isLegacyIterationCountAllowed()) {
        iterationCount = 1;
    }

    rv = sftkdb_passwordToKey(keydb, &salt, newPin, &newKey);
    if (rv != SECSuccess) {
        goto loser;
    }

    /*
     * convert encrypted entries here.
     */
    crv = sftkdb_convertObjects(keydb, NULL, 0, &newKey, iterationCount);
    if (crv != CKR_OK) {
        rv = SECFailure;
        goto loser;
    }
    /* fix up certdb macs */
    certdb = keydb->peerDB;
    if (certdb) {
        CK_ATTRIBUTE objectType = { CKA_CLASS, 0, sizeof(CK_OBJECT_CLASS) };
        CK_OBJECT_CLASS myClass = CKO_NETSCAPE_TRUST;

        objectType.pValue = &myClass;
        crv = sftkdb_convertObjects(certdb, &objectType, 1, &newKey,
                                    iterationCount);
        if (crv != CKR_OK) {
            rv = SECFailure;
            goto loser;
        }
        myClass = CKO_PUBLIC_KEY;
        crv = sftkdb_convertObjects(certdb, &objectType, 1, &newKey,
                                    iterationCount);
        if (crv != CKR_OK) {
            rv = SECFailure;
            goto loser;
        }
    }

    plainText.data = (unsigned char *)SFTK_PW_CHECK_STRING;
    plainText.len = SFTK_PW_CHECK_LEN;

    rv = sftkdb_EncryptAttribute(NULL, &newKey, iterationCount,
                                 &plainText, &result);
    if (rv != SECSuccess) {
        goto loser;
    }
    value.data = result->data;
    value.len = result->len;
    crv = (*keydb->db->sdb_PutMetaData)(keydb->db, "password", &salt, &value);
    if (crv != CKR_OK) {
        rv = SECFailure;
        goto loser;
    }
    crv = (*keydb->db->sdb_Commit)(keydb->db);
    if (crv != CKR_OK) {
        rv = SECFailure;
        goto loser;
    }

    keydb->newKey = NULL;

    sftkdb_switchKeys(keydb, &newKey, iterationCount);

loser:
    if (newKey.data) {
        PORT_ZFree(newKey.data, newKey.len);
    }
    if (result) {
        SECITEM_FreeItem(result, PR_TRUE);
    }
    if (rv != SECSuccess) {
        (*keydb->db->sdb_Abort)(keydb->db);
    }

    return rv;
}

/*
 * lose our cached password
 */
SECStatus
sftkdb_ClearPassword(SFTKDBHandle *keydb)
{
    SECItem oldKey;
    oldKey.data = NULL;
    oldKey.len = 0;
    sftkdb_switchKeys(keydb, &oldKey, 1);
    if (oldKey.data) {
        PORT_ZFree(oldKey.data, oldKey.len);
    }
    return SECSuccess;
}<|MERGE_RESOLUTION|>--- conflicted
+++ resolved
@@ -34,41 +34,6 @@
 #include "secerr.h"
 #include "softoken.h"
 
-static const int NSS_MP_PBE_ITERATION_COUNT = 10000;
-
-static int
-getPBEIterationCount(void)
-{
-    int c = NSS_MP_PBE_ITERATION_COUNT;
-
-    char *val = getenv("NSS_MIN_MP_PBE_ITERATION_COUNT");
-    if (val) {
-        int minimum = atoi(val);
-        if (c < minimum) {
-            c = minimum;
-        }
-    }
-
-    val = getenv("NSS_MAX_MP_PBE_ITERATION_COUNT");
-    if (val) {
-        int maximum = atoi(val);
-        if (c > maximum) {
-            c = maximum;
-        }
-    }
-
-    return c;
-}
-
-PRBool
-sftk_isLegacyIterationCountAllowed(void)
-{
-    static const char *legacyCountEnvVar =
-        "NSS_ALLOW_LEGACY_DBM_ITERATION_COUNT";
-    char *iterEnv = getenv(legacyCountEnvVar);
-    return (iterEnv && strcmp("0", iterEnv) != 0);
-}
-
 /******************************************************************
  *
  * Key DB password handling functions
@@ -167,7 +132,7 @@
  * to data in cipherText, if cipherText is freed, cipherValue will be invalid.
  */
 static SECStatus
-sftkdb_decodeCipherText(const SECItem *cipherText, sftkCipherValue *cipherValue)
+sftkdb_decodeCipherText(SECItem *cipherText, sftkCipherValue *cipherValue)
 {
     PLArenaPool *arena = NULL;
     SFTKDBEncryptedDataInfo edi;
@@ -260,8 +225,7 @@
  * with SECITEM_FreeItem by the caller.
  */
 SECStatus
-sftkdb_DecryptAttribute(SECItem *passKey, SECItem *cipherText,
-                        SECItem **plain)
+sftkdb_DecryptAttribute(SECItem *passKey, SECItem *cipherText, SECItem **plain)
 {
     SECStatus rv;
     sftkCipherValue cipherValue;
@@ -271,7 +235,6 @@
     if (rv != SECSuccess) {
         goto loser;
     }
-    /* fprintf(stderr, "sftkdb_DecryptAttribute iteration: %d\n", cipherValue.param->iter); */
 
     *plain = nsspkcs5_CipherData(cipherValue.param, passKey, &cipherValue.value,
                                  PR_FALSE, NULL);
@@ -298,8 +261,7 @@
  */
 SECStatus
 sftkdb_EncryptAttribute(PLArenaPool *arena, SECItem *passKey,
-                        int iterationCount, SECItem *plainText,
-                        SECItem **cipherText)
+                        SECItem *plainText, SECItem **cipherText)
 {
     SECStatus rv;
     sftkCipherValue cipherValue;
@@ -313,7 +275,7 @@
     RNG_GenerateGlobalRandomBytes(saltData, cipherValue.salt.len);
 
     param = nsspkcs5_NewParam(cipherValue.alg, HASH_AlgSHA1, &cipherValue.salt,
-                              iterationCount);
+                              1);
     if (param == NULL) {
         rv = SECFailure;
         goto loser;
@@ -451,8 +413,7 @@
  */
 SECStatus
 sftkdb_SignAttribute(PLArenaPool *arena, SECItem *passKey,
-                     int iterationCount, CK_OBJECT_HANDLE objectID,
-                     CK_ATTRIBUTE_TYPE attrType,
+                     CK_OBJECT_HANDLE objectID, CK_ATTRIBUTE_TYPE attrType,
                      SECItem *plainText, SECItem **signature)
 {
     SECStatus rv;
@@ -485,8 +446,7 @@
     RNG_GenerateGlobalRandomBytes(saltData, prfLength);
 
     /* initialize our pkcs5 parameter */
-    param = nsspkcs5_NewParam(signValue.alg, HASH_AlgSHA1, &signValue.salt,
-                              iterationCount);
+    param = nsspkcs5_NewParam(signValue.alg, HASH_AlgSHA1, &signValue.salt, 1);
     if (param == NULL) {
         rv = SECFailure;
         goto loser;
@@ -531,7 +491,7 @@
  *  and sftkdb_DecryptAttribute calls.
  */
 static void
-sftkdb_switchKeys(SFTKDBHandle *keydb, SECItem *passKey, int iterationCount)
+sftkdb_switchKeys(SFTKDBHandle *keydb, SECItem *passKey)
 {
     unsigned char *data;
     int len;
@@ -547,7 +507,6 @@
     len = keydb->passwordKey.len;
     keydb->passwordKey.data = passKey->data;
     keydb->passwordKey.len = passKey->len;
-    keydb->defaultIterationCount = iterationCount;
     passKey->data = data;
     passKey->len = len;
     SKIP_AFTER_FORK(PZ_Unlock(keydb->passwordLock));
@@ -701,34 +660,23 @@
     return (crv == CKR_OK) ? SECSuccess : SECFailure;
 }
 
-/* pull out the common final part of checking a password */
+#define SFTK_PW_CHECK_STRING "password-check"
+#define SFTK_PW_CHECK_LEN 14
+
+/*
+ * check if the supplied password is valid
+ */
 SECStatus
-sftkdb_finishPasswordCheck(SFTKDBHandle *keydb, SECItem *key,
-                           const char *pw, SECItem *value,
-                           PRBool *tokenRemoved);
-
-/*
- * check to see if we have the NULL password set.
- * We special case the NULL password so that if you have no password set, you
- * don't do thousands of hash rounds. This allows us to startup and get
- * webpages without slowdown in normal mode.
- */
-SECStatus
-sftkdb_CheckPasswordNull(SFTKDBHandle *keydb, PRBool *tokenRemoved)
-{
-    /* just like sftkdb_CheckPassowd, we get the salt and value, and
-     * create a dbkey */
+sftkdb_CheckPassword(SFTKDBHandle *keydb, const char *pw, PRBool *tokenRemoved)
+{
     SECStatus rv;
     SECItem salt, value;
     unsigned char saltData[SDB_MAX_META_DATA_LEN];
     unsigned char valueData[SDB_MAX_META_DATA_LEN];
     SECItem key;
+    SECItem *result = NULL;
     SDB *db;
     CK_RV crv;
-    sftkCipherValue cipherValue;
-
-    cipherValue.param = NULL;
-    cipherValue.arena = NULL;
 
     if (keydb == NULL) {
         return SECFailure;
@@ -741,6 +689,9 @@
 
     key.data = NULL;
     key.len = 0;
+
+    if (pw == NULL)
+        pw = "";
 
     /* get the entry from the database */
     salt.data = saltData;
@@ -754,113 +705,13 @@
     }
 
     /* get our intermediate key based on the entry salt value */
-    rv = sftkdb_passwordToKey(keydb, &salt, "", &key);
+    rv = sftkdb_passwordToKey(keydb, &salt, pw, &key);
     if (rv != SECSuccess) {
         goto done;
     }
 
-    /* First get the cipher type */
-    rv = sftkdb_decodeCipherText(&value, &cipherValue);
-    if (rv != SECSuccess) {
-        goto done;
-    }
-
-    if (cipherValue.param->iter != 1) {
-        rv = SECFailure;
-        goto done;
-    }
-
-    rv = sftkdb_finishPasswordCheck(keydb, &key, "", &value, tokenRemoved);
-
-done:
-    if (key.data) {
-        PORT_ZFree(key.data, key.len);
-    }
-    if (cipherValue.param) {
-        nsspkcs5_DestroyPBEParameter(cipherValue.param);
-    }
-    if (cipherValue.arena) {
-        PORT_FreeArena(cipherValue.arena, PR_FALSE);
-    }
-    return rv;
-}
-
-#define SFTK_PW_CHECK_STRING "password-check"
-#define SFTK_PW_CHECK_LEN 14
-
-/*
- * check if the supplied password is valid
- */
-SECStatus
-sftkdb_CheckPassword(SFTKDBHandle *keydb, const char *pw, PRBool *tokenRemoved)
-{
-    SECStatus rv;
-    SECItem salt, value;
-    unsigned char saltData[SDB_MAX_META_DATA_LEN];
-    unsigned char valueData[SDB_MAX_META_DATA_LEN];
-    SECItem key;
-    SDB *db;
-    CK_RV crv;
-
-    if (keydb == NULL) {
-        return SECFailure;
-    }
-
-    db = sftk_getPWSDB(keydb);
-    if (db == NULL) {
-        return SECFailure;
-    }
-
-    key.data = NULL;
-    key.len = 0;
-
-    if (pw == NULL)
-        pw = "";
-
-    /* get the entry from the database */
-    salt.data = saltData;
-    salt.len = sizeof(saltData);
-    value.data = valueData;
-    value.len = sizeof(valueData);
-    crv = (*db->sdb_GetMetaData)(db, "password", &salt, &value);
-    if (crv != CKR_OK) {
-        rv = SECFailure;
-        goto done;
-    }
-
-    /* get our intermediate key based on the entry salt value */
-    rv = sftkdb_passwordToKey(keydb, &salt, pw, &key);
-    if (rv != SECSuccess) {
-        goto done;
-    }
-
-    rv = sftkdb_finishPasswordCheck(keydb, &key, pw, &value, tokenRemoved);
-
-done:
-    if (key.data) {
-        PORT_ZFree(key.data, key.len);
-    }
-    return rv;
-}
-
-/* we need to pass iterationCount in case we are updating a new database
- * and from an old one. */
-SECStatus
-sftkdb_finishPasswordCheck(SFTKDBHandle *keydb, SECItem *key, const char *pw,
-                           SECItem *value, PRBool *tokenRemoved)
-{
-    SECItem *result = NULL;
-    SECStatus rv;
-    int iterationCount = getPBEIterationCount();
-
-    if (*pw == 0) {
-        iterationCount = 1;
-    } else if (keydb->usesLegacyStorage && !sftk_isLegacyIterationCountAllowed()) {
-        iterationCount = 1;
-    }
-
     /* decrypt the entry value */
-    rv = sftkdb_DecryptAttribute(key, value, &result);
+    rv = sftkdb_DecryptAttribute(&key, &value, &result);
     if (rv != SECSuccess) {
         goto done;
     }
@@ -901,7 +752,7 @@
              * as well as changing which database is returned from
              * SFTK_GET_PW_DB (thus effecting both sftkdb_CheckPassword()
              * and sftkdb_HasPasswordSet()) */
-            keydb->updatePasswordKey = SECITEM_DupItem(key);
+            keydb->updatePasswordKey = SECITEM_DupItem(&key);
             PZ_Unlock(keydb->passwordLock);
             if (keydb->updatePasswordKey == NULL) {
                 /* PORT_Error set by SECITEM_DupItem */
@@ -936,7 +787,7 @@
                      * are good to go */
                     goto done;
                 }
-                sftkdb_CheckPasswordNull(keydb, tokenRemoved);
+                sftkdb_CheckPassword(keydb, "", tokenRemoved);
 
                 /*
                  * Important 'NULL' code here. At this point either we
@@ -970,15 +821,15 @@
             PZ_Unlock(keydb->passwordLock);
         }
         /* load the keys, so the keydb can parse it's key set */
-        sftkdb_switchKeys(keydb, key, iterationCount);
+        sftkdb_switchKeys(keydb, &key);
 
         /* we need to update, do it now */
         if (((keydb->db->sdb_flags & SDB_RDONLY) == 0) && keydb->update) {
             /* update the peer certdb if it exists */
             if (keydb->peerDB) {
-                sftkdb_Update(keydb->peerDB, key);
+                sftkdb_Update(keydb->peerDB, &key);
             }
-            sftkdb_Update(keydb, key);
+            sftkdb_Update(keydb, &key);
         }
     } else {
         rv = SECFailure;
@@ -986,6 +837,9 @@
     }
 
 done:
+    if (key.data) {
+        PORT_ZFree(key.data, key.len);
+    }
     if (result) {
         SECITEM_FreeItem(result, PR_TRUE);
     }
@@ -1003,7 +857,7 @@
 
 static CK_RV
 sftk_updateMacs(PLArenaPool *arena, SFTKDBHandle *handle,
-                CK_OBJECT_HANDLE id, SECItem *newKey, int iterationCount)
+                CK_OBJECT_HANDLE id, SECItem *newKey)
 {
     CK_ATTRIBUTE authAttrs[] = {
         { CKA_MODULUS, NULL, 0 },
@@ -1021,62 +875,23 @@
     unsigned int i, count;
     SFTKDBHandle *keyHandle = handle;
     SDB *keyTarget = NULL;
-<<<<<<< HEAD
-    CK_ATTRIBUTE_TYPE authAttrTypes[] = {
-        CKA_MODULUS,
-        CKA_PUBLIC_EXPONENT,
-        CKA_CERT_SHA1_HASH,
-        CKA_CERT_MD5_HASH,
-        CKA_TRUST_SERVER_AUTH,
-        CKA_TRUST_CLIENT_AUTH,
-        CKA_TRUST_EMAIL_PROTECTION,
-        CKA_TRUST_CODE_SIGNING,
-        CKA_TRUST_STEP_UP_APPROVED,
-        CKA_NSS_OVERRIDE_EXTENSIONS,
-    };
-    const CK_ULONG authAttrTypeCount = sizeof(authAttrTypes) / sizeof(authAttrTypes[0]);
-    unsigned int i;
-=======
 
     id &= SFTK_OBJ_ID_MASK;
->>>>>>> a09a17de
 
     if (handle->type != SFTK_KEYDB_TYPE) {
         keyHandle = handle->peerDB;
     }
-<<<<<<< HEAD
+
     if (keyHandle == NULL) {
         return CKR_OK;
     }
-    // Old DBs don't have metadata, so we can return early here.
-=======
-
-    if (keyHandle == NULL) {
-        return CKR_OK;
-    }
 
     /* old DB's don't have meta data, finished with MACs */
->>>>>>> a09a17de
     keyTarget = SFTK_GET_SDB(keyHandle);
     if ((keyTarget->sdb_flags & SDB_HAS_META) == 0) {
         return CKR_OK;
     }
 
-<<<<<<< HEAD
-    id &= SFTK_OBJ_ID_MASK;
-
-    // We don't know what attributes this object has, so we update them one at a
-    // time.
-    for (i = 0; i < authAttrTypeCount; i++) {
-        SECItem *signText;
-        SECItem plainText;
-        CK_ATTRIBUTE authAttr = { authAttrTypes[i], NULL, 0 };
-        CK_RV rv = sftkdb_GetAttributeValue(handle, id, &authAttr, 1);
-        if (rv != CKR_OK) {
-            continue;
-        }
-        if ((authAttr.ulValueLen == -1) || (authAttr.ulValueLen == 0)) {
-=======
     /*
      * STEP 1: find the MACed attributes of this object
      */
@@ -1085,7 +900,6 @@
     /* allocate space for the attributes */
     for (i = 0; i < authAttrCount; i++) {
         if ((authAttrs[i].ulValueLen == -1) || (authAttrs[i].ulValueLen == 0)) {
->>>>>>> a09a17de
             continue;
         }
         count++;
@@ -1093,13 +907,6 @@
         if (authAttrs[i].pValue == NULL) {
             break;
         }
-<<<<<<< HEAD
-        plainText.data = authAttr.pValue;
-        plainText.len = authAttr.ulValueLen;
-        if (sftkdb_SignAttribute(arena, newKey, iterationCount, id,
-                                 authAttr.type, &plainText,
-                                 &signText) != SECSuccess) {
-=======
     }
 
     /* if count was zero, none were found, finished with MACs */
@@ -1133,7 +940,6 @@
         rv = sftkdb_SignAttribute(arena, newKey, id,
                                   authAttrs[i].type, &plainText, &signText);
         if (rv != SECSuccess) {
->>>>>>> a09a17de
             return CKR_GENERAL_ERROR;
         }
         rv = sftkdb_PutAttributeSignature(handle, keyTarget, id,
@@ -1148,7 +954,7 @@
 
 static CK_RV
 sftk_updateEncrypted(PLArenaPool *arena, SFTKDBHandle *keydb,
-                     CK_OBJECT_HANDLE id, SECItem *newKey, int iterationCount)
+                     CK_OBJECT_HANDLE id, SECItem *newKey)
 {
     CK_RV crv = CKR_OK;
     CK_RV crv2;
@@ -1178,15 +984,6 @@
      * their data */
     first = last = NULL;
     for (i = 0; i < privAttrCount; i++) {
-<<<<<<< HEAD
-        SECItem plainText;
-        SECItem *result;
-        CK_OBJECT_HANDLE newId;
-        // Read the old attribute in the clear.
-        CK_ATTRIBUTE privAttr = { privAttrTypes[i], NULL, 0 };
-        CK_RV crv = sftkdb_GetAttributeValue(keydb, id, &privAttr, 1);
-        if (crv != CKR_OK) {
-=======
         /* find the block of attributes that are appropriate for this
           * objects. There should only be once contiguous block, if not
           * there's an error.
@@ -1200,7 +997,6 @@
                 /* previous entry was last good entry */
                 last = &privAttrs[i - 1];
             }
->>>>>>> a09a17de
             continue;
         }
         if (!first) {
@@ -1217,12 +1013,6 @@
             crv = CKR_HOST_MEMORY;
             break;
         }
-<<<<<<< HEAD
-        plainText.data = privAttr.pValue;
-        plainText.len = privAttr.ulValueLen;
-        if (sftkdb_EncryptAttribute(arena, newKey, iterationCount,
-                                    &plainText, &result) != SECSuccess) {
-=======
     }
     if (first == NULL) {
         /* no valid entries found, return error based on crv2 */
@@ -1253,26 +1043,12 @@
         plainText.len = first[i].ulValueLen;
         rv = sftkdb_EncryptAttribute(arena, newKey, &plainText, &result);
         if (rv != SECSuccess) {
->>>>>>> a09a17de
             return CKR_GENERAL_ERROR;
         }
         first[i].pValue = result->data;
         first[i].ulValueLen = result->len;
         /* clear our sensitive data out */
         PORT_Memset(plainText.data, 0, plainText.len);
-<<<<<<< HEAD
-
-        // Write the newly encrypted attributes out directly.
-        newId = id & SFTK_OBJ_ID_MASK;
-        keydb->newKey = newKey;
-        keydb->newDefaultIterationCount = iterationCount;
-        crv = (*keydb->db->sdb_SetAttributeValue)(keydb->db, newId, &privAttr, 1);
-        keydb->newKey = NULL;
-        if (crv != CKR_OK) {
-            return crv;
-        }
-=======
->>>>>>> a09a17de
     }
 
     /*
@@ -1287,8 +1063,8 @@
 }
 
 static CK_RV
-sftk_convertAttributes(SFTKDBHandle *handle, CK_OBJECT_HANDLE id,
-                       SECItem *newKey, int iterationCount)
+sftk_convertAttributes(SFTKDBHandle *handle,
+                       CK_OBJECT_HANDLE id, SECItem *newKey)
 {
     CK_RV crv = CKR_OK;
     PLArenaPool *arena = NULL;
@@ -1302,14 +1078,13 @@
     /*
      * first handle the MACS
      */
-    crv = sftk_updateMacs(arena, handle, id, newKey, iterationCount);
+    crv = sftk_updateMacs(arena, handle, id, newKey);
     if (crv != CKR_OK) {
         goto loser;
     }
 
     if (handle->type == SFTK_KEYDB_TYPE) {
-        crv = sftk_updateEncrypted(arena, handle, id, newKey,
-                                   iterationCount);
+        crv = sftk_updateEncrypted(arena, handle, id, newKey);
         if (crv != CKR_OK) {
             goto loser;
         }
@@ -1331,7 +1106,7 @@
  */
 CK_RV
 sftkdb_convertObjects(SFTKDBHandle *handle, CK_ATTRIBUTE *template,
-                      CK_ULONG count, SECItem *newKey, int iterationCount)
+                      CK_ULONG count, SECItem *newKey)
 {
     SDBFind *find = NULL;
     CK_ULONG idCount = SFTK_MAX_IDS;
@@ -1347,8 +1122,7 @@
     while ((crv == CKR_OK) && (idCount == SFTK_MAX_IDS)) {
         crv = sftkdb_FindObjects(handle, find, ids, SFTK_MAX_IDS, &idCount);
         for (i = 0; (crv == CKR_OK) && (i < idCount); i++) {
-            crv = sftk_convertAttributes(handle, ids[i], newKey,
-                                         iterationCount);
+            crv = sftk_convertAttributes(handle, ids[i], newKey);
         }
     }
     crv2 = sftkdb_FindObjectsFinal(handle, find);
@@ -1373,7 +1147,6 @@
     SFTKDBHandle *certdb;
     unsigned char saltData[SDB_MAX_META_DATA_LEN];
     unsigned char valueData[SDB_MAX_META_DATA_LEN];
-    int iterationCount = getPBEIterationCount();
     CK_RV crv;
     SDB *db;
 
@@ -1409,12 +1182,6 @@
         RNG_GenerateGlobalRandomBytes(salt.data, salt.len);
     }
 
-    if (newPin && *newPin == 0) {
-        iterationCount = 1;
-    } else if (keydb->usesLegacyStorage && !sftk_isLegacyIterationCountAllowed()) {
-        iterationCount = 1;
-    }
-
     rv = sftkdb_passwordToKey(keydb, &salt, newPin, &newKey);
     if (rv != SECSuccess) {
         goto loser;
@@ -1423,7 +1190,7 @@
     /*
      * convert encrypted entries here.
      */
-    crv = sftkdb_convertObjects(keydb, NULL, 0, &newKey, iterationCount);
+    crv = sftkdb_convertObjects(keydb, NULL, 0, &newKey);
     if (crv != CKR_OK) {
         rv = SECFailure;
         goto loser;
@@ -1435,15 +1202,13 @@
         CK_OBJECT_CLASS myClass = CKO_NETSCAPE_TRUST;
 
         objectType.pValue = &myClass;
-        crv = sftkdb_convertObjects(certdb, &objectType, 1, &newKey,
-                                    iterationCount);
+        crv = sftkdb_convertObjects(certdb, &objectType, 1, &newKey);
         if (crv != CKR_OK) {
             rv = SECFailure;
             goto loser;
         }
         myClass = CKO_PUBLIC_KEY;
-        crv = sftkdb_convertObjects(certdb, &objectType, 1, &newKey,
-                                    iterationCount);
+        crv = sftkdb_convertObjects(certdb, &objectType, 1, &newKey);
         if (crv != CKR_OK) {
             rv = SECFailure;
             goto loser;
@@ -1453,8 +1218,7 @@
     plainText.data = (unsigned char *)SFTK_PW_CHECK_STRING;
     plainText.len = SFTK_PW_CHECK_LEN;
 
-    rv = sftkdb_EncryptAttribute(NULL, &newKey, iterationCount,
-                                 &plainText, &result);
+    rv = sftkdb_EncryptAttribute(NULL, &newKey, &plainText, &result);
     if (rv != SECSuccess) {
         goto loser;
     }
@@ -1473,7 +1237,7 @@
 
     keydb->newKey = NULL;
 
-    sftkdb_switchKeys(keydb, &newKey, iterationCount);
+    sftkdb_switchKeys(keydb, &newKey);
 
 loser:
     if (newKey.data) {
@@ -1498,7 +1262,7 @@
     SECItem oldKey;
     oldKey.data = NULL;
     oldKey.len = 0;
-    sftkdb_switchKeys(keydb, &oldKey, 1);
+    sftkdb_switchKeys(keydb, &oldKey);
     if (oldKey.data) {
         PORT_ZFree(oldKey.data, oldKey.len);
     }
