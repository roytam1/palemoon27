--- conflicted
+++ resolved
@@ -9789,13 +9789,8 @@
       // RM 2018-12-03 We miss all loadInfo setting up here 
       // so we cannot set aIsFromProcessingFrameAttributes
       rv = win->OpenNoNavigate(NS_ConvertUTF8toUTF16(spec),
-<<<<<<< HEAD
-                               name,          // window name
-                               features,
-=======
                                name,  // window name
                                EmptyString(), // Features
->>>>>>> 16aec83f
                                getter_AddRefs(newWin));
 
       // In some cases the Open call doesn't actually result in a new
