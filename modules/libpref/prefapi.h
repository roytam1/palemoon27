--- conflicted
+++ resolved
@@ -186,11 +186,8 @@
                           PrefValue   value,
                           PrefType    type,
                           bool        isDefault,
-<<<<<<< HEAD
+                          bool        isStickyDefault,
                           bool        isLocked);
-=======
-                          bool        isStickyDefault);
->>>>>>> 6fcd6870
 
 #ifdef __cplusplus
 }
