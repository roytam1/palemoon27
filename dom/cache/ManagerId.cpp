/* -*- Mode: C++; tab-width: 8; indent-tabs-mode: nil; c-basic-offset: 2 -*- */
/* vim: set ts=8 sts=2 et sw=2 tw=80: */
/* This Source Code Form is subject to the terms of the Mozilla Public
 * License, v. 2.0. If a copy of the MPL was not distributed with this
 * file, You can obtain one at http://mozilla.org/MPL/2.0/. */

#include "mozilla/dom/cache/ManagerId.h"
#include "nsIPrincipal.h"
#include "nsProxyRelease.h"
#include "mozilla/nsRefPtr.h"
#include "nsThreadUtils.h"

namespace mozilla {
namespace dom {
namespace cache {

// static
nsresult
ManagerId::Create(nsIPrincipal* aPrincipal, ManagerId** aManagerIdOut)
{
  MOZ_ASSERT(NS_IsMainThread());

  // The QuotaManager::GetInfoFromPrincipal() has special logic for system
  // and about: principals.  We currently don't need the system principal logic
  // because ManagerId only uses the origin for in memory comparisons.  We
  // also don't do any special logic to host the same Cache for different about:
  // pages, so we don't need those checks either.
  //
  // But, if we get the same QuotaManager directory for different about:
  // origins, we probably only want one Manager instance.  So, we might
  // want to start using the QM's concept of origin uniqueness here.
  //
  // TODO: consider using QuotaManager's modified origin here (bug 1112071)

<<<<<<< HEAD
  nsAutoCString origin;
  nsresult rv = aPrincipal->GetOriginNoSuffix(origin);
=======
  nsCString origin;
  nsresult rv = aPrincipal->GetOrigin(origin);
>>>>>>> 3909bb5f
  if (NS_WARN_IF(NS_FAILED(rv))) { return rv; }

  nsCString jarPrefix;
  rv = aPrincipal->GetJarPrefix(jarPrefix);
  if (NS_WARN_IF(NS_FAILED(rv))) { return rv; }

  nsRefPtr<ManagerId> ref = new ManagerId(aPrincipal, origin, jarPrefix);
  ref.forget(aManagerIdOut);

  return NS_OK;
}

already_AddRefed<nsIPrincipal>
ManagerId::Principal() const
{
  MOZ_ASSERT(NS_IsMainThread());
  nsCOMPtr<nsIPrincipal> ref = mPrincipal;
  return ref.forget();
}

ManagerId::ManagerId(nsIPrincipal* aPrincipal, const nsACString& aOrigin,
                     const nsACString& aJarPrefix)
    : mPrincipal(aPrincipal)
    , mExtendedOrigin(aJarPrefix + aOrigin)
{
  MOZ_ASSERT(mPrincipal);
}

ManagerId::~ManagerId()
{
  // If we're already on the main thread, then default destruction is fine
  if (NS_IsMainThread()) {
    return;
  }

  // Otherwise we need to proxy to main thread to do the release

  // The PBackground worker thread shouldn't be running after the main thread
  // is stopped.  So main thread is guaranteed to exist here.
  nsCOMPtr<nsIThread> mainThread = do_GetMainThread();
  MOZ_ASSERT(mainThread);

  NS_ProxyRelease(mainThread, mPrincipal.forget().take());
}

} // namespace cache
} // namespace dom
} // namespace mozilla<|MERGE_RESOLUTION|>--- conflicted
+++ resolved
@@ -32,13 +32,8 @@
   //
   // TODO: consider using QuotaManager's modified origin here (bug 1112071)
 
-<<<<<<< HEAD
-  nsAutoCString origin;
+  nsCString origin;
   nsresult rv = aPrincipal->GetOriginNoSuffix(origin);
-=======
-  nsCString origin;
-  nsresult rv = aPrincipal->GetOrigin(origin);
->>>>>>> 3909bb5f
   if (NS_WARN_IF(NS_FAILED(rv))) { return rv; }
 
   nsCString jarPrefix;
