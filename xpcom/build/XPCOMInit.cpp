/* -*- Mode: C++; tab-width: 8; indent-tabs-mode: nil; c-basic-offset: 2 -*- */
/* vim: set ts=8 sts=2 et sw=2 tw=80: */
/* This Source Code Form is subject to the terms of the Mozilla Public
 * License, v. 2.0. If a copy of the MPL was not distributed with this
 * file, You can obtain one at http://mozilla.org/MPL/2.0/. */

#include "base/basictypes.h"

#include "mozilla/AbstractThread.h"
#include "mozilla/Atomics.h"
#include "mozilla/Poison.h"
#include "mozilla/SharedThreadPool.h"
#include "mozilla/XPCOM.h"
#include "nsXULAppAPI.h"

#include "nsXPCOMPrivate.h"
#include "nsXPCOMCIDInternal.h"

#include "mozilla/layers/ImageBridgeChild.h"
#include "mozilla/layers/CompositorParent.h"
#include "mozilla/layers/AsyncTransactionTracker.h"
#include "mozilla/layers/SharedBufferManagerChild.h"

#include "prlink.h"

#include "nsCycleCollector.h"
#include "nsObserverList.h"
#include "nsObserverService.h"
#include "nsProperties.h"
#include "nsPersistentProperties.h"
#include "nsScriptableInputStream.h"
#include "nsBinaryStream.h"
#include "nsStorageStream.h"
#include "nsPipe.h"
#include "nsScriptableBase64Encoder.h"

#include "nsMemoryImpl.h"
#include "nsDebugImpl.h"
#include "nsTraceRefcnt.h"
#include "nsErrorService.h"

#include "nsSupportsArray.h"
#include "nsArray.h"
#include "nsINIParserImpl.h"
#include "nsSupportsPrimitives.h"
#include "nsConsoleService.h"

#include "nsComponentManager.h"
#include "nsCategoryManagerUtils.h"
#include "nsIServiceManager.h"

#include "nsThreadManager.h"
#include "nsThreadPool.h"

#include "xptinfo.h"
#include "nsIInterfaceInfoManager.h"
#include "xptiprivate.h"
#include "mozilla/XPTInterfaceInfoManager.h"

#include "nsTimerImpl.h"
#include "TimerThread.h"

#include "nsThread.h"
#include "nsProcess.h"
#include "nsEnvironment.h"
#include "nsVersionComparatorImpl.h"

#include "nsIFile.h"
#include "nsLocalFile.h"
#if defined(XP_UNIX)
#include "nsNativeCharsetUtils.h"
#endif
#include "nsDirectoryService.h"
#include "nsDirectoryServiceDefs.h"
#include "nsCategoryManager.h"
#include "nsICategoryManager.h"
#include "nsMultiplexInputStream.h"

#include "nsStringStream.h"
extern nsresult nsStringInputStreamConstructor(nsISupports*, REFNSIID, void**);

#include "nsAtomService.h"
#include "nsAtomTable.h"
#include "nsISupportsImpl.h"

#include "nsHashPropertyBag.h"

#include "nsUnicharInputStream.h"
#include "nsVariant.h"

#include "nsUUIDGenerator.h"

#include "nsIOUtil.h"

#include "SpecialSystemDirectory.h"

#if defined(XP_WIN)
#include "mozilla/WindowsVersion.h"
#include "nsWindowsRegKey.h"
#endif

#ifdef MOZ_WIDGET_COCOA
#include "nsMacUtilsImpl.h"
#endif

#include "nsSystemInfo.h"
#include "nsMemoryReporterManager.h"
#include "nsMemoryInfoDumper.h"
#include "nsSecurityConsoleMessage.h"
#include "nsMessageLoop.h"

#include "nsStatusReporterManager.h"

#include <locale.h>
#include "mozilla/Services.h"
#include "mozilla/Omnijar.h"
#include "mozilla/HangMonitor.h"
#include "mozilla/BackgroundHangMonitor.h"

#include "nsChromeRegistry.h"
#include "nsChromeProtocolHandler.h"
#include "mozilla/PoisonIOInterposer.h"
#include "mozilla/LateWriteChecks.h"

#include "mozilla/scache/StartupCache.h"

#include "base/at_exit.h"
#include "base/command_line.h"
#include "base/message_loop.h"

#include "mozilla/ipc/BrowserProcessSubThread.h"
#include "mozilla/AvailableMemoryTracker.h"
#include "mozilla/ClearOnShutdown.h"
#include "mozilla/CountingAllocatorBase.h"
#include "mozilla/SystemMemoryReporter.h"
#include "mozilla/UniquePtr.h"

#include "mozilla/ipc/GeckoChildProcessHost.h"

#include "ogg/ogg.h"
#if defined(MOZ_VPX) && !defined(MOZ_VPX_NO_MEM_REPORTING)
#if defined(HAVE_STDINT_H)
// mozilla-config.h defines HAVE_STDINT_H, and then it's defined *again* in
// vpx_config.h (which we include via vpx_mem.h, below). This redefinition
// triggers a build warning on MSVC, so we have to #undef it first.
#undef HAVE_STDINT_H
#endif
#include "vpx_mem/vpx_mem.h"
#endif
#ifdef MOZ_WEBM
#include "nestegg/nestegg.h"
#endif

#include "GeckoProfiler.h"

#include "jsapi.h"

#include "gfxPlatform.h"

using namespace mozilla;
using base::AtExitManager;
using mozilla::ipc::BrowserProcessSubThread;

namespace {

static AtExitManager* sExitManager;
static MessageLoop* sMessageLoop;
static bool sCommandLineWasInitialized;
static BrowserProcessSubThread* sIOThread;
static BackgroundHangMonitor* sMainHangMonitor;

} /* anonymous namespace */

// Registry Factory creation function defined in nsRegistry.cpp
// We hook into this function locally to create and register the registry
// Since noone outside xpcom needs to know about this and nsRegistry.cpp
// does not have a local include file, we are putting this definition
// here rather than in nsIRegistry.h
extern nsresult NS_RegistryGetFactory(nsIFactory** aFactory);
extern nsresult NS_CategoryManagerGetFactory(nsIFactory**);

#ifdef XP_WIN
extern nsresult CreateAnonTempFileRemover();
#endif

NS_GENERIC_FACTORY_CONSTRUCTOR(nsProcess)

NS_GENERIC_FACTORY_CONSTRUCTOR(nsSupportsIDImpl)
NS_GENERIC_FACTORY_CONSTRUCTOR(nsSupportsStringImpl)
NS_GENERIC_FACTORY_CONSTRUCTOR(nsSupportsCStringImpl)
NS_GENERIC_FACTORY_CONSTRUCTOR(nsSupportsPRBoolImpl)
NS_GENERIC_FACTORY_CONSTRUCTOR(nsSupportsPRUint8Impl)
NS_GENERIC_FACTORY_CONSTRUCTOR(nsSupportsPRUint16Impl)
NS_GENERIC_FACTORY_CONSTRUCTOR(nsSupportsPRUint32Impl)
NS_GENERIC_FACTORY_CONSTRUCTOR(nsSupportsPRUint64Impl)
NS_GENERIC_FACTORY_CONSTRUCTOR(nsSupportsPRTimeImpl)
NS_GENERIC_FACTORY_CONSTRUCTOR(nsSupportsCharImpl)
NS_GENERIC_FACTORY_CONSTRUCTOR(nsSupportsPRInt16Impl)
NS_GENERIC_FACTORY_CONSTRUCTOR(nsSupportsPRInt32Impl)
NS_GENERIC_FACTORY_CONSTRUCTOR(nsSupportsPRInt64Impl)
NS_GENERIC_FACTORY_CONSTRUCTOR(nsSupportsFloatImpl)
NS_GENERIC_FACTORY_CONSTRUCTOR(nsSupportsDoubleImpl)
NS_GENERIC_FACTORY_CONSTRUCTOR(nsSupportsVoidImpl)
NS_GENERIC_FACTORY_CONSTRUCTOR(nsSupportsInterfacePointerImpl)

NS_GENERIC_FACTORY_CONSTRUCTOR_INIT(nsConsoleService, Init)
NS_GENERIC_FACTORY_CONSTRUCTOR(nsAtomService)
NS_GENERIC_FACTORY_CONSTRUCTOR(nsTimerImpl)
NS_GENERIC_FACTORY_CONSTRUCTOR(nsBinaryOutputStream)
NS_GENERIC_FACTORY_CONSTRUCTOR(nsBinaryInputStream)
NS_GENERIC_FACTORY_CONSTRUCTOR(nsStorageStream)
NS_GENERIC_FACTORY_CONSTRUCTOR(nsVersionComparatorImpl)
NS_GENERIC_FACTORY_CONSTRUCTOR(nsScriptableBase64Encoder)

NS_GENERIC_FACTORY_CONSTRUCTOR(nsVariant)

NS_GENERIC_FACTORY_CONSTRUCTOR(nsHashPropertyBagCC)

NS_GENERIC_AGGREGATED_CONSTRUCTOR(nsProperties)

NS_GENERIC_FACTORY_CONSTRUCTOR_INIT(nsUUIDGenerator, Init)

#ifdef MOZ_WIDGET_COCOA
NS_GENERIC_FACTORY_CONSTRUCTOR(nsMacUtilsImpl)
#endif

NS_GENERIC_FACTORY_CONSTRUCTOR_INIT(nsSystemInfo, Init)

NS_GENERIC_FACTORY_CONSTRUCTOR_INIT(nsMemoryReporterManager, Init)

NS_GENERIC_FACTORY_CONSTRUCTOR(nsMemoryInfoDumper)

NS_GENERIC_FACTORY_CONSTRUCTOR_INIT(nsStatusReporterManager, Init)

NS_GENERIC_FACTORY_CONSTRUCTOR(nsIOUtil)

NS_GENERIC_FACTORY_CONSTRUCTOR(nsSecurityConsoleMessage)

static nsresult
nsThreadManagerGetSingleton(nsISupports* aOuter,
                            const nsIID& aIID,
                            void** aInstancePtr)
{
  NS_ASSERTION(aInstancePtr, "null outptr");
  if (NS_WARN_IF(aOuter)) {
    return NS_ERROR_NO_AGGREGATION;
  }

  return nsThreadManager::get()->QueryInterface(aIID, aInstancePtr);
}

NS_GENERIC_FACTORY_CONSTRUCTOR(nsThreadPool)

static nsresult
nsXPTIInterfaceInfoManagerGetSingleton(nsISupports* aOuter,
                                       const nsIID& aIID,
                                       void** aInstancePtr)
{
  NS_ASSERTION(aInstancePtr, "null outptr");
  if (NS_WARN_IF(aOuter)) {
    return NS_ERROR_NO_AGGREGATION;
  }

  nsCOMPtr<nsIInterfaceInfoManager> iim(XPTInterfaceInfoManager::GetSingleton());
  if (!iim) {
    return NS_ERROR_FAILURE;
  }

  return iim->QueryInterface(aIID, aInstancePtr);
}

nsComponentManagerImpl* nsComponentManagerImpl::gComponentManager = nullptr;
bool gXPCOMShuttingDown = false;
bool gXPCOMThreadsShutDown = false;
char16_t* gGREBinPath = nullptr;

static NS_DEFINE_CID(kComponentManagerCID, NS_COMPONENTMANAGER_CID);
static NS_DEFINE_CID(kINIParserFactoryCID, NS_INIPARSERFACTORY_CID);
static NS_DEFINE_CID(kSimpleUnicharStreamFactoryCID,
                     NS_SIMPLE_UNICHAR_STREAM_FACTORY_CID);

NS_DEFINE_NAMED_CID(NS_CHROMEREGISTRY_CID);
NS_DEFINE_NAMED_CID(NS_CHROMEPROTOCOLHANDLER_CID);

NS_DEFINE_NAMED_CID(NS_SECURITY_CONSOLE_MESSAGE_CID);

NS_GENERIC_FACTORY_SINGLETON_CONSTRUCTOR(nsChromeRegistry,
                                         nsChromeRegistry::GetSingleton)
NS_GENERIC_FACTORY_CONSTRUCTOR(nsChromeProtocolHandler)

#define NS_PERSISTENTPROPERTIES_CID NS_IPERSISTENTPROPERTIES_CID /* sigh */

static already_AddRefed<nsIFactory>
CreateINIParserFactory(const mozilla::Module& aModule,
                       const mozilla::Module::CIDEntry& aEntry)
{
  nsCOMPtr<nsIFactory> f = new nsINIParserFactory();
  return f.forget();
}

static already_AddRefed<nsIFactory>
CreateUnicharStreamFactory(const mozilla::Module& aModule,
                           const mozilla::Module::CIDEntry& aEntry)
{
  return already_AddRefed<nsIFactory>(
           nsSimpleUnicharStreamFactory::GetInstance());
}

#define COMPONENT(NAME, Ctor) static NS_DEFINE_CID(kNS_##NAME##_CID, NS_##NAME##_CID);
#include "XPCOMModule.inc"
#undef COMPONENT

#define COMPONENT(NAME, Ctor) { &kNS_##NAME##_CID, false, nullptr, Ctor },
const mozilla::Module::CIDEntry kXPCOMCIDEntries[] = {
  { &kComponentManagerCID, true, nullptr, nsComponentManagerImpl::Create },
  { &kINIParserFactoryCID, false, CreateINIParserFactory },
  { &kSimpleUnicharStreamFactoryCID, false, CreateUnicharStreamFactory },
#include "XPCOMModule.inc"
  { &kNS_CHROMEREGISTRY_CID, false, nullptr, nsChromeRegistryConstructor },
  { &kNS_CHROMEPROTOCOLHANDLER_CID, false, nullptr, nsChromeProtocolHandlerConstructor },
  { &kNS_SECURITY_CONSOLE_MESSAGE_CID, false, nullptr, nsSecurityConsoleMessageConstructor },
  { nullptr }
};
#undef COMPONENT

#define COMPONENT(NAME, Ctor) { NS_##NAME##_CONTRACTID, &kNS_##NAME##_CID },
const mozilla::Module::ContractIDEntry kXPCOMContracts[] = {
#include "XPCOMModule.inc"
  { NS_CHROMEREGISTRY_CONTRACTID, &kNS_CHROMEREGISTRY_CID },
  { NS_NETWORK_PROTOCOL_CONTRACTID_PREFIX "chrome", &kNS_CHROMEPROTOCOLHANDLER_CID },
  { NS_INIPARSERFACTORY_CONTRACTID, &kINIParserFactoryCID },
  { NS_SECURITY_CONSOLE_MESSAGE_CONTRACTID, &kNS_SECURITY_CONSOLE_MESSAGE_CID },
  { nullptr }
};
#undef COMPONENT

const mozilla::Module kXPCOMModule = {
  mozilla::Module::kVersion, kXPCOMCIDEntries, kXPCOMContracts
};

// gDebug will be freed during shutdown.
static nsIDebug* gDebug = nullptr;

EXPORT_XPCOM_API(nsresult)
NS_GetDebug(nsIDebug** aResult)
{
  return nsDebugImpl::Create(nullptr,  NS_GET_IID(nsIDebug), (void**)aResult);
}

EXPORT_XPCOM_API(nsresult)
NS_InitXPCOM(nsIServiceManager** aResult,
             nsIFile* aBinDirectory)
{
  return NS_InitXPCOM2(aResult, aBinDirectory, nullptr);
}

class ICUReporter final
  : public nsIMemoryReporter
  , public CountingAllocatorBase<ICUReporter>
{
public:
  NS_DECL_ISUPPORTS

  static void* Alloc(const void*, size_t aSize)
  {
    return CountingMalloc(aSize);
  }

  static void* Realloc(const void*, void* aPtr, size_t aSize)
  {
    return CountingRealloc(aPtr, aSize);
  }

  static void Free(const void*, void* aPtr)
  {
    return CountingFree(aPtr);
  }

private:
  NS_IMETHODIMP
  CollectReports(nsIHandleReportCallback* aHandleReport, nsISupports* aData,
                 bool aAnonymize) override
  {
    return MOZ_COLLECT_REPORT(
      "explicit/icu", KIND_HEAP, UNITS_BYTES, MemoryAllocated(),
      "Memory used by ICU, a Unicode and globalization support library.");
  }

  ~ICUReporter() {}
};

NS_IMPL_ISUPPORTS(ICUReporter, nsIMemoryReporter)

/* static */ template<> Atomic<size_t>
CountingAllocatorBase<ICUReporter>::sAmount(0);

class OggReporter final
  : public nsIMemoryReporter
  , public CountingAllocatorBase<OggReporter>
{
public:
  NS_DECL_ISUPPORTS

private:
  NS_IMETHODIMP
  CollectReports(nsIHandleReportCallback* aHandleReport, nsISupports* aData,
                 bool aAnonymize) override
  {
    return MOZ_COLLECT_REPORT(
      "explicit/media/libogg", KIND_HEAP, UNITS_BYTES, MemoryAllocated(),
      "Memory allocated through libogg for Ogg, Theora, and related media files.");
  }

  ~OggReporter() {}
};

NS_IMPL_ISUPPORTS(OggReporter, nsIMemoryReporter)

/* static */ template<> Atomic<size_t>
CountingAllocatorBase<OggReporter>::sAmount(0);

#ifdef MOZ_VPX
class VPXReporter final
  : public nsIMemoryReporter
  , public CountingAllocatorBase<VPXReporter>
{
public:
  NS_DECL_ISUPPORTS

private:
  NS_IMETHODIMP
  CollectReports(nsIHandleReportCallback* aHandleReport, nsISupports* aData,
                 bool aAnonymize) override
  {
    return MOZ_COLLECT_REPORT(
      "explicit/media/libvpx", KIND_HEAP, UNITS_BYTES, MemoryAllocated(),
      "Memory allocated through libvpx for WebM media files.");
  }

  ~VPXReporter() {}
};

NS_IMPL_ISUPPORTS(VPXReporter, nsIMemoryReporter)

/* static */ template<> Atomic<size_t>
CountingAllocatorBase<VPXReporter>::sAmount(0);
#endif /* MOZ_VPX */

#ifdef MOZ_WEBM
class NesteggReporter final
  : public nsIMemoryReporter
  , public CountingAllocatorBase<NesteggReporter>
{
public:
  NS_DECL_ISUPPORTS

private:
  NS_IMETHODIMP
  CollectReports(nsIHandleReportCallback* aHandleReport, nsISupports* aData,
                 bool aAnonymize) override
  {
    return MOZ_COLLECT_REPORT(
      "explicit/media/libnestegg", KIND_HEAP, UNITS_BYTES, MemoryAllocated(),
      "Memory allocated through libnestegg for WebM media files.");
  }

  ~NesteggReporter() {}
};

NS_IMPL_ISUPPORTS(NesteggReporter, nsIMemoryReporter)

/* static */ template<> Atomic<size_t>
CountingAllocatorBase<NesteggReporter>::sAmount(0);
#endif /* MOZ_WEBM */

static double
TimeSinceProcessCreation()
{
  bool ignore;
  return (TimeStamp::Now() - TimeStamp::ProcessCreation(ignore)).ToMilliseconds();
}

// Note that on OSX, aBinDirectory will point to .app/Contents/Resources/browser
EXPORT_XPCOM_API(nsresult)
NS_InitXPCOM2(nsIServiceManager** aResult,
              nsIFile* aBinDirectory,
              nsIDirectoryServiceProvider* aAppFileLocationProvider)
{
  static bool sInitialized = false;
  if (sInitialized) {
    return NS_ERROR_FAILURE;
  }

  sInitialized = true;

  mozPoisonValueInit();

  NS_LogInit();

  JS_SetCurrentEmbedderTimeFunction(TimeSinceProcessCreation);

  char aLocal;
  profiler_init(&aLocal);
  nsresult rv = NS_OK;

  // We are not shutting down
  gXPCOMShuttingDown = false;

  // Initialize the available memory tracker before other threads have had a
  // chance to start up, because the initialization is not thread-safe.
  mozilla::AvailableMemoryTracker::Init();

#ifdef XP_UNIX
  // Discover the current value of the umask, and save it where
  // nsSystemInfo::Init can retrieve it when necessary.  There is no way
  // to read the umask without changing it, and the setting is process-
  // global, so this must be done while we are still single-threaded; the
  // nsSystemInfo object is typically created much later, when some piece
  // of chrome JS wants it.  The system call is specified as unable to fail.
  nsSystemInfo::gUserUmask = ::umask(0777);
  ::umask(nsSystemInfo::gUserUmask);
#endif

  // Set up chromium libs
  NS_ASSERTION(!sExitManager && !sMessageLoop, "Bad logic!");

  if (!AtExitManager::AlreadyRegistered()) {
    sExitManager = new AtExitManager();
  }

  if (!MessageLoop::current()) {
    sMessageLoop = new MessageLoopForUI(MessageLoop::TYPE_MOZILLA_UI);
    sMessageLoop->set_thread_name("Gecko");
    // Set experimental values for main thread hangs:
    // 128ms for transient hangs and 8192ms for permanent hangs
    sMessageLoop->set_hang_timeouts(128, 8192);
  }

  if (XRE_IsParentProcess() &&
      !BrowserProcessSubThread::GetMessageLoop(BrowserProcessSubThread::IO)) {
    UniquePtr<BrowserProcessSubThread> ioThread = MakeUnique<BrowserProcessSubThread>(BrowserProcessSubThread::IO);

    base::Thread::Options options;
    options.message_loop_type = MessageLoop::TYPE_IO;
    if (NS_WARN_IF(!ioThread->StartWithOptions(options))) {
      return NS_ERROR_FAILURE;
    }

    sIOThread = ioThread.release();
  }

  // Establish the main thread here.
  rv = nsThreadManager::get()->Init();
  if (NS_WARN_IF(NS_FAILED(rv))) {
    return rv;
  }

  // Set up the timer globals/timer thread
  rv = nsTimerImpl::Startup();
  if (NS_WARN_IF(NS_FAILED(rv))) {
    return rv;
  }

#ifndef ANDROID
  // If the locale hasn't already been setup by our embedder,
  // get us out of the "C" locale and into the system
  if (strcmp(setlocale(LC_ALL, nullptr), "C") == 0) {
    setlocale(LC_ALL, "");
  }
#endif

#if defined(XP_UNIX)
  NS_StartupNativeCharsetUtils();
#endif

  NS_StartupLocalFile();

  StartupSpecialSystemDirectory();

  nsDirectoryService::RealInit();

  bool value;

  if (aBinDirectory) {
    rv = aBinDirectory->IsDirectory(&value);

    if (NS_SUCCEEDED(rv) && value) {
      nsDirectoryService::gService->Set(NS_XPCOM_INIT_CURRENT_PROCESS_DIR,
                                        aBinDirectory);
    }
  }

  if (aAppFileLocationProvider) {
    rv = nsDirectoryService::gService->RegisterProvider(aAppFileLocationProvider);
    if (NS_FAILED(rv)) {
      return rv;
    }
  }

  nsCOMPtr<nsIFile> xpcomLib;
  nsDirectoryService::gService->Get(NS_GRE_BIN_DIR,
                                    NS_GET_IID(nsIFile),
                                    getter_AddRefs(xpcomLib));
  MOZ_ASSERT(xpcomLib);

  // set gGREBinPath
  nsAutoString path;
  xpcomLib->GetPath(path);
  gGREBinPath = ToNewUnicode(path);

  xpcomLib->AppendNative(nsDependentCString(XPCOM_DLL));
  nsDirectoryService::gService->Set(NS_XPCOM_LIBRARY_FILE, xpcomLib);

  if (!mozilla::Omnijar::IsInitialized()) {
    mozilla::Omnijar::Init();
  }

  if ((sCommandLineWasInitialized = !CommandLine::IsInitialized())) {
#ifdef OS_WIN
    CommandLine::Init(0, nullptr);
#else
    nsCOMPtr<nsIFile> binaryFile;
    nsDirectoryService::gService->Get(NS_XPCOM_CURRENT_PROCESS_DIR,
                                      NS_GET_IID(nsIFile),
                                      getter_AddRefs(binaryFile));
    if (NS_WARN_IF(!binaryFile)) {
      return NS_ERROR_FAILURE;
    }

    rv = binaryFile->AppendNative(NS_LITERAL_CSTRING("nonexistent-executable"));
    if (NS_WARN_IF(NS_FAILED(rv))) {
      return rv;
    }

    nsCString binaryPath;
    rv = binaryFile->GetNativePath(binaryPath);
    if (NS_WARN_IF(NS_FAILED(rv))) {
      return rv;
    }

    static char const* const argv = { strdup(binaryPath.get()) };
    CommandLine::Init(1, &argv);
#endif
  }

  NS_ASSERTION(nsComponentManagerImpl::gComponentManager == nullptr,
               "CompMgr not null at init");

  // Create the Component/Service Manager
  nsComponentManagerImpl::gComponentManager = new nsComponentManagerImpl();
  NS_ADDREF(nsComponentManagerImpl::gComponentManager);

  // Global cycle collector initialization.
  if (!nsCycleCollector_init()) {
    return NS_ERROR_UNEXPECTED;
  }

  // And start it up for this thread too.
  nsCycleCollector_startup();

  // Register ICU memory functions.  This really shouldn't be necessary: the
  // JS engine should do this on its own inside JS_Init, and memory-reporting
  // code should call a JSAPI function to observe ICU memory usage.  But we
  // can't define the alloc/free functions in the JS engine, because it can't
  // depend on the XPCOM-based memory reporting goop.  So for now, we have
  // this oddness.
  mozilla::SetICUMemoryFunctions();

  // Do the same for libogg.
  ogg_set_mem_functions(OggReporter::CountingMalloc,
                        OggReporter::CountingCalloc,
                        OggReporter::CountingRealloc,
                        OggReporter::CountingFree);

#if defined(MOZ_VPX) && !defined(MOZ_VPX_NO_MEM_REPORTING)
  // And for VPX.
  vpx_mem_set_functions(VPXReporter::CountingMalloc,
                        VPXReporter::CountingCalloc,
                        VPXReporter::CountingRealloc,
                        VPXReporter::CountingFree,
                        memcpy,
                        memset,
                        memmove);
#endif

  // Initialize the JS engine.
  if (!JS_Init()) {
    NS_RUNTIMEABORT("JS_Init failed");
  }

  rv = nsComponentManagerImpl::gComponentManager->Init();
  if (NS_FAILED(rv)) {
    NS_RELEASE(nsComponentManagerImpl::gComponentManager);
    return rv;
  }

  if (aResult) {
    NS_ADDREF(*aResult = nsComponentManagerImpl::gComponentManager);
  }

  // The iimanager constructor searches and registers XPT files.
  // (We trigger the singleton's lazy construction here to make that happen.)
  (void)XPTInterfaceInfoManager::GetSingleton();

  // After autoreg, but before we actually instantiate any components,
  // add any services listed in the "xpcom-directory-providers" category
  // to the directory service.
  nsDirectoryService::gService->RegisterCategoryProviders();

  // Init SharedThreadPool (which needs the service manager).
  SharedThreadPool::InitStatics();

<<<<<<< HEAD
=======
  // Init AbstractThread.
  AbstractThread::InitStatics();

>>>>>>> 12fe1592
  // Force layout to spin up so that nsContentUtils is available for cx stack
  // munging.
  nsCOMPtr<nsISupports> componentLoader =
    do_GetService("@mozilla.org/moz/jsloader;1");

  mozilla::scache::StartupCache::GetSingleton();
  mozilla::AvailableMemoryTracker::Activate();

  // Notify observers of xpcom autoregistration start
  NS_CreateServicesFromCategory(NS_XPCOM_STARTUP_CATEGORY,
                                nullptr,
                                NS_XPCOM_STARTUP_OBSERVER_ID);
#ifdef XP_WIN
  CreateAnonTempFileRemover();
#endif

  // We only want the SystemMemoryReporter running in one process, because it
  // profiles the entire system.  The main process is the obvious place for
  // it.
  if (XRE_IsParentProcess()) {
    mozilla::SystemMemoryReporter::Init();
  }

  // The memory reporter manager is up and running -- register our reporters.
  RegisterStrongMemoryReporter(new ICUReporter());
  RegisterStrongMemoryReporter(new OggReporter());
#ifdef MOZ_VPX
  RegisterStrongMemoryReporter(new VPXReporter());
#endif
#ifdef MOZ_WEBM
  RegisterStrongMemoryReporter(new NesteggReporter());
#endif

  mozilla::HangMonitor::Startup();
  mozilla::BackgroundHangMonitor::Startup();

  const MessageLoop* const loop = MessageLoop::current();
  sMainHangMonitor = new mozilla::BackgroundHangMonitor(
    loop->thread_name().c_str(),
    loop->transient_hang_timeout(),
    loop->permanent_hang_timeout());

  return NS_OK;
}


//
// NS_ShutdownXPCOM()
//
// The shutdown sequence for xpcom would be
//
// - Notify "xpcom-shutdown" for modules to release primary (root) references
// - Shutdown XPCOM timers
// - Notify "xpcom-shutdown-threads" for thread joins
// - Shutdown the event queues
// - Release the Global Service Manager
//   - Release all service instances held by the global service manager
//   - Release the Global Service Manager itself
// - Release the Component Manager
//   - Release all factories cached by the Component Manager
//   - Notify module loaders to shut down
//   - Unload Libraries
//   - Release Contractid Cache held by Component Manager
//   - Release dll abstraction held by Component Manager
//   - Release the Registry held by Component Manager
//   - Finally, release the component manager itself
//
EXPORT_XPCOM_API(nsresult)
NS_ShutdownXPCOM(nsIServiceManager* aServMgr)
{
  return mozilla::ShutdownXPCOM(aServMgr);
}

namespace mozilla {

void
SetICUMemoryFunctions()
{
  static bool sICUReporterInitialized = false;
  if (!sICUReporterInitialized) {
    if (!JS_SetICUMemoryFunctions(ICUReporter::Alloc, ICUReporter::Realloc,
                                  ICUReporter::Free)) {
      NS_RUNTIMEABORT("JS_SetICUMemoryFunctions failed.");
    }
    sICUReporterInitialized = true;
  }
}

nsresult
ShutdownXPCOM(nsIServiceManager* aServMgr)
{
  // Make sure the hang monitor is enabled for shutdown.
  HangMonitor::NotifyActivity();

  if (!NS_IsMainThread()) {
    NS_RUNTIMEABORT("Shutdown on wrong thread");
  }

  nsresult rv;
  nsCOMPtr<nsISimpleEnumerator> moduleLoaders;

  // Notify observers of xpcom shutting down
  {
    // Block it so that the COMPtr will get deleted before we hit
    // servicemanager shutdown

    nsCOMPtr<nsIThread> thread = do_GetCurrentThread();
    if (NS_WARN_IF(!thread)) {
      return NS_ERROR_UNEXPECTED;
    }

    nsRefPtr<nsObserverService> observerService;
    CallGetService("@mozilla.org/observer-service;1",
                   (nsObserverService**)getter_AddRefs(observerService));

    if (observerService) {
      observerService->NotifyObservers(nullptr,
                                       NS_XPCOM_WILL_SHUTDOWN_OBSERVER_ID,
                                       nullptr);

      nsCOMPtr<nsIServiceManager> mgr;
      rv = NS_GetServiceManager(getter_AddRefs(mgr));
      if (NS_SUCCEEDED(rv)) {
        observerService->NotifyObservers(mgr, NS_XPCOM_SHUTDOWN_OBSERVER_ID,
                                         nullptr);
      }
    }

    // This must happen after the shutdown of media and widgets, which
    // are triggered by the NS_XPCOM_SHUTDOWN_OBSERVER_ID notification.
    NS_ProcessPendingEvents(thread);
    gfxPlatform::ShutdownLayersIPC();

    mozilla::scache::StartupCache::DeleteSingleton();
    if (observerService)
      observerService->NotifyObservers(nullptr,
                                       NS_XPCOM_SHUTDOWN_THREADS_OBSERVER_ID,
                                       nullptr);

    gXPCOMThreadsShutDown = true;
    NS_ProcessPendingEvents(thread);

    // Shutdown the timer thread and all timers that might still be alive before
    // shutting down the component manager
    nsTimerImpl::Shutdown();

    NS_ProcessPendingEvents(thread);

    // Shutdown all remaining threads.  This method does not return until
    // all threads created using the thread manager (with the exception of
    // the main thread) have exited.
    nsThreadManager::get()->Shutdown();

    NS_ProcessPendingEvents(thread);

    HangMonitor::NotifyActivity();

    // Late-write checks needs to find the profile directory, so it has to
    // be initialized before mozilla::services::Shutdown or (because of
    // xpcshell tests replacing the service) modules being unloaded.
    mozilla::InitLateWriteChecks();

    // We save the "xpcom-shutdown-loaders" observers to notify after
    // the observerservice is gone.
    if (observerService) {
      observerService->EnumerateObservers(NS_XPCOM_SHUTDOWN_LOADERS_OBSERVER_ID,
                                          getter_AddRefs(moduleLoaders));

      observerService->Shutdown();
    }
  }

  // Free ClearOnShutdown()'ed smart pointers.  This needs to happen *after*
  // we've finished notifying observers of XPCOM shutdown, because shutdown
  // observers themselves might call ClearOnShutdown().
  mozilla::KillClearOnShutdown();

  // XPCOM is officially in shutdown mode NOW
  // Set this only after the observers have been notified as this
  // will cause servicemanager to become inaccessible.
  mozilla::services::Shutdown();

#ifdef DEBUG_dougt
  fprintf(stderr, "* * * * XPCOM shutdown. Access will be denied * * * * \n");
#endif
  // We may have AddRef'd for the caller of NS_InitXPCOM, so release it
  // here again:
  NS_IF_RELEASE(aServMgr);

  // Shutdown global servicemanager
  if (nsComponentManagerImpl::gComponentManager) {
    nsComponentManagerImpl::gComponentManager->FreeServices();
  }

  // Release the directory service
  NS_IF_RELEASE(nsDirectoryService::gService);

  NS_Free(gGREBinPath);
  gGREBinPath = nullptr;

  if (moduleLoaders) {
    bool more;
    nsCOMPtr<nsISupports> el;
    while (NS_SUCCEEDED(moduleLoaders->HasMoreElements(&more)) && more) {
      moduleLoaders->GetNext(getter_AddRefs(el));

      // Don't worry about weak-reference observers here: there is
      // no reason for weak-ref observers to register for
      // xpcom-shutdown-loaders

      // FIXME: This can cause harmless writes from sqlite committing
      // log files. We have to ignore them before we can move
      // the mozilla::PoisonWrite call before this point. See bug
      // 834945 for the details.
      nsCOMPtr<nsIObserver> obs(do_QueryInterface(el));
      if (obs) {
        obs->Observe(nullptr, NS_XPCOM_SHUTDOWN_LOADERS_OBSERVER_ID, nullptr);
      }
    }

    moduleLoaders = nullptr;
  }

  nsCycleCollector_shutdown();

  layers::AsyncTransactionTrackersHolder::Finalize();

  PROFILER_MARKER("Shutdown xpcom");
  // If we are doing any shutdown checks, poison writes.
  if (gShutdownChecks != SCM_NOTHING) {
#ifdef XP_MACOSX
    mozilla::OnlyReportDirtyWrites();
#endif /* XP_MACOSX */
    mozilla::BeginLateWriteChecks();
  }

  // Shutdown nsLocalFile string conversion
  NS_ShutdownLocalFile();
#ifdef XP_UNIX
  NS_ShutdownNativeCharsetUtils();
#endif

#if defined(XP_WIN)
  // This exit(0) call is intended to be temporary, to get shutdown leak
  // checking working on Linux.
  // On Windows XP debug, there are intermittent failures in
  // dom/media/tests/mochitest/test_peerConnection_basicH264Video.html
  // if we don't exit early in a child process. See bug 1073310.
  if (XRE_IsContentProcess() && !IsVistaOrLater()) {
      NS_WARNING("Exiting child process early!");
      exit(0);
  }
#endif

  // Shutdown xpcom. This will release all loaders and cause others holding
  // a refcount to the component manager to release it.
  if (nsComponentManagerImpl::gComponentManager) {
    rv = (nsComponentManagerImpl::gComponentManager)->Shutdown();
    NS_ASSERTION(NS_SUCCEEDED(rv), "Component Manager shutdown failed.");
  } else {
    NS_WARNING("Component Manager was never created ...");
  }

  // Shut down the JS engine.
  JS_ShutDown();

  // Release our own singletons
  // Do this _after_ shutting down the component manager, because the
  // JS component loader will use XPConnect to call nsIModule::canUnload,
  // and that will spin up the InterfaceInfoManager again -- bad mojo
  XPTInterfaceInfoManager::FreeInterfaceInfoManager();

  // Finally, release the component manager last because it unloads the
  // libraries:
  if (nsComponentManagerImpl::gComponentManager) {
    nsrefcnt cnt;
    NS_RELEASE2(nsComponentManagerImpl::gComponentManager, cnt);
    NS_ASSERTION(cnt == 0, "Component Manager being held past XPCOM shutdown.");
  }
  nsComponentManagerImpl::gComponentManager = nullptr;
  nsCategoryManager::Destroy();

  NS_PurgeAtomTable();

  NS_IF_RELEASE(gDebug);

  delete sIOThread;
  sIOThread = nullptr;

  delete sMessageLoop;
  sMessageLoop = nullptr;

  if (sCommandLineWasInitialized) {
    CommandLine::Terminate();
    sCommandLineWasInitialized = false;
  }

  delete sExitManager;
  sExitManager = nullptr;

  Omnijar::CleanUp();

  HangMonitor::Shutdown();

  delete sMainHangMonitor;
  sMainHangMonitor = nullptr;

  BackgroundHangMonitor::Shutdown();

  profiler_shutdown();

  NS_LogTerm();

#if defined(MOZ_WIDGET_GONK)
  // This exit(0) call is intended to be temporary, to get shutdown leak
  // checking working on Linux.
  // On debug B2G, the child process crashes very late.  Instead, just
  // give up so at least we exit cleanly. See bug 1071866.
  if (XRE_IsContentProcess()) {
      NS_WARNING("Exiting child process early!");
      exit(0);
  }
#endif

  return NS_OK;
}

} // namespace mozilla<|MERGE_RESOLUTION|>--- conflicted
+++ resolved
@@ -710,12 +710,9 @@
   // Init SharedThreadPool (which needs the service manager).
   SharedThreadPool::InitStatics();
 
-<<<<<<< HEAD
-=======
   // Init AbstractThread.
   AbstractThread::InitStatics();
 
->>>>>>> 12fe1592
   // Force layout to spin up so that nsContentUtils is available for cx stack
   // munging.
   nsCOMPtr<nsISupports> componentLoader =
