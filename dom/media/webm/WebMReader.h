/* -*- Mode: C++; tab-width: 2; indent-tabs-mode: nil; c-basic-offset: 2 -*- */
/* vim:set ts=2 sw=2 sts=2 et cindent: */
/* This Source Code Form is subject to the terms of the Mozilla Public
 * License, v. 2.0. If a copy of the MPL was not distributed with this
 * file, You can obtain one at http://mozilla.org/MPL/2.0/. */
#if !defined(WebMReader_h_)
#define WebMReader_h_

#include <stdint.h>

#include "FlushableTaskQueue.h"
#include "MediaDecoderReader.h"
<<<<<<< HEAD
=======
#include "MediaResource.h"
>>>>>>> 12fe1592
#include "PlatformDecoderModule.h"
#include "nsAutoRef.h"
#include "nestegg/nestegg.h"

#define VPX_DONT_DEFINE_STDINT_TYPES
#include "vpx/vpx_codec.h"

#include "mozilla/layers/LayersTypes.h"

#include "NesteggPacketHolder.h"

namespace mozilla {
static const unsigned NS_PER_USEC = 1000;
static const double NS_PER_S = 1e9;

typedef MediaDataDecoder::InitPromise InitPromise;
typedef TrackInfo::TrackType TrackType;
typedef MediaDataDecoder::DecoderFailureReason DecoderFailureReason;

class WebMBufferedState;
class WebMPacketQueue;

class WebMReader;

// Class to handle various video decode paths
class WebMVideoDecoder
{
public:
  virtual nsRefPtr<InitPromise> Init(unsigned int aWidth = 0, unsigned int aHeight = 0) = 0;
  virtual nsresult Flush() { return NS_OK; }
  virtual void Shutdown() = 0;
  virtual bool DecodeVideoFrame(bool &aKeyframeSkip,
                                int64_t aTimeThreshold) = 0;
  WebMVideoDecoder() {}
  virtual ~WebMVideoDecoder() {}
};

// Class to handle various audio decode paths
class WebMAudioDecoder
{
public:
  virtual nsRefPtr<InitPromise> Init() = 0;
  virtual void Shutdown() = 0;
  virtual nsresult ResetDecode() = 0;
  virtual nsresult DecodeHeader(const unsigned char* aData, size_t aLength) = 0;
  virtual nsresult FinishInit(AudioInfo& aInfo) = 0;
  virtual bool Decode(const unsigned char* aData, size_t aLength,
                      int64_t aOffset, uint64_t aTstampUsecs,
                      int64_t aDiscardPadding, int32_t* aTotalFrames) = 0;
  virtual ~WebMAudioDecoder() {}
};

class WebMReader : public MediaDecoderReader
{
public:
  explicit WebMReader(AbstractMediaDecoder* aDecoder, TaskQueue* aBorrowedTaskQueue = nullptr);

protected:
  ~WebMReader();

public:
  virtual nsRefPtr<ShutdownPromise> Shutdown() override;
  virtual nsresult Init(MediaDecoderReader* aCloneDonor) override;
  virtual nsresult ResetDecode() override;
  virtual bool DecodeAudioData() override;

  virtual bool DecodeVideoFrame(bool &aKeyframeSkip,
                                int64_t aTimeThreshold) override;

  virtual bool HasAudio() override
  {
    MOZ_ASSERT(OnTaskQueue());
    return mHasAudio;
  }

  virtual bool HasVideo() override
  {
    MOZ_ASSERT(OnTaskQueue());
    return mHasVideo;
  }

  virtual nsRefPtr<MetadataPromise> AsyncReadMetadata() override;

  virtual nsRefPtr<SeekPromise>
  Seek(int64_t aTime, int64_t aEndTime) override;

  virtual media::TimeIntervals GetBuffered() override;
<<<<<<< HEAD
  virtual int64_t GetEvictionOffset(double aTime) override;
=======
>>>>>>> 12fe1592

  virtual bool IsMediaSeekable() override;

  // Value passed to NextPacket to determine if we are reading a video or an
  // audio packet.
  enum TrackType {
    VIDEO = 0,
    AUDIO = 1
  };

  // Read a packet from the nestegg file. Returns nullptr if all packets for
  // the particular track have been read. Pass VIDEO or AUDIO to indicate the
  // type of the packet we want to read.
  nsRefPtr<NesteggPacketHolder> NextPacket(TrackType aTrackType);

  // Pushes a packet to the front of the video packet queue.
  virtual void PushVideoPacket(NesteggPacketHolder* aItem);

  int GetVideoCodec();
  nsIntRect GetPicture();
  nsIntSize GetInitialFrame();
  int64_t GetLastVideoFrameTime();
  void SetLastVideoFrameTime(int64_t aFrameTime);
  layers::LayersBackend GetLayersBackendType() { return mLayersBackendType; }
  FlushableTaskQueue* GetVideoTaskQueue() { return mVideoTaskQueue; }
  uint64_t GetCodecDelay() { return mCodecDelay; }

protected:
  virtual void NotifyDataArrivedInternal(uint32_t aLength, int64_t aOffset) override;

  // Decode a nestegg packet of audio data. Push the audio data on the
  // audio queue. Returns true when there's more audio to decode,
  // false if the audio is finished, end of file has been reached,
  // or an un-recoverable read error has occured. The reader's monitor
  // must be held during this call. The caller is responsible for freeing
  // aPacket.
  bool DecodeAudioPacket(NesteggPacketHolder* aHolder);

  // Release context and set to null. Called when an error occurs during
  // reading metadata or destruction of the reader itself.
  void Cleanup();

  virtual nsresult SeekInternal(int64_t aTime);

  // Initializes mLayersBackendType if possible.
  void InitLayersBackendType();

  bool ShouldSkipVideoFrame(int64_t aTimeThreshold);

private:
  nsresult RetrieveWebMMetadata(MediaInfo* aInfo);

  // Get the timestamp of keyframe greater than aTimeThreshold.
  int64_t GetNextKeyframeTime(int64_t aTimeThreshold);
  // Push the packets into aOutput which's timestamp is less than aEndTime.
  // Return false if we reach the end of stream or something wrong.
  bool FilterPacketByTime(int64_t aEndTime, WebMPacketQueue& aOutput);

  // Internal method that demuxes the next packet from the stream. The caller
  // is responsible for making sure it doesn't get lost.
  nsRefPtr<NesteggPacketHolder> DemuxPacket();

  // libnestegg context for webm container. Access on state machine thread
  // or decoder thread only.
  nestegg* mContext;

  nsAutoPtr<WebMAudioDecoder> mAudioDecoder;
  nsAutoPtr<WebMVideoDecoder> mVideoDecoder;

  nsTArray<nsRefPtr<InitPromise>> mInitPromises;

  // Queue of video and audio packets that have been read but not decoded. These
  // must only be accessed from the decode thread.
  WebMPacketQueue mVideoPackets;
  WebMPacketQueue mAudioPackets;

  // Index of video and audio track to play
  uint32_t mVideoTrack;
  uint32_t mAudioTrack;

  // Time in microseconds of the start of the first audio frame we've decoded.
  int64_t mAudioStartUsec;

  // Number of audio frames we've decoded since decoding began at mAudioStartMs.
  uint64_t mAudioFrames;

  // Number of microseconds that must be discarded from the start of the Stream.
  uint64_t mCodecDelay;

  // Nanoseconds to discard after seeking.
  uint64_t mSeekPreroll;

  // Calculate the frame duration from the last decodeable frame using the
  // previous frame's timestamp.  In NS.
  int64_t mLastVideoFrameTime;

  // Parser state and computed offset-time mappings.  Shared by multiple
  // readers when decoder has been cloned.  Main thread only.
  nsRefPtr<WebMBufferedState> mBufferedState;

  // Size of the frame initially present in the stream. The picture region
  // is defined as a ratio relative to this.
  nsIntSize mInitialFrame;

  // Picture region, as relative to the initial frame size.
  nsIntRect mPicture;

  // Codec ID of audio track
  int mAudioCodec;
  // Codec ID of video track
  int mVideoCodec;

  layers::LayersBackend mLayersBackendType;

  // For hardware video decoding.
  nsRefPtr<FlushableTaskQueue> mVideoTaskQueue;

  // Booleans to indicate if we have audio and/or video data
  bool mHasVideo;
  bool mHasAudio;

  MediaResourceIndex mResource;

};

} // namespace mozilla

#endif<|MERGE_RESOLUTION|>--- conflicted
+++ resolved
@@ -10,10 +10,7 @@
 
 #include "FlushableTaskQueue.h"
 #include "MediaDecoderReader.h"
-<<<<<<< HEAD
-=======
 #include "MediaResource.h"
->>>>>>> 12fe1592
 #include "PlatformDecoderModule.h"
 #include "nsAutoRef.h"
 #include "nestegg/nestegg.h"
@@ -101,10 +98,6 @@
   Seek(int64_t aTime, int64_t aEndTime) override;
 
   virtual media::TimeIntervals GetBuffered() override;
-<<<<<<< HEAD
-  virtual int64_t GetEvictionOffset(double aTime) override;
-=======
->>>>>>> 12fe1592
 
   virtual bool IsMediaSeekable() override;
 
