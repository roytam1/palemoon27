--- conflicted
+++ resolved
@@ -47,11 +47,7 @@
   virtual bool IsMediaSeekable() override;
 
 private:
-<<<<<<< HEAD
-  bool ReadFromResource(MediaResource *aResource, uint8_t *aBuf, uint32_t aLength);
-=======
   bool ReadFromResource(uint8_t *aBuf, uint32_t aLength);
->>>>>>> 12fe1592
 
   RawVideoHeader mMetadata;
   uint32_t mCurrentFrame;
