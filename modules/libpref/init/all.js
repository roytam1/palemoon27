/* -*- indent-tabs-mode: nil; js-indent-level: 2 -*- */
/* This Source Code Form is subject to the terms of the Mozilla Public
 * License, v. 2.0. If a copy of the MPL was not distributed with this
 * file, You can obtain one at http://mozilla.org/MPL/2.0/. */

/* The prefs in this file are shipped with the GRE and should apply to all
 * embedding situations. Application-specific preferences belong somewhere else,
 * for example xpfe/bootstrap/browser-prefs.js
 *
 * Platform-specific #ifdefs at the end of this file override the generic
 * entries at the top.
 */

/*
 * SYNTAX HINTS:
 *
 *  - Dashes are delimiters; use underscores instead.
 *  - The first character after a period must be alphabetic.
 *  - Computed values (e.g. 50 * 1024) don't work.
 */

pref("keyword.enabled", false);
pref("general.useragent.locale", "chrome://global/locale/intl.properties");
pref("general.useragent.compatMode", 1);

// This pref exists only for testing purposes. In order to disable all
// overrides by default, don't initialize UserAgentOverrides.jsm.
pref("general.useragent.site_specific_overrides", true);

pref("general.config.obscure_value", 13); // for MCD .cfg files

pref("general.warnOnAboutConfig", true);

// maximum number of dated backups to keep at any time
pref("browser.bookmarks.max_backups",       5);

// Delete HTTP cache v1 data
pref("browser.cache.auto_delete_cache_version", 0);
// Preference for switching the cache backend, can be changed freely at runtime
// 0 - use the old (Darin's) cache
// 1 - use the new cache back-end (cache v2)
pref("browser.cache.backend", 1);

pref("browser.cache.disk.enable",           true);
// Is this the first-time smartsizing has been introduced?
pref("browser.cache.disk.smart_size.first_run", true);
// Does the user want smart-sizing?
pref("browser.cache.disk.smart_size.enabled", true);
// Which max value should we use for smart-sizing?
pref("browser.cache.disk.smart_size.use_old_max", true);
// Size (in KB) explicitly set by the user. Used when smart_size.enabled == false
pref("browser.cache.disk.capacity",         256000);
// When smartsizing is disabled we could potentially fill all disk space by
// cache data when the disk capacity is not set correctly. To avoid that we
// check the free space every time we write some data to the cache. The free
// space is checked against two limits. Once the soft limit is reached we start
// evicting the least useful entries, when we reach the hard limit writing to
// the entry fails.
pref("browser.cache.disk.free_space_soft_limit", 5120); // 5MB
pref("browser.cache.disk.free_space_hard_limit", 1024); // 1MB
// Max-size (in KB) for entries in disk cache. Set to -1 for no limit.
// (Note: entries bigger than 1/8 of disk-cache are never cached)
pref("browser.cache.disk.max_entry_size",    8192);  // 8 MB
pref("browser.cache.memory.enable",         true);
// -1 = determine dynamically, 0 = none, n = memory capacity in kilobytes
//pref("browser.cache.memory.capacity",     -1);
// Max-size (in KB) for entries in memory cache. Set to -1 for no limit.
// (Note: entries bigger than than 90% of the mem-cache are never cached)
pref("browser.cache.memory.max_entry_size",  5120);
// Memory limit (in kB) for new cache data not yet written to disk. Writes to
// the cache are buffered and written to disk on background with low priority.
// With a slow persistent storage these buffers may grow when data is coming
// fast from the network. When the amount of unwritten data is exceeded, new
// writes will simply fail. We have two buckets, one for important data
// (priority) like html, css, fonts and js, and one for other data like images,
// video, etc.
// Note: 0 means no limit.
pref("browser.cache.disk.max_chunks_memory_usage", 10240);
pref("browser.cache.disk.max_priority_chunks_memory_usage", 10240);

pref("browser.cache.disk_cache_ssl",        true);
// 0 = once-per-session, 1 = each-time, 2 = never, 3 = when-appropriate/automatically
pref("browser.cache.check_doc_frequency",   3);
// Limit of recent metadata we keep in memory for faster access, in Kb
pref("browser.cache.disk.metadata_memory_limit", 250); // 0.25 MB
// The number of chunks we preload ahead of read.  One chunk has currently 256kB.
pref("browser.cache.disk.preload_chunk_count", 4); // 1 MB of read ahead
// The half life used to re-compute cache entries frecency in hours.
pref("browser.cache.frecency_half_life_hours", 6);

pref("browser.cache.offline.enable",           true);
// enable offline apps by default, disable prompt
pref("offline-apps.allow_by_default",          false);

// offline cache capacity in kilobytes
pref("browser.cache.offline.capacity",         512000);

// the user should be warned if offline app disk usage exceeds this amount
// (in kilobytes)
pref("offline-apps.quota.warn",        51200);

// zlib compression level used for cache compression:
// 0 => disable compression
// 1 => best speed
// 9 => best compression
pref("browser.cache.compression_level", 3);

#ifdef XP_WIN
// Save internet zone information on downloaded files:
// 0 => Never
// 1 => Always
// 2 => Use system setting
pref("browser.download.saveZoneInformation", 2);
#endif

// Whether or not testing features are enabled.
pref("dom.quotaManager.testing", false);

// Whether or not indexedDB is enabled.
pref("dom.indexedDB.enabled", true);
// Whether or not indexedDB experimental features are enabled.
pref("dom.indexedDB.experimental", false);
// Enable indexedDB logging.
pref("dom.indexedDB.logging.enabled", true);
// Detailed output in log messages.
pref("dom.indexedDB.logging.details", true);
// Enable profiler marks for indexedDB events.
pref("dom.indexedDB.logging.profiler-marks", false);

// Whether or not File Handle is enabled.
pref("dom.fileHandle.enabled", true);

// Whether or not selection events are enabled
pref("dom.select_events.enabled", true);

// Whether or not selection events on text controls are enabled
pref("dom.select_events.textcontrols.enabled", true);

// Whether or not Web Workers are enabled.
pref("dom.workers.enabled", true);
// The number of workers per domain allowed to run concurrently.
pref("dom.workers.maxPerDomain", 20);

pref("dom.serviceWorkers.enabled", false);

// The amount of time (milliseconds) service workers keep running after each event.
pref("dom.serviceWorkers.idle_timeout", 30000);

// The amount of time (milliseconds) service workers can be kept running using waitUntil promises.
pref("dom.serviceWorkers.idle_extended_timeout", 300000);

// Enable test for 24 hours update, service workers will always treat last update check time is over 24 hours
pref("dom.serviceWorkers.testUpdateOverOneDay", false);

// Whether nonzero values can be returned from performance.timing.*
pref("dom.enable_performance", true);

// Whether resource timing will be gathered and returned by performance.GetEntries*
pref("dom.enable_resource_timing", true);

// Enable high-resolution timing markers for users
pref("dom.enable_user_timing", true);

// Enable printing performance marks/measures to log
pref("dom.performance.enable_user_timing_logging", false);

// Enable notification of performance timing
pref("dom.performance.enable_notify_performance_timing", false);

// Whether the Gamepad API is enabled
pref("dom.gamepad.enabled", true);
#ifdef RELEASE_BUILD
pref("dom.gamepad.non_standard_events.enabled", false);
#else
pref("dom.gamepad.non_standard_events.enabled", true);
#endif

// Whether the KeyboardEvent.code is enabled
pref("dom.keyboardevent.code.enabled", true);

// If this is true, TextEventDispatcher dispatches keydown and keyup events
// even during composition (keypress events are never fired during composition
// even if this is true).
pref("dom.keyboardevent.dispatch_during_composition", false);

// Whether the UndoManager API is enabled
pref("dom.undo_manager.enabled", false);

// Whether URL,nsLocation,Link::GetHash should be percent encoded
// in setter and percent decoded in getter (old behaviour = true)
pref("dom.url.encode_decode_hash", true);
// Whether ::GetHash should do percent decoding (old behaviour = true)
pref("dom.url.getters_decode_hash", false);

// Whether to run add-on code in different compartments from browser code. This
// causes a separate compartment for each (addon, global) combination, which may
// significantly increase the number of compartments in the system.
#ifdef E10S_TESTING_ONLY
pref("dom.compartment_per_addon", true);
#else
pref("dom.compartment_per_addon", false);
#endif

// Fastback caching - if this pref is negative, then we calculate the number
// of content viewers to cache based on the amount of available memory.
pref("browser.sessionhistory.max_total_viewers", 2);

pref("ui.use_native_colors", true);
pref("ui.click_hold_context_menus", false);
// Duration of timeout of incremental search in menus (ms).  0 means infinite.
pref("ui.menu.incremental_search.timeout", 1000);
// If true, all popups won't hide automatically on blur
pref("ui.popup.disable_autohide", false);

pref("browser.display.use_document_fonts",  1);  // 0 = never, 1 = quick, 2 = always
// 0 = default: always, except in high contrast mode
// 1 = always
// 2 = never
pref("browser.display.document_color_use", 0);
pref("browser.display.use_system_colors",   false);
pref("browser.display.foreground_color",    "#000000");
pref("browser.display.background_color",    "#FFFFFF");
pref("browser.display.force_inline_alttext", false); // true = force ALT text for missing images to be layed out inline
// 0 = no external leading,
// 1 = use external leading only when font provides,
// 2 = add extra leading both internal leading and external leading are zero
pref("browser.display.normal_lineheight_calc_control", 2);
// enable showing image placeholders while image is loading or when image is broken
pref("browser.display.show_image_placeholders", true);
// if browser.display.show_image_placeholders is true then this controls whether the loading image placeholder and border is shown or not
pref("browser.display.show_loading_image_placeholder", false);
// min font device pixel size at which to turn on high quality
pref("browser.display.auto_quality_min_font_size", 20);
// Background color for standalone images; leave empty to use default
// all CSS colors available: named colors, rgb(..), #rrggbb, ...
pref("browser.display.standalone_images.background_color", "");
pref("browser.anchor_color",                "#0000EE");
pref("browser.active_color",                "#EE0000");
pref("browser.visited_color",               "#551A8B");
pref("browser.underline_anchors",           true);
pref("browser.enable_automatic_image_resizing", false);
pref("browser.enable_click_image_resizing", true);

// See http://dev.w3.org/html5/spec/forms.html#attr-fe-autofocus
pref("browser.autofocus", true);

// See http://whatwg.org/specs/web-apps/current-work/#ping
pref("browser.send_pings", false);
pref("browser.send_pings.max_per_link", 1);           // limit the number of pings that are sent per link click
pref("browser.send_pings.require_same_host", false);  // only send pings to the same host if this is true

pref("browser.display.use_focus_colors",    false);
pref("browser.display.focus_background_color", "#117722");
pref("browser.display.focus_text_color",     "#ffffff");
pref("browser.display.focus_ring_width",     1);
pref("browser.display.focus_ring_on_anything", false);
// focus ring border style.
// 0 = solid border, 1 = dotted border
pref("browser.display.focus_ring_style", 1);

pref("browser.helperApps.alwaysAsk.force",  false);
pref("browser.helperApps.neverAsk.saveToDisk", "");
pref("browser.helperApps.neverAsk.openFile", "");
pref("browser.helperApps.deleteTempFileOnExit", false);

// xxxbsmedberg: where should prefs for the toolkit go?
pref("browser.chrome.toolbar_tips",         true);
// 0 = Pictures Only, 1 = Text Only, 2 = Pictures and Text
pref("browser.chrome.toolbar_style",        2);
// max image size for which it is placed in the tab icon for tabbrowser.
// if 0, no images are used for tab icons for image documents.
pref("browser.chrome.image_icons.max_size", 1024);

pref("browser.triple_click_selects_paragraph", true);

// Print/Preview Shrink-To-Fit won't shrink below 20% for text-ish documents.
pref("print.shrink-to-fit.scale-limit-percent", 20);

// Enable scale transform for stretchy MathML operators. See bug 414277.
pref("mathml.scale_stretchy_operators.enabled", true);

// Media cache size in kilobytes
pref("media.cache_size", 512000);
// When a network connection is suspended, don't resume it until the
// amount of buffered data falls below this threshold (in seconds).
pref("media.cache_resume_threshold", 999999);
// Stop reading ahead when our buffered data is this many seconds ahead
// of the current playback position. This limit can stop us from using arbitrary
// amounts of network bandwidth prefetching huge videos.
pref("media.cache_readahead_limit", 999999);

// Master HTML5 media volume scale.
pref("media.volume_scale", "1.0");

// Default media volume
pref("media.default_volume", "1.0");

// Timeout for wakelock release
pref("media.wakelock_timeout", 2000);

// Whether we should play videos opened in a "video document", i.e. videos
// opened as top-level documents, as opposed to inside a media element.
pref("media.play-stand-alone", true);

// Whether we should delay actioning a "play()" JS function call and autoplay
// attribute until the media element's owner document is visible.
pref("media.block-play-until-visible", false);

pref("media.hardware-video-decoding.enabled", true);
pref("media.hardware-video-decoding.force-enabled", false);

pref("media.decoder.heuristic.dormant.enabled", true);
pref("media.decoder.heuristic.dormant.timeout", 60000);

#ifdef MOZ_JXR
// Enables/disables JXR support at runtime.
pref("media.jxr.enabled", true);
// Determines whether toggling "media.jxr.enabled" will amend the contents of
// "image.http.accept" and thus the appearance of the HTTP Accept header field
// for image requests. Leave this as 'true' for conditional JXR serving to work;
// set this to 'false' if you don't want it meddling with the Accept field in
// your HTTP headers for privacy or whatever other reasons.
// NOTE: If you set this to 'false', it will be your responsibility to
//       make/revert any changes to "http.image.accept".
pref("media.jxr.autoaccept", true);
// The MIME type that should be advertised in the Accept field of image HTTP
// requets; the two choices are "image/jxr" and "image/vnd.ms-photo". If
// "media.jxr.autoaccept" is 'true', "http.image.accept" will be automatically
// updated with the new type. This pref is mainly for testing and should be
// removed once the preferred type (most likely "image/jxr") has been chosen.
pref("media.jxr.advertised_mime_type", "image/jxr");
// Work around a JPEG-XR encoding bug for incorrect Alpha Plane bytecounts.
pref("media.jxr.workaround_alphaplane_bug", true);
#endif
#ifdef MOZ_DIRECTSHOW
pref("media.directshow.enabled", true);
#endif
#ifdef MOZ_FMP4
pref("media.mp4.enabled", true);
pref("media.mp4.gmp.aac", 0);
pref("media.mp4.gmp.h264", 0);
#endif
// Specifies whether the PDM can create a test decoder that
// just outputs blank frames/audio instead of actually decoding. The blank
// decoder works on all platforms.
pref("media.use-blank-decoder", false);
#ifdef MOZ_WMF
pref("media.wmf.enabled", true);
pref("media.wmf.decoder.thread-count", -1);
pref("media.wmf.low-latency.enabled", false);
pref("media.wmf.skip-blacklist", false);
#endif
#if defined(MOZ_FFMPEG)
pref("media.ffmpeg.enabled", true);
pref("media.libavcodec.allow-obsolete", false);
#endif
pref("media.gmp.decoder.enabled", false);
pref("media.gmp.decoder.aac", 0);
pref("media.gmp.decoder.h264", 0);
#ifdef MOZ_RAW
pref("media.raw.enabled", true);
#endif
pref("media.ogg.enabled", true);
pref("media.opus.enabled", true);
pref("media.wave.enabled", true);
pref("media.wave.decoder.enabled", true);
pref("media.webm.enabled", true);
#if defined(MOZ_FMP4) && defined(MOZ_WMF)
pref("media.webm.intel_decoder.enabled", true);
#endif

#ifdef MOZ_APPLEMEDIA
#ifdef MOZ_WIDGET_UIKIT
pref("media.mp3.enabled", true);
#endif
pref("media.apple.mp3.enabled", true);
pref("media.apple.mp4.enabled", true);
#endif
#ifdef MOZ_WEBRTC
pref("media.navigator.enabled", true);
pref("media.navigator.video.enabled", true);
pref("media.navigator.load_adapt", true);
pref("media.navigator.load_adapt.measure_interval",1000);
pref("media.navigator.load_adapt.avg_seconds",3);
pref("media.navigator.load_adapt.high_load","0.90");
pref("media.navigator.load_adapt.low_load","0.40");
pref("media.navigator.video.default_fps",30);
pref("media.navigator.video.default_minfps",10);

pref("media.webrtc.debug.trace_mask", 0);
pref("media.webrtc.debug.multi_log", false);
pref("media.webrtc.debug.aec_log_dir", "");
pref("media.webrtc.debug.log_file", "");
pref("media.webrtc.debug.aec_dump_max_size", 4194304); // 4MB

#ifdef MOZ_WIDGET_GONK
pref("media.navigator.video.default_width", 320);
pref("media.navigator.video.default_height", 240);
pref("media.peerconnection.enabled", true);
pref("media.peerconnection.video.enabled", true);
pref("media.navigator.video.max_fs", 1200); // 640x480 == 1200mb
pref("media.navigator.video.max_fr", 30);
pref("media.navigator.video.h264.level", 12); // 0x42E00C - level 1.2
pref("media.navigator.video.h264.max_br", 700); // 8x10
pref("media.navigator.video.h264.max_mbps", 11880); // CIF@30fps
pref("media.peerconnection.video.h264_enabled", false);
pref("media.getusermedia.aec", 4);
#else
pref("media.navigator.video.default_width",0);  // adaptive default
pref("media.navigator.video.default_height",0); // adaptive default
pref("media.peerconnection.enabled", true);
pref("media.peerconnection.video.enabled", true);
pref("media.navigator.video.max_fs", 12288); // Enough for 2048x1536
pref("media.navigator.video.max_fr", 60);
pref("media.navigator.video.h264.level", 31); // 0x42E01f - level 3.1
pref("media.navigator.video.h264.max_br", 0);
pref("media.navigator.video.h264.max_mbps", 0);
pref("media.peerconnection.video.h264_enabled", false);
pref("media.getusermedia.aec", 1);
pref("media.getusermedia.browser.enabled", true);
#endif
// Gonk typically captures at QVGA, and so min resolution is QQVGA or
// 160x120; 100Kbps is plenty for that.
// Desktop is typically VGA capture or more; and qm_select will not drop resolution
// below 1/2 in each dimension (or so), so QVGA (320x200) is the lowest here usually.
pref("media.peerconnection.video.min_bitrate", 0);
pref("media.peerconnection.video.start_bitrate", 0);
pref("media.peerconnection.video.max_bitrate", 0);
pref("media.peerconnection.video.min_bitrate_estimate", 0);
pref("media.navigator.audio.fake_frequency", 1000);
pref("media.navigator.permission.disabled", false);
pref("media.peerconnection.default_iceservers", "[]");
pref("media.peerconnection.ice.loopback", false); // Set only for testing in offline environments.
pref("media.peerconnection.ice.tcp", false);
pref("media.peerconnection.ice.tcp_so_sock_count", 0); // Disable SO gathering
pref("media.peerconnection.ice.link_local", false); // Set only for testing IPV6 in networks that don't assign IPV6 addresses
pref("media.peerconnection.ice.force_interface", ""); // Limit to only a single interface
pref("media.peerconnection.ice.relay_only", false); // Limit candidates to TURN
pref("media.peerconnection.use_document_iceservers", true);
pref("media.peerconnection.identity.enabled", true);
pref("media.peerconnection.identity.timeout", 10000);
pref("media.peerconnection.ice.stun_client_maximum_transmits", 7);
pref("media.peerconnection.ice.trickle_grace_period", 5000);
pref("media.peerconnection.ice.default_address_only", false);

// These values (aec, agc, and noice) are from media/webrtc/trunk/webrtc/common_types.h
// kXxxUnchanged = 0, kXxxDefault = 1, and higher values are specific to each
// setting (for Xxx = Ec, Agc, or Ns).  Defaults are all set to kXxxDefault here.
pref("media.peerconnection.turn.disable", false);
#if defined(MOZ_WEBRTC_HARDWARE_AEC_NS)
pref("media.getusermedia.aec_enabled", false);
pref("media.getusermedia.noise_enabled", false);
#else
pref("media.getusermedia.aec_enabled", true);
pref("media.getusermedia.noise_enabled", true);
#endif
pref("media.getusermedia.aec_extended_filter", true);
#if defined(ANDROID)
pref("media.getusermedia.aec_delay_agnostic", true);
#else
pref("media.getusermedia.aec_delay_agnostic", false);
#endif
pref("media.getusermedia.noise", 1);
pref("media.getusermedia.agc_enabled", false);
pref("media.getusermedia.agc", 1);
// capture_delay: Adjustments for OS-specific input delay (lower bound)
// playout_delay: Adjustments for OS-specific AudioStream+cubeb+output delay (lower bound)
// full_duplex: enable cubeb full-duplex capture/playback
#if defined(XP_MACOSX)
pref("media.peerconnection.capture_delay", 50);
pref("media.getusermedia.playout_delay", 10);
pref("media.navigator.audio.full_duplex", false);
#elif defined(XP_WIN)
pref("media.peerconnection.capture_delay", 50);
pref("media.getusermedia.playout_delay", 40);
pref("media.navigator.audio.full_duplex", false);
#elif defined(ANDROID)
pref("media.peerconnection.capture_delay", 100);
pref("media.getusermedia.playout_delay", 100);
pref("media.navigator.audio.full_duplex", false);
// Whether to enable Webrtc Hardware acceleration support
pref("media.navigator.hardware.vp8_encode.acceleration_enabled", false);
pref("media.navigator.hardware.vp8_decode.acceleration_enabled", false);
#elif defined(XP_LINUX)
pref("media.peerconnection.capture_delay", 70);
pref("media.getusermedia.playout_delay", 50);
pref("media.navigator.audio.full_duplex", false);
#else
// *BSD, others - merely a guess for now
pref("media.peerconnection.capture_delay", 50);
pref("media.getusermedia.playout_delay", 50);
pref("media.navigator.audio.full_duplex", false);
#endif
#endif
pref("media.mediasource.webm.audio.enabled", true);

#if !defined(ANDROID)
pref("media.getusermedia.screensharing.enabled", true);
#endif

#ifdef RELEASE_BUILD
pref("media.getusermedia.screensharing.allowed_domains", "webex.com,*.webex.com,ciscospark.com,*.ciscospark.com,projectsquared.com,*.projectsquared.com,*.room.co,room.co,beta.talky.io,talky.io,*.clearslide.com,appear.in,*.appear.in,tokbox.com,*.tokbox.com,*.sso.francetelecom.fr,*.si.francetelecom.fr,*.sso.infra.ftgroup,*.multimedia-conference.orange-business.com,*.espacecollaboration.orange-business.com,free.gotomeeting.com,g2m.me,*.g2m.me,example.com");
#else
 // temporary value, not intended for release - bug 1049087
pref("media.getusermedia.screensharing.allowed_domains", "mozilla.github.io,webex.com,*.webex.com,ciscospark.com,*.ciscospark.com,projectsquared.com,*.projectsquared.com,*.room.co,room.co,beta.talky.io,talky.io,*.clearslide.com,appear.in,*.appear.in,tokbox.com,*.tokbox.com,*.sso.francetelecom.fr,*.si.francetelecom.fr,*.sso.infra.ftgroup,*.multimedia-conference.orange-business.com,*.espacecollaboration.orange-business.com,free.gotomeeting.com,g2m.me,*.g2m.me,example.com");
#endif
// OS/X 10.6 and XP have screen/window sharing off by default due to various issues - Caveat emptor
pref("media.getusermedia.screensharing.allow_on_old_platforms", false);

pref("media.getusermedia.audiocapture.enabled", false);

// TextTrack support
pref("media.webvtt.enabled", true);
pref("media.webvtt.regions.enabled", false);

// AudioTrack and VideoTrack support
pref("media.track.enabled", false);

// Whether to enable MediaSource support.
pref("media.mediasource.enabled", true);
pref("media.mediasource.mp4.enabled", true);
pref("media.mediasource.webm.enabled", false);


#ifdef MOZ_WEBSPEECH
pref("media.webspeech.recognition.enable", false);
pref("media.webspeech.synth.enabled", false);
#endif
#ifdef MOZ_WEBM_ENCODER
pref("media.encoder.webm.enabled", true);
#endif
#ifdef MOZ_OMX_ENCODER
pref("media.encoder.omx.enabled", true);
#endif

// Whether to autostart a media element with an |autoplay| attribute
pref("media.autoplay.enabled", true);
// Whether to autostart a media element with an autoplaying script event
pref("media.autoplay.allowscripted", true);

// The default number of decoded video frames that are enqueued in
// MediaDecoderReader's mVideoQueue.
pref("media.video-queue.default-size", 10);

// The maximum number of queued frames to send to the compositor.
// By default, send all of them.
pref("media.video-queue.send-to-compositor-size", 9999);

// Whether to disable the video stats to prevent fingerprinting
pref("media.video_stats.enabled", true);

// Whether to enable the audio writing APIs on the audio element
pref("media.audio_data.enabled", false);

// Weather we allow AMD switchable graphics
pref("layers.amd-switchable-gfx.enabled", true);

// Whether to use async panning and zooming
pref("layers.async-pan-zoom.enabled", false);

// Whether to enable event region building during painting
pref("layout.event-regions.enabled", false);

// APZ preferences. For documentation/details on what these prefs do, check
// gfx/layers/apz/src/AsyncPanZoomController.cpp.
pref("apz.allow_checkerboarding", true);
pref("apz.allow_immediate_handoff", true);
pref("apz.allow_zooming", false);

// Whether to lock touch scrolling to one axis at a time
// 0 = FREE (No locking at all)
// 1 = STANDARD (Once locked, remain locked until scrolling ends)
// 2 = STICKY (Allow lock to be broken, with hysteresis)
pref("apz.axis_lock.mode", 0);
pref("apz.axis_lock.lock_angle", "0.5235987");        // PI / 6 (30 degrees)
pref("apz.axis_lock.breakout_threshold", "0.03125");  // 1/32 inches
pref("apz.axis_lock.breakout_angle", "0.3926991");    // PI / 8 (22.5 degrees)
pref("apz.axis_lock.direct_pan_angle", "1.047197");   // PI / 3 (60 degrees)
pref("apz.content_response_timeout", 300);
pref("apz.drag.enabled", false);
pref("apz.danger_zone_x", 50);
pref("apz.danger_zone_y", 100);
pref("apz.disable_for_scroll_linked_effects", false);
pref("apz.displayport_expiry_ms", 15000);
pref("apz.enlarge_displayport_when_clipped", false);
pref("apz.fling_accel_base_mult", "1.0");
pref("apz.fling_accel_interval_ms", 500);
pref("apz.fling_accel_supplemental_mult", "1.0");
pref("apz.fling_curve_function_x1", "0.0");
pref("apz.fling_curve_function_y1", "0.0");
pref("apz.fling_curve_function_x2", "1.0");
pref("apz.fling_curve_function_y2", "1.0");
pref("apz.fling_curve_threshold_inches_per_ms", "-1.0");
pref("apz.fling_friction", "0.002");
pref("apz.fling_stop_on_tap_threshold", "0.05");
pref("apz.fling_stopped_threshold", "0.01");
pref("apz.highlight_checkerboarded_areas", false);
pref("apz.max_velocity_inches_per_ms", "-1.0");
pref("apz.max_velocity_queue_size", 5);
pref("apz.min_skate_speed", "1.0");
pref("apz.minimap.enabled", false);
pref("apz.minimap.visibility.enabled", false);
pref("apz.overscroll.enabled", false);
pref("apz.overscroll.min_pan_distance_ratio", "1.0");
pref("apz.overscroll.spring_friction", "0.015");
pref("apz.overscroll.spring_stiffness", "0.0018");
pref("apz.overscroll.stop_distance_threshold", "5.0");
pref("apz.overscroll.stop_velocity_threshold", "0.01");
pref("apz.overscroll.stretch_factor", "0.35");
pref("apz.paint_skipping.enabled", true);
// Fetch displayport updates early from the message queue
pref("apz.peek_messages.enabled", true);

// Whether to print the APZC tree for debugging
pref("apz.printtree", false);

#ifdef NIGHTLY_BUILD
pref("apz.record_checkerboarding", true);
#else
pref("apz.record_checkerboarding", false);
#endif
pref("apz.test.logging_enabled", false);
pref("apz.touch_start_tolerance", "0.2222222");  // 0.2222222 came from 1.0/4.5
pref("apz.touch_move_tolerance", "0.0");
pref("apz.velocity_bias", "1.0");
pref("apz.velocity_relevance_time_ms", 150);
pref("apz.x_stationary_size_multiplier", "3.0");
pref("apz.y_stationary_size_multiplier", "3.5");
pref("apz.x_skate_highmem_adjust", "0.0");
pref("apz.y_skate_highmem_adjust", "0.0");
pref("apz.zoom_animation_duration_ms", 250);

#ifdef XP_MACOSX
pref("apz.pan_repaint_interval", 16);
pref("apz.x_skate_size_multiplier", "2.5");
pref("apz.y_skate_size_multiplier", "3.5");
#else
pref("apz.pan_repaint_interval", 250);
pref("apz.x_skate_size_multiplier", "1.5");
pref("apz.y_skate_size_multiplier", "2.5");
#endif

// APZ testing (bug 961289)
pref("apz.test.logging_enabled", false);

#ifdef XP_MACOSX
// Whether to run in native HiDPI mode on machines with "Retina"/HiDPI display;
//   <= 0 : hidpi mode disabled, display will just use pixel-based upscaling
//   == 1 : hidpi supported if all screens share the same backingScaleFactor
//   >= 2 : hidpi supported even with mixed backingScaleFactors (somewhat broken)
pref("gfx.hidpi.enabled", 2);
#endif

#if !defined(MOZ_WIDGET_GONK) && !defined(MOZ_WIDGET_ANDROID)
// Containerless scrolling for root frames does not yet pass tests on Android
// or B2G.
pref("layout.scroll.root-frame-containers", false);
#endif

// Whether to enable LayerScope tool and default listening port
pref("gfx.layerscope.enabled", false);
pref("gfx.layerscope.port", 23456);

// Log severe performance warnings to the error console and profiles.
// This should be use to quickly find which slow paths are used by test cases.
pref("gfx.perf-warnings.enabled", false);

// 0 = Off, 1 = All Images, 2 = Tagged Images Only.
// See eCMSMode in gfx/thebes/gfxPlatform.h
#ifdef XP_WIN
pref("gfx.color_management.mode", 2);
pref("gfx.color_management.display_profile", "");
pref("gfx.color_management.rendering_intent", 0);
pref("gfx.color_management.enablev4", true);
#else
pref("gfx.color_management.mode", 0);
pref("gfx.color_management.display_profile", "");
pref("gfx.color_management.rendering_intent", 0);
pref("gfx.color_management.enablev4", false);
#endif

pref("gfx.downloadable_fonts.enabled", true);
pref("gfx.downloadable_fonts.fallback_delay", 3000);
pref("gfx.downloadable_fonts.fallback_delay_short", 100);

// disable downloadable font cache so that behavior is consistently
// the uncached load behavior across pages (useful for testing reflow problems)
pref("gfx.downloadable_fonts.disable_cache", false);

pref("gfx.downloadable_fonts.woff2.enabled", true);

#ifdef ANDROID
pref("gfx.bundled_fonts.enabled", true);
pref("gfx.bundled_fonts.force-enabled", false);
#endif

// Do we fire a notification about missing fonts, so the front-end can decide
// whether to try and do something about it (e.g. download additional fonts)?
pref("gfx.missing_fonts.notify", false);

pref("gfx.filter.nearest.force-enabled", false);

// prefs controlling the font (name/cmap) loader that runs shortly after startup
pref("gfx.font_loader.families_per_slice", 3); // read in info 3 families at a time
#ifdef XP_WIN
pref("gfx.font_loader.delay", 120000);         // 2 minutes after startup
pref("gfx.font_loader.interval", 1000);        // every 1 second until complete
#else
pref("gfx.font_loader.delay", 8000);           // 8 secs after startup
pref("gfx.font_loader.interval", 50);          // run every 50 ms
#endif

// whether to always search all font cmaps during system font fallback
pref("gfx.font_rendering.fallback.always_use_cmaps", false);

// cache shaped word results
pref("gfx.font_rendering.wordcache.charlimit", 32);

// cache shaped word results
pref("gfx.font_rendering.wordcache.maxentries", 10000);

pref("gfx.font_rendering.graphite.enabled", true);

#ifdef XP_WIN
pref("gfx.font_rendering.directwrite.force-enabled", false);
pref("gfx.font_rendering.directwrite.use_gdi_table_loading", false);
#endif

pref("gfx.font_rendering.opentype_svg.enabled", true);

#ifdef XP_WIN
// comma separated list of backends to use in order of preference
// e.g., pref("gfx.canvas.azure.backends", "direct2d,skia,cairo");
pref("gfx.canvas.azure.backends", "direct2d1.1,skia,cairo");
pref("gfx.content.azure.backends", "direct2d1.1,cairo");
#else
#ifdef XP_MACOSX
pref("gfx.content.azure.backends", "cg");
pref("gfx.canvas.azure.backends", "skia,cg");
// Accelerated cg canvas where available (10.7+)
pref("gfx.canvas.azure.accelerated", false);
#else
pref("gfx.canvas.azure.backends", "skia,cairo");
pref("gfx.content.azure.backends", "cairo");
#endif
#endif

#ifdef MOZ_WIDGET_GTK2
pref("gfx.content.azure.backends", "cairo");
#endif
#ifdef ANDROID
pref("gfx.content.azure.backends", "cairo");
#endif

pref("gfx.work-around-driver-bugs", true);
pref("gfx.prefer-mesa-llvmpipe", false);

pref("gfx.draw-color-bars", false);

pref("accessibility.browsewithcaret", false);
pref("accessibility.warn_on_browsewithcaret", true);

pref("accessibility.browsewithcaret_shortcut.enabled", true);

#ifndef XP_MACOSX
// Tab focus model bit field:
// 1 focuses text controls, 2 focuses other form elements, 4 adds links.
// Most users will want 1, 3, or 7.
// On OS X, we use Full Keyboard Access system preference,
// unless accessibility.tabfocus is set by the user.
pref("accessibility.tabfocus", 7);
pref("accessibility.tabfocus_applies_to_xul", false);
#else
// Only on mac tabfocus is expected to handle UI widgets as well as web content
pref("accessibility.tabfocus_applies_to_xul", true);
#endif

// We follow the "Click in the scrollbar to:" system preference on OS X and
// "gtk-primary-button-warps-slider" property with GTK (since 2.24 / 3.6),
// unless this preference is explicitly set.
#if !defined(XP_MACOSX) && !defined(MOZ_WIDGET_GTK)
pref("ui.scrollToClick", 0);
#endif

// provide ability to turn on support for canvas focus rings
pref("canvas.focusring.enabled", true);
pref("canvas.customfocusring.enabled", false);
pref("canvas.hitregions.enabled", false);
pref("canvas.filters.enabled", false);
// Add support for canvas path objects
pref("canvas.path.enabled", true);
pref("canvas.capturestream.enabled", true);

// We want the ability to forcibly disable platform a11y, because
// some non-a11y-related components attempt to bring it up.  See bug
// 538530 for details about Windows; we have a pref here that allows it
// to be disabled for performance and testing resons.
// See bug 761589 for the crossplatform aspect.
//
// This pref is checked only once, and the browser needs a restart to
// pick up any changes.
//
// Values are -1 always on. 1 always off, 0 is auto as some platform perform
// further checks.
pref("accessibility.force_disabled", 0);

pref("accessibility.ipc_architecture.enabled", true);

#ifdef XP_WIN
// Some accessibility tools poke at windows in the plugin process during setup
// which can cause hangs.  To hack around this set accessibility.delay_plugins
// to true, you can also try increasing accessibility.delay_plugin_time if your
// machine is slow and you still experience hangs.
// See bug 781791.
pref("accessibility.delay_plugins", false);
pref("accessibility.delay_plugin_time", 10000);
#endif

pref("focusmanager.testmode", false);

pref("accessibility.usetexttospeech", "");
pref("accessibility.usebrailledisplay", "");
pref("accessibility.accesskeycausesactivation", true);
pref("accessibility.mouse_focuses_formcontrol", false);

// Type Ahead Find
pref("accessibility.typeaheadfind", true);
pref("accessibility.typeaheadfind.autostart", true);
// casesensitive: controls the find bar's case-sensitivity
//     0 - "never"  (case-insensitive)
//     1 - "always" (case-sensitive)
// other - "auto"   (case-sensitive for mixed-case input, insensitive otherwise)
pref("accessibility.typeaheadfind.casesensitive", 0);
pref("accessibility.typeaheadfind.highlightallbydefault", false);
pref("accessibility.typeaheadfind.highlightallremember", false);
pref("accessibility.typeaheadfind.linksonly", true);
pref("accessibility.typeaheadfind.startlinksonly", false);
pref("accessibility.typeaheadfind.timeout", 4000);
pref("accessibility.typeaheadfind.enabletimeout", true);
pref("accessibility.typeaheadfind.soundURL", "beep");
pref("accessibility.typeaheadfind.enablesound", true);
#ifdef XP_MACOSX
pref("accessibility.typeaheadfind.prefillwithselection", false);
#else
pref("accessibility.typeaheadfind.prefillwithselection", true);
#endif
pref("accessibility.typeaheadfind.matchesCountTimeout", 250);
pref("accessibility.typeaheadfind.matchesCountLimit", 100);

// use Mac OS X Appearance panel text smoothing setting when rendering text, disabled by default
pref("gfx.use_text_smoothing_setting", false);

// Number of characters to consider emphasizing for rich autocomplete results
pref("toolkit.autocomplete.richBoundaryCutoff", 200);

// Variable controlling logging for osfile.
pref("toolkit.osfile.log", false);

pref("toolkit.scrollbox.smoothScroll", true);
pref("toolkit.scrollbox.scrollIncrement", 20);
pref("toolkit.scrollbox.verticalScrollDistance", 3);
pref("toolkit.scrollbox.horizontalScrollDistance", 5);
pref("toolkit.scrollbox.clickToScroll.scrollDelay", 150);

pref("toolkit.telemetry.server", "https://incoming.telemetry.mozilla.org");
// Telemetry server owner. Please change if you set toolkit.telemetry.server to a different server
pref("toolkit.telemetry.server_owner", "Mozilla");
// Information page about telemetry (temporary ; will be about:telemetry in the end)
pref("toolkit.telemetry.infoURL", "https://www.mozilla.org/legal/privacy/firefox.html#telemetry");
// Determines whether full SQL strings are returned when they might contain sensitive info
// i.e. dynamically constructed SQL strings or SQL executed by addons against addon DBs
pref("toolkit.telemetry.debugSlowSql", false);

// Identity module
pref("toolkit.identity.enabled", false);
pref("toolkit.identity.debug", false);

// AsyncShutdown delay before crashing in case of shutdown freeze
pref("toolkit.asyncshutdown.timeout.crash", 60000);
// Extra logging for AsyncShutdown barriers and phases
pref("toolkit.asyncshutdown.log", false);

// Enable deprecation warnings.
pref("devtools.errorconsole.deprecation_warnings", false);

// Disable debugging chrome
#ifdef MOZ_DEV_EDITION
sticky_pref("devtools.chrome.enabled", true);
#else
sticky_pref("devtools.chrome.enabled", false);
#endif

// Disable remote debugging protocol logging
pref("devtools.debugger.log", false);
pref("devtools.debugger.log.verbose", false);
// Disable remote debugging connections
#ifdef MOZ_DEV_EDITION
sticky_pref("devtools.debugger.remote-enabled", true);
#else
sticky_pref("devtools.debugger.remote-enabled", false);
#endif
pref("devtools.debugger.remote-port", 6000);
// Force debugger server binding on the loopback interface
pref("devtools.debugger.force-local", true);
// Display a prompt when a new connection starts to accept/reject it
pref("devtools.debugger.prompt-connection", true);
// Block tools from seeing / interacting with certified apps
pref("devtools.debugger.forbid-certified-apps", true);
// List of permissions that a sideloaded app can't ask for
pref("devtools.apps.forbidden-permissions", "embed-apps,engineering-mode,embed-widgets");

// DevTools default color unit
pref("devtools.defaultColorUnit", "hex");

// Used for devtools debugging
pref("devtools.dump.emit", false);

// Disable device discovery logging
pref("devtools.discovery.log", false);
// Disable scanning for DevTools devices via WiFi
pref("devtools.remote.wifi.scan", false);
// Hide UI options for controlling device visibility over WiFi
// N.B.: This does not set whether the device can be discovered via WiFi, only
// whether the UI control to make such a choice is shown to the user
pref("devtools.remote.wifi.visible", false);
// Client must complete TLS handshake within this window (ms)
pref("devtools.remote.tls-handshake-timeout", 10000);

pref("devtools.webide.widget.enabled", false);

// Developer edition preferences
#ifdef MOZ_DEV_EDITION
pref("browser.devedition.theme.enabled", true);
pref("browser.devedition.theme.showCustomizeButton", true);
#else
pref("browser.devedition.theme.enabled", false);
pref("browser.devedition.theme.showCustomizeButton", false);
#endif

// Developer edition promo preferences
pref("devtools.devedition.promo.shown", false);
pref("devtools.devedition.promo.url", "https://www.mozilla.org/firefox/developer/?utm_source=firefox-dev-tools&utm_medium=firefox-browser&utm_content=betadoorhanger");

// Only potentially show in beta release
pref("devtools.devedition.promo.enabled", false);
#ifdef MOZ_DEVTOOLS
// Developer toolbar and GCLI preferences
pref("devtools.toolbar.enabled", true);
pref("devtools.toolbar.visible", false);
pref("devtools.commands.dir", "");

// Enable the app manager
pref("devtools.appmanager.enabled", true);
pref("devtools.appmanager.lastTab", "help");
pref("devtools.appmanager.manifestEditor.enabled", true);

// Enable DevTools WebIDE by default
pref("devtools.webide.enabled", true);

// Toolbox preferences
pref("devtools.toolbox.footer.height", 250);
pref("devtools.toolbox.sidebar.width", 500);
pref("devtools.toolbox.host", "bottom");
pref("devtools.toolbox.selectedTool", "webconsole");
pref("devtools.toolbox.toolbarSpec", '["splitconsole", "paintflashing toggle","tilt toggle","scratchpad","resize toggle","eyedropper","screenshot --fullpage"]');
pref("devtools.toolbox.sideEnabled", true);
pref("devtools.toolbox.zoomValue", "1");
pref("devtools.toolbox.splitconsoleEnabled", false);
pref("devtools.toolbox.splitconsoleHeight", 100);

// Toolbox Button preferences
pref("devtools.command-button-pick.enabled", true);
pref("devtools.command-button-frames.enabled", false);
pref("devtools.command-button-splitconsole.enabled", false);
pref("devtools.command-button-paintflashing.enabled", false);
pref("devtools.command-button-tilt.enabled", true);
pref("devtools.command-button-scratchpad.enabled", true);
pref("devtools.command-button-responsive.enabled", false);
pref("devtools.command-button-eyedropper.enabled", true);
pref("devtools.command-button-screenshot.enabled", false);

// Inspector preferences
// Enable the Inspector
pref("devtools.inspector.enabled", true);
// What was the last active sidebar in the inspector
pref("devtools.inspector.activeSidebar", "ruleview");
// Enable the markup preview
pref("devtools.inspector.markupPreview", false);
pref("devtools.inspector.remote", false);
// Expand pseudo-elements by default in the rule-view
pref("devtools.inspector.show_pseudo_elements", true);
// The default size for image preview tooltips in the rule-view/computed-view/markup-view
pref("devtools.inspector.imagePreviewTooltipSize", 300);
// Enable user agent style inspection in rule-view
pref("devtools.inspector.showUserAgentStyles", false);
// Show all native anonymous content (like controls in <video> tags)
pref("devtools.inspector.showAllAnonymousContent", false);

// DevTools default color unit
pref("devtools.defaultColorUnit", "hex");

// Enable the Responsive UI tool
pref("devtools.responsiveUI.enabled", false);
pref("devtools.responsiveUI.no-reload-notification", false);

// Enable the Debugger
pref("devtools.debugger.enabled", true);
pref("devtools.debugger.chrome-enabled", true);
pref("devtools.debugger.chrome-debugging-host", "localhost");
pref("devtools.debugger.chrome-debugging-port", 6080);
pref("devtools.debugger.remote-host", "localhost");
pref("devtools.debugger.remote-timeout", 20000);
pref("devtools.debugger.pause-on-exceptions", false);
pref("devtools.debugger.ignore-caught-exceptions", true);
pref("devtools.debugger.source-maps-enabled", true);
pref("devtools.debugger.pretty-print-enabled", true);
pref("devtools.debugger.auto-pretty-print", false);
pref("devtools.debugger.auto-black-box", true);
pref("devtools.debugger.tracer", false);

// The default Debugger UI settings
pref("devtools.debugger.ui.panes-sources-width", 200);
pref("devtools.debugger.ui.panes-instruments-width", 300);
pref("devtools.debugger.ui.panes-visible-on-startup", false);
pref("devtools.debugger.ui.variables-sorting-enabled", true);
pref("devtools.debugger.ui.variables-only-enum-visible", false);
pref("devtools.debugger.ui.variables-searchbox-visible", false);

// Enable the Profiler
pref("devtools.profiler.enabled", false);

// Timeline panel settings
pref("devtools.timeline.enabled", false);
pref("devtools.timeline.hiddenMarkers", "[]");

pref("devtools.performance_dev.enabled", false);

// The default Profiler UI settings
// TODO remove `devtools.profiler.ui.` branches when performance
// tool lands (bug 1075567)
pref("devtools.profiler.ui.flatten-tree-recursion", true);
pref("devtools.profiler.ui.show-platform-data", false);
pref("devtools.profiler.ui.show-idle-blocks", true);

// The default Performance UI settings
pref("devtools.performance.ui.invert-call-tree", true);
pref("devtools.performance.ui.invert-flame-graph", false);
pref("devtools.performance.ui.flatten-tree-recursion", true);
pref("devtools.performance.ui.show-platform-data", false);
pref("devtools.performance.ui.show-idle-blocks", true);
pref("devtools.performance.ui.enable-memory", false);
pref("devtools.performance.ui.enable-framerate", true);

// The default cache UI setting
pref("devtools.cache.disabled", false);

// Enable the Network Monitor
pref("devtools.netmonitor.enabled", true);

// The default Network Monitor UI settings
pref("devtools.netmonitor.panes-network-details-width", 550);
pref("devtools.netmonitor.panes-network-details-height", 450);
pref("devtools.netmonitor.statistics", true);
pref("devtools.netmonitor.filters", "[\"all\"]");

// Enable the Tilt inspector
pref("devtools.tilt.enabled", true);
pref("devtools.tilt.intro_transition", true);
pref("devtools.tilt.outro_transition", true);

// Scratchpad settings
// - recentFileMax: The maximum number of recently-opened files
//                  stored. Setting this preference to 0 will not
//                  clear any recent files, but rather hide the
//                  'Open Recent'-menu.
// - showTrailingSpace: Whether to highlight trailing space or not.
// - enableCodeFolding: Whether to enable code folding or not.
// - enableAutocompletion: Whether to enable JavaScript autocompletion.
pref("devtools.scratchpad.enabled", true);
pref("devtools.scratchpad.recentFilesMax", 10);
pref("devtools.scratchpad.showTrailingSpace", false);
pref("devtools.scratchpad.enableAutocompletion", true);

// Enable the Storage Inspector
pref("devtools.storage.enabled", true);

// Enable the Style Editor.
pref("devtools.styleeditor.enabled", true);
pref("devtools.styleeditor.source-maps-enabled", true);
pref("devtools.styleeditor.autocompletion-enabled", true);
pref("devtools.styleeditor.showMediaSidebar", true);
pref("devtools.styleeditor.mediaSidebarWidth", 238);
pref("devtools.styleeditor.navSidebarWidth", 245);
pref("devtools.styleeditor.transitions", true);

// Enable the Shader Editor.
pref("devtools.shadereditor.enabled", false);

// Enable the Canvas Debugger.
pref("devtools.canvasdebugger.enabled", false);

// Enable the Web Audio Editor
pref("devtools.webaudioeditor.enabled", false);

// Web Audio Editor Inspector Width should be a preference
pref("devtools.webaudioeditor.inspectorWidth", 300);

// Default theme ("dark" or "light")
pref("devtools.theme", "light");

// Display the introductory text
pref("devtools.gcli.hideIntro", false);

// How eager are we to show help: never=1, sometimes=2, always=3
pref("devtools.gcli.eagerHelper", 2);

// Alias to the script URLs for inject command.
pref("devtools.gcli.jquerySrc", "https://ajax.googleapis.com/ajax/libs/jquery/2.1.1/jquery.min.js");
pref("devtools.gcli.lodashSrc", "https://cdnjs.cloudflare.com/ajax/libs/lodash.js/2.4.1/lodash.min.js");
pref("devtools.gcli.underscoreSrc", "https://cdnjs.cloudflare.com/ajax/libs/underscore.js/1.7.0/underscore-min.js");

// Remember the Web Console filters
pref("devtools.webconsole.filter.", true);
pref("devtools.webconsole.filter.network", true);
pref("devtools.webconsole.filter.networkinfo", true);
pref("devtools.webconsole.filter.netwarn", true);
pref("devtools.webconsole.filter.netxhr", true);
pref("devtools.webconsole.filter.csserror", true);
pref("devtools.webconsole.filter.cssparser", false);
pref("devtools.webconsole.filter.csslog", false);
pref("devtools.webconsole.filter.exception", true);
pref("devtools.webconsole.filter.jswarn", true);
pref("devtools.webconsole.filter.jslog", true);
pref("devtools.webconsole.filter.error", true);
pref("devtools.webconsole.filter.warn", true);
pref("devtools.webconsole.filter.info", true);
pref("devtools.webconsole.filter.log", true);
pref("devtools.webconsole.filter.secerror", true);
pref("devtools.webconsole.filter.secwarn", true);

// Remember the Browser Console filters
pref("devtools.browserconsole.filter.network", true);
pref("devtools.browserconsole.filter.networkinfo", true);
pref("devtools.browserconsole.filter.netwarn", true);
pref("devtools.browserconsole.filter.netxhr", false);
pref("devtools.browserconsole.filter.csserror", true);
pref("devtools.browserconsole.filter.cssparser", false);
pref("devtools.browserconsole.filter.csslog", false);
pref("devtools.browserconsole.filter.exception", true);
pref("devtools.browserconsole.filter.jswarn", true);
pref("devtools.browserconsole.filter.jslog", true);
pref("devtools.browserconsole.filter.error", true);
pref("devtools.browserconsole.filter.warn", true);
pref("devtools.browserconsole.filter.info", true);
pref("devtools.browserconsole.filter.log", true);
pref("devtools.browserconsole.filter.secerror", true);
pref("devtools.browserconsole.filter.secwarn", true);

// Text size in the Web Console. Use 0 for the system default size.
pref("devtools.webconsole.fontSize", 0);

// Persistent logging: |true| if you want the Web Console to keep all of the
// logged messages after reloading the page, |false| if you want the output to
// be cleared each time page navigation happens.
pref("devtools.webconsole.persistlog", false);

// Web Console timestamp: |true| if you want the logs and instructions
// in the Web Console to display a timestamp, or |false| to not display
// any timestamps.
pref("devtools.webconsole.timestampMessages", false);

// The number of lines that are displayed in the web console for the Net,
// CSS, JS and Web Developer categories.
pref("devtools.hud.loglimit.network", 200);
pref("devtools.hud.loglimit.cssparser", 200);
pref("devtools.hud.loglimit.exception", 200);
pref("devtools.hud.loglimit.console", 200);

// By how many times eyedropper will magnify pixels
pref("devtools.eyedropper.zoom", 6);

// The developer tools editor configuration:
// - tabsize: how many spaces to use when a Tab character is displayed.
// - expandtab: expand Tab characters to spaces.
// - keymap: which keymap to use (can be 'default', 'emacs' or 'vim')
// - autoclosebrackets: whether to permit automatic bracket/quote closing.
// - detectindentation: whether to detect the indentation from the file
pref("devtools.editor.tabsize", 2);
pref("devtools.editor.expandtab", true);
pref("devtools.editor.keymap", "default");
pref("devtools.editor.autoclosebrackets", true);
pref("devtools.editor.detectindentation", true);
pref("devtools.editor.enableCodeFolding", true);
pref("devtools.editor.autocomplete", true);

// Enable the Font Inspector
pref("devtools.fontinspector.enabled", true);

// Pref to store the browser version at the time of a telemetry ping for an
// opened developer tool. This allows us to ping telemetry just once per browser
// version for each user.
pref("devtools.telemetry.tools.opened.version", "{}");

// Pref counting self-xss events
pref("devtools.selfxss.count", 0);
#endif //MOZ_DEVTOOLS

// URL of the remote JSON catalog used for device simulation
pref("devtools.devices.url", "https://code.cdn.mozilla.net/devices/devices.json");

// Allows setting the performance marks for which telemetry metrics will be recorded.
pref("devtools.telemetry.supported_performance_marks", "contentInteractive,navigationInteractive,navigationLoaded,visuallyLoaded,fullyLoaded,mediaEnumerated,scanEnd");

// view source
pref("view_source.syntax_highlight", true);
pref("view_source.wrap_long_lines", false);
pref("view_source.editor.external", false);
pref("view_source.editor.path", "");
// allows to add further arguments to the editor; use the %LINE% placeholder
// for jumping to a specific line (e.g. "/line:%LINE%" or "--goto %LINE%")
pref("view_source.editor.args", "");

// When true this will word-wrap plain text documents.
pref("plain_text.wrap_long_lines", false);

// whether or not to draw images while dragging
pref("nglayout.enable_drag_images", true);

// enable/disable paint flashing --- useful for debugging
// the first one applies to everything, the second one only to chrome
pref("nglayout.debug.paint_flashing", false);
pref("nglayout.debug.paint_flashing_chrome", false);

// enable/disable widget update area flashing --- only supported with
// BasicLayers (other layer managers always update the entire widget area)
pref("nglayout.debug.widget_update_flashing", false);

// Whether frame visibility tracking is enabled globally.
pref("layout.framevisibility.enabled", true);

pref("layout.framevisibility.numscrollportwidths", 0);
pref("layout.framevisibility.numscrollportheights", 1);

// scrollbar snapping region
// 0 - off
// 1 and higher - slider thickness multiple
pref("slider.snapMultiplier", 0);

// option to choose plug-in finder
pref("application.use_ns_plugin_finder", false);

// URI fixup prefs
pref("browser.fixup.alternate.enabled", true);
pref("browser.fixup.alternate.prefix", "www.");
pref("browser.fixup.alternate.suffix", ".com");
pref("browser.fixup.dns_first_for_single_words", false);
pref("browser.fixup.hide_user_pass", true);

// Location Bar AutoComplete
pref("browser.urlbar.autocomplete.enabled", true);

// Print header customization
// Use the following codes:
// &T - Title
// &U - Document URL
// &D - Date/Time
// &P - Page Number
// &PT - Page Number "of" Page total
// Set each header to a string containing zero or one of these codes
// and the code will be replaced in that string by the corresponding data
pref("print.print_headerleft", "&T");
pref("print.print_headercenter", "");
pref("print.print_headerright", "&U");
pref("print.print_footerleft", "&PT");
pref("print.print_footercenter", "");
pref("print.print_footerright", "&D");
pref("print.show_print_progress", true);

// xxxbsmedberg: more toolkit prefs

// When this is set to false each window has its own PrintSettings
// and a change in one window does not affect the others
pref("print.use_global_printsettings", true);

// Save the Printings after each print job
pref("print.save_print_settings", true);

// Cache old Presentation when going into Print Preview
pref("print.always_cache_old_pres", false);

// Enables you to specify the amount of the paper that is to be treated
// as unwriteable.  The print_edge_XXX and print_margin_XXX preferences
// are treated as offsets that are added to this pref.
// Default is "-1", which means "use the system default".  (If there is
// no system default, then the -1 is treated as if it were 0.)
// This is used by both Printing and Print Preview.
// Units are in 1/100ths of an inch.
pref("print.print_unwriteable_margin_top",    -1);
pref("print.print_unwriteable_margin_left",   -1);
pref("print.print_unwriteable_margin_right",  -1);
pref("print.print_unwriteable_margin_bottom", -1);

// Enables you to specify the gap from the edge of the paper's
// unwriteable area to the margin.
// This is used by both Printing and Print Preview
// Units are in 1/100ths of an inch.
pref("print.print_edge_top", 0);
pref("print.print_edge_left", 0);
pref("print.print_edge_right", 0);
pref("print.print_edge_bottom", 0);

// Print via the parent process. This is only used when e10s is enabled.
#if defined(XP_WIN)
pref("print.print_via_parent", true);
#else
pref("print.print_via_parent", false);
#endif

// Pref used by the spellchecker extension to control the
// maximum number of misspelled words that will be underlined
// in a document.
pref("extensions.spellcheck.inline.max-misspellings", 500);

// Predefined convenience pref for overriding the dictionary
pref("spellchecker.dictionary.override", "");

// Prefs used by libeditor. Prefs specific to seamonkey composer
// belong in comm-central/editor/ui/composer.js

pref("editor.use_custom_colors", false);
pref("editor.singleLine.pasteNewlines",      2);
pref("editor.use_css",                       false);
pref("editor.css.default_length_unit",       "px");
pref("editor.resizing.preserve_ratio",       true);
pref("editor.positioning.offset",            0);

// Scripts & Windows prefs
pref("dom.disable_beforeunload",            false);
pref("dom.disable_window_flip",             false);
pref("dom.disable_window_move_resize",      false);
pref("dom.disable_window_status_change",    false);

pref("dom.disable_window_open_feature.titlebar",    false);
pref("dom.disable_window_open_feature.close",       false);
pref("dom.disable_window_open_feature.toolbar",     false);
pref("dom.disable_window_open_feature.location",    false);
pref("dom.disable_window_open_feature.personalbar", false);
pref("dom.disable_window_open_feature.menubar",     false);
pref("dom.disable_window_open_feature.scrollbars",  false);
pref("dom.disable_window_open_feature.resizable",   true);
pref("dom.disable_window_open_feature.minimizable", false);
pref("dom.disable_window_open_feature.status",      true);
pref("dom.disable_window_showModalDialog",          true);

pref("dom.allow_scripts_to_close_windows",          false);

pref("dom.require_user_interaction_for_beforeunload", true);

pref("dom.disable_open_during_load",                false);
pref("dom.popup_maximum",                           20);
pref("dom.popup_allowed_events", "change click dblclick mouseup notificationclick reset submit touchend");
pref("dom.disable_open_click_delay", 1000);

pref("dom.storage.enabled", true);
pref("dom.storage.default_quota",      5120);

pref("dom.send_after_paint_to_content", false);

// Timeout clamp in ms for timeouts we clamp
pref("dom.min_timeout_value", 4);
// And for background windows
pref("dom.min_background_timeout_value", 1000);

// Don't use new input types
pref("dom.experimental_forms", false);

// Enable <input type=number>:
pref("dom.forms.number", true);

// Enable <input type=color> by default. It will be turned off for remaining
// platforms which don't have a color picker implemented yet.
pref("dom.forms.color", true);

// Support for new @autocomplete values
pref("dom.forms.autocomplete.experimental", false);

// Enables requestAutocomplete DOM API on forms.
pref("dom.forms.requestAutocomplete", false);

// Enables system messages and activities
pref("dom.sysmsg.enabled", false);

// Enable pre-installed applications.
pref("dom.webapps.useCurrentProfile", false);

pref("dom.cycle_collector.incremental", true);

// Parsing perf prefs. For now just mimic what the old code did.
#ifndef XP_WIN
pref("content.sink.pending_event_mode", 0);
#endif

// Disable popups from plugins by default
//   0 = openAllowed
//   1 = openControlled
//   2 = openAbused
pref("privacy.popups.disable_from_plugins", 2);

// send "do not track" HTTP header, disabled by default
pref("privacy.donottrackheader.enabled",    false);
// Enforce tracking protection in all modes
pref("privacy.trackingprotection.enabled",  false);
// Enforce tracking protection in Private Browsing mode
pref("privacy.trackingprotection.pbmode.enabled",  true);

pref("dom.event.contextmenu.enabled",       true);
pref("dom.event.clipboardevents.enabled",   true);
#if defined(XP_WIN) && !defined(RELEASE_BUILD) || defined(MOZ_WIDGET_GTK) && !defined(RELEASE_BUILD)
pref("dom.event.highrestimestamp.enabled",  true);
#else
pref("dom.event.highrestimestamp.enabled",  false);
#endif

pref("dom.webcomponents.enabled",           false);

pref("javascript.enabled",                  true);
pref("javascript.options.strict",           false);
#ifdef DEBUG
pref("javascript.options.strict.debug",     true);
#endif
pref("javascript.options.baselinejit",      true);
pref("javascript.options.ion",              true);
pref("javascript.options.asmjs",            true);
pref("javascript.options.wasm",             false);
pref("javascript.options.native_regexp",    true);
pref("javascript.options.parallel_parsing", true);
#if !defined(RELEASE_BUILD) && !defined(ANDROID) && !defined(MOZ_B2G) && !defined(XP_IOS)
pref("javascript.options.asyncstack",       true);
#else
pref("javascript.options.asyncstack",       false);
#endif
pref("javascript.options.throw_on_asmjs_validation_failure", false);
pref("javascript.options.ion.offthread_compilation", true);
// This preference instructs the JS engine to discard the
// source of any privileged JS after compilation. This saves
// memory, but makes things like Function.prototype.toSource()
// fail.
pref("javascript.options.discardSystemSource", false);
// This preference limits the memory usage of javascript.
// If you want to change these values for your device,
// please find Bug 417052 comment 17 and Bug 456721
// Comment 32 and Bug 613551.
pref("javascript.options.mem.high_water_mark", 128);
pref("javascript.options.mem.max", -1);
pref("javascript.options.mem.gc_per_compartment", true);
pref("javascript.options.mem.gc_incremental", true);
pref("javascript.options.mem.gc_incremental_slice_ms", 20);
pref("javascript.options.mem.gc_generational", false);
pref("javascript.options.mem.gc_compacting", true);
pref("javascript.options.mem.log", false);
pref("javascript.options.mem.notify", false);
pref("javascript.options.gc_on_memory_pressure", true);
pref("javascript.options.compact_on_user_inactive", true);
#ifdef NIGHTLY_BUILD
pref("javascript.options.compact_on_user_inactive_delay", 15000); // ms
#else
pref("javascript.options.compact_on_user_inactive_delay", 300000); // ms
#endif

pref("javascript.options.mem.gc_high_frequency_time_limit_ms", 1000);
pref("javascript.options.mem.gc_high_frequency_low_limit_mb", 100);
pref("javascript.options.mem.gc_high_frequency_high_limit_mb", 500);
pref("javascript.options.mem.gc_high_frequency_heap_growth_max", 300);
pref("javascript.options.mem.gc_high_frequency_heap_growth_min", 150);
pref("javascript.options.mem.gc_low_frequency_heap_growth", 150);
pref("javascript.options.mem.gc_dynamic_heap_growth", true);
pref("javascript.options.mem.gc_dynamic_mark_slice", true);
pref("javascript.options.mem.gc_refresh_frame_slices_enabled", true);
pref("javascript.options.mem.gc_allocation_threshold_mb", 30);
pref("javascript.options.mem.gc_decommit_threshold_mb", 32);
pref("javascript.options.mem.gc_min_empty_chunk_count", 1);
pref("javascript.options.mem.gc_max_empty_chunk_count", 30);

pref("javascript.options.showInConsole", false);

pref("javascript.options.throw_on_debuggee_would_run", false);
pref("javascript.options.dump_stack_on_debuggee_would_run", false);

#ifdef NIGHTLY_BUILD
pref("javascript.options.shared_memory", true);
#else
pref("javascript.options.shared_memory", false);
#endif

// advanced prefs
pref("advanced.mailftp",                    false);
pref("image.animation_mode",                "normal");

// Same-origin policy for file URIs, "false" is traditional
pref("security.fileuri.strict_origin_policy", true);

// If there is ever a security firedrill that requires
// us to block certian ports global, this is the pref
// to use.  Is is a comma delimited list of port numbers
// for example:
//   pref("network.security.ports.banned", "1,2,3,4,5");
// prevents necko connecting to ports 1-5 unless the protocol
// overrides.

// Allow necko to do A/B testing. Will generally only happen if
// telemetry is also enabled as otherwise there is no way to report
// the results
pref("network.allow-experiments", false);

// Allow the network changed event to get sent when a network topology or
// setup change is noticed while running.
pref("network.notify.changed", true);

// Allow network detection of IPv6 related changes (bug 1245059)
#if defined(XP_WIN)
pref("network.notify.IPv6", false);
#else
pref("network.notify.IPv6", true);
#endif

// Transmit UDP busy-work to the LAN when anticipating low latency
// network reads and on wifi to mitigate 802.11 Power Save Polling delays
pref("network.tickle-wifi.enabled", false);
pref("network.tickle-wifi.duration", 400);
pref("network.tickle-wifi.delay", 16);

// Turn off interprocess security checks. Needed to run xpcshell tests.
pref("network.disable.ipc.security", false);

// Default action for unlisted external protocol handlers
pref("network.protocol-handler.external-default", true);      // OK to load
pref("network.protocol-handler.warn-external-default", true); // warn before load

// Prevent using external protocol handlers for these schemes
pref("network.protocol-handler.external.afp", false);
pref("network.protocol-handler.external.data", false);
pref("network.protocol-handler.external.disk", false);
pref("network.protocol-handler.external.disks", false);
pref("network.protocol-handler.external.hcp", false);
pref("network.protocol-handler.external.javascript", false);
pref("network.protocol-handler.external.ie.http", false);
pref("network.protocol-handler.external.iehistory", false);
pref("network.protocol-handler.external.ierss", false);
pref("network.protocol-handler.external.mk", false);
pref("network.protocol-handler.external.moz-icon", false);
pref("network.protocol-handler.external.res", false);
pref("network.protocol-handler.external.shell", false);
pref("network.protocol-handler.external.vbscript", false);
pref("network.protocol-handler.external.vnd.ms.radio", false);
#ifdef XP_WIN
pref("network.protocol-handler.external.ms-help", false);
pref("network.protocol-handler.external.ms-msdt", false);
pref("network.protocol-handler.external.search", false);
pref("network.protocol-handler.external.search-ms", false);
#endif
#ifdef XP_MACOSX
pref("network.protocol-handler.external.help", false);
#endif

// Don't allow  external protocol handlers for common typos
pref("network.protocol-handler.external.ttp", false);  // http
pref("network.protocol-handler.external.htp", false);  // http
pref("network.protocol-handler.external.ttps", false); // https
pref("network.protocol-handler.external.tps", false);  // https
pref("network.protocol-handler.external.ps", false);   // https
pref("network.protocol-handler.external.htps", false); // https
pref("network.protocol-handler.external.ile", false);  // file
pref("network.protocol-handler.external.le", false);   // file

// An exposed protocol handler is one that can be used in all contexts.  A
// non-exposed protocol handler is one that can only be used internally by the
// application.  For example, a non-exposed protocol would not be loaded by the
// application in response to a link click or a X-remote openURL command.
// Instead, it would be deferred to the system's external protocol handler.
// Only internal/built-in protocol handlers can be marked as exposed.

// This pref controls the default settings.  Per protocol settings can be used
// to override this value.
pref("network.protocol-handler.expose-all", true);

// Warning for about:networking page
pref("network.warnOnAboutNetworking", true);

// Example: make IMAP an exposed protocol
// pref("network.protocol-handler.expose.imap", true);

// Whether IOService.connectivity and NS_IsOffline depends on connectivity status
pref("network.manage-offline-status", false);
// If set to true, IOService.offline depends on IOService.connectivity
pref("network.offline-mirrors-connectivity", false);

// <http>
pref("network.http.version", "1.1");      // default
// pref("network.http.version", "1.0");   // uncomment this out in case of problems
// pref("network.http.version", "0.9");   // it'll work too if you're crazy
// keep-alive option is effectively obsolete. Nevertheless it'll work with
// some older 1.0 servers:

pref("network.http.proxy.version", "1.1");    // default
// pref("network.http.proxy.version", "1.0"); // uncomment this out in case of problems
                                              // (required if using junkbuster proxy)

// this preference can be set to override the socket type used for normal
// HTTP traffic.  an empty value indicates the normal TCP/IP socket type.
pref("network.http.default-socket-type", "");

// There is a problem with some IIS7 servers that don't close the connection
// properly after it times out (bug #491541). Default timeout on IIS7 is
// 120 seconds. We need to reuse or drop the connection within this time.
// We set the timeout a little shorter to keep a reserve for cases when
// the packet is lost or delayed on the route.
pref("network.http.keep-alive.timeout", 115);

// Timeout connections if an initial response is not received after 5 mins.
pref("network.http.response.timeout", 300);

// Limit the absolute number of http connections.
// Note: the socket transport service will clamp the number below 256 if the OS
// cannot allocate that many FDs, and it also always tries to reserve up to 250
// file descriptors for things other than sockets.
pref("network.http.max-connections", 48);

// If NOT connecting via a proxy, then
// a new connection will only be attempted if the number of active persistent
// connections to the server is less then max-persistent-connections-per-server.
pref("network.http.max-persistent-connections-per-server", 6);

// If connecting via a proxy, then a
// new connection will only be attempted if the number of active persistent
// connections to the proxy is less then max-persistent-connections-per-proxy.
pref("network.http.max-persistent-connections-per-proxy", 16);

// amount of time (in seconds) to suspend pending requests, before spawning a
// new connection, once the limit on the number of persistent connections per
// host has been reached.  however, a new connection will not be created if
// max-connections or max-connections-per-server has also been reached.
pref("network.http.request.max-start-delay", 10);

// If a connection is reset, we will retry it max-attempts times.
pref("network.http.request.max-attempts", 6);

// Headers
pref("network.http.accept.default", "text/html,application/xhtml+xml,application/xml;q=0.9,*/*;q=0.8");

// Prefs allowing granular control of referers
// 0=don't send any, 1=send only on clicks, 2=send on image requests as well
pref("network.http.sendRefererHeader",      2);
// false=real referer, true=spoof referer (use target URI as referer)
pref("network.http.referer.spoofSource", false);
// 0=full URI, 1=scheme+host+port+path, 2=scheme+host+port
pref("network.http.referer.trimmingPolicy", 0);
// 0=always send, 1=send if base domains match, 2=send if hosts match
pref("network.http.referer.XOriginPolicy", 0);

// Controls whether we send HTTPS referrers to other HTTPS sites.
// By default this is enabled for compatibility (see bug 141641)
pref("network.http.sendSecureXSiteReferrer", true);

// Controls whether referrer attributes in <a>, <img>, <area>, and <iframe> are honoured
pref("network.http.enablePerElementReferrer", false);

// Maximum number of consecutive redirects before aborting.
pref("network.http.redirection-limit", 20);

// Enable http compression: comment this out in case of problems with 1.1
// NOTE: support for "compress" has been disabled per bug 196406.
// NOTE: separate values with comma+space (", "): see bug 576033
pref("network.http.accept-encoding", "gzip, deflate");
pref("network.http.accept-encoding.secure", "gzip, deflate, br");

pref("network.http.pipelining"      , true);
pref("network.http.pipelining.ssl"  , true);
pref("network.http.pipelining.abtest", false);
pref("network.http.proxy.pipelining", false); // for old, broken proxies.

// Max number of requests in the pipeline
pref("network.http.pipelining.maxrequests" , 4);

// An optimistic request is one pipelined when policy might allow a new
// connection instead
pref("network.http.pipelining.max-optimistic-requests" , 2);

pref("network.http.pipelining.aggressive", false);
pref("network.http.pipelining.maxsize" , 300000);
pref("network.http.pipelining.reschedule-on-timeout", true);
pref("network.http.pipelining.reschedule-timeout", 1500);

// The read-timeout is a ms timer that causes the transaction to be completely
// restarted without pipelining.
pref("network.http.pipelining.read-timeout", 5000);

// Prompt for redirects resulting in unsafe HTTP requests
pref("network.http.prompt-temp-redirect", false);

// If true generate CORRUPTED_CONTENT errors for entities that
// contain an invalid Assoc-Req response header
pref("network.http.assoc-req.enforce", false);

// On networks deploying QoS, it is recommended that these be lockpref()'d,
// since inappropriate marking can easily overwhelm bandwidth reservations
// for certain services (i.e. EF for VoIP, AF4x for interactive video,
// AF3x for broadcast/streaming video, etc)

// default value for HTTP
// in a DSCP environment this should be 40 (0x28, or AF11), per RFC-4594,
// Section 4.8 "High-Throughput Data Service Class"
pref("network.http.qos", 0);

// The number of milliseconds after sending a SYN for an HTTP connection,
// to wait before trying a different connection. 0 means do not use a second
// connection.
pref("network.http.connection-retry-timeout", 250);

// The number of seconds after sending initial SYN for an HTTP connection
// to give up if the OS does not give up first
pref("network.http.connection-timeout", 90);

// The number of seconds to allow active connections to prove that they have
// traffic before considered stalled, after a network change has been detected
// and signalled.
pref("network.http.network-changed.timeout", 5);

// The maximum number of current global half open sockets allowable
// when starting a new speculative connection.
pref("network.http.speculative-parallel-limit", 6);

// Whether or not to block requests for non head js/css items (e.g. media)
// while those elements load.
pref("network.http.rendering-critical-requests-prioritization", true);

// Disable IPv6 for backup connections to workaround problems about broken
// IPv6 connectivity.
pref("network.http.fast-fallback-to-IPv4", true);

// The maximum amount of time the cache session lock can be held
// before a new transaction bypasses the cache. In milliseconds.
#ifdef RELEASE_BUILD
pref("network.http.bypass-cachelock-threshold", 200000);
#else
pref("network.http.bypass-cachelock-threshold", 250);
#endif

// Try and use SPDY when using SSL
pref("network.http.spdy.enabled", true);
pref("network.http.spdy.enabled.v3-1", true);
pref("network.http.spdy.enabled.http2", true);
pref("network.http.spdy.enabled.deps", true);
pref("network.http.spdy.enforce-tls-profile", false);
pref("network.http.spdy.chunk-size", 16000);
pref("network.http.spdy.timeout", 180);
pref("network.http.spdy.coalesce-hostnames", true);
pref("network.http.spdy.persistent-settings", false);
pref("network.http.spdy.ping-threshold", 58);
pref("network.http.spdy.ping-timeout", 8);
pref("network.http.spdy.send-buffer-size", 131072);
pref("network.http.spdy.allow-push", true);
pref("network.http.spdy.push-allowance", 131072);   // 128KB
pref("network.http.spdy.pull-allowance", 12582912); // 12MB
pref("network.http.spdy.default-concurrent", 100);

// alt-svc allows separation of transport routing from
// the origin host without using a proxy.
pref("network.http.altsvc.enabled", false);
pref("network.http.altsvc.oe", false);

pref("network.http.diagnostics", false);

pref("network.http.pacing.requests.enabled", true);
pref("network.http.pacing.requests.min-parallelism", 6);
pref("network.http.pacing.requests.hz", 80);
pref("network.http.pacing.requests.burst", 10);

// TCP Keepalive config for HTTP connections.
pref("network.http.tcp_keepalive.short_lived_connections", true);
// Max time from initial request during which conns are considered short-lived.
pref("network.http.tcp_keepalive.short_lived_time", 60);
// Idle time of TCP connection until first keepalive probe sent.
pref("network.http.tcp_keepalive.short_lived_idle_time", 10);

pref("network.http.tcp_keepalive.long_lived_connections", true);
pref("network.http.tcp_keepalive.long_lived_idle_time", 600);

pref("network.http.enforce-framing.http1", false); // should be named "strict"
pref("network.http.enforce-framing.soft", true);

// Whether nsHttpChannel should use the PackagedAppService to load
// resources from a package when directed to a URL
// such as http://domain.com/package.pak!//resource.html
// See http://www.w3.org/TR/web-packaging/#streamable-package-format
pref("network.http.enable-packaged-apps", false);

// Enable this to bring in the signature verification if the signature exists.
// Set to false if you don't need the signed packaged web app support (i.e. NSec).
pref("network.http.signed-packages.enabled", false);

// default values for FTP
// in a DSCP environment this should be 40 (0x28, or AF11), per RFC-4594,
// Section 4.8 "High-Throughput Data Service Class", and 80 (0x50, or AF22)
// per Section 4.7 "Low-Latency Data Service Class".
pref("network.ftp.data.qos", 0);
pref("network.ftp.control.qos", 0);

// The max time to spend on xpcom events between two polls in ms.
pref("network.sts.max_time_for_events_between_two_polls", 100);

// During shutdown we limit PR_Close calls. If time exceeds this pref (in ms)
// let sockets just leak.
pref("network.sts.max_time_for_pr_close_during_shutdown", 5000);
// </http>

// 2147483647 == PR_INT32_MAX == ~2 GB
pref("network.websocket.max-message-size", 2147483647);

// Should we automatically follow http 3xx redirects during handshake
pref("network.websocket.auto-follow-http-redirects", false);

// the number of seconds to wait for websocket connection to be opened
pref("network.websocket.timeout.open", 20);

// the number of seconds to wait for a clean close after sending the client
// close message
pref("network.websocket.timeout.close", 20);

// the number of seconds of idle read activity to sustain before sending a
// ping probe. 0 to disable.
pref("network.websocket.timeout.ping.request", 0);

// the deadline, expressed in seconds, for some read activity to occur after
// generating a ping. If no activity happens then an error and unclean close
// event is sent to the javascript websockets application
pref("network.websocket.timeout.ping.response", 10);

// Defines whether or not to try to negotiate the permessage compression
// extension with the websocket server.
pref("network.websocket.extensions.permessage-deflate", true);

// the maximum number of concurrent websocket sessions. By specification there
// is never more than one handshake oustanding to an individual host at
// one time.
pref("network.websocket.max-connections", 200);

// by default scripts loaded from a https:// origin can only open secure
// (i.e. wss://) websockets.
pref("network.websocket.allowInsecureFromHTTPS", false);

// by default we delay websocket reconnects to same host/port if previous
// connection failed, per RFC 6455 section 7.2.3
pref("network.websocket.delay-failed-reconnects", true);

// </ws>

// Server-Sent Events

pref("dom.server-events.enabled", true);
// Equal to the DEFAULT_RECONNECTION_TIME_VALUE value in nsEventSource.cpp
pref("dom.server-events.default-reconnection-time", 5000); // in milliseconds

// If false, remote JAR files that are served with a content type other than
// application/java-archive or application/x-jar will not be opened
// by the jar channel.
pref("network.jar.open-unsafe-types", false);
// If true, loading remote JAR files using the jar: protocol will be prevented.
pref("network.jar.block-remote-files", false);

// This preference, if true, causes all UTF-8 domain names to be normalized to
// punycode.  The intention is to allow UTF-8 domain names as input, but never
// generate them from punycode.
pref("network.IDN_show_punycode", false);

// If "network.IDN.use_whitelist" is set to true, TLDs with
// "network.IDN.whitelist.tld" explicitly set to true are treated as
// IDN-safe. Otherwise, they're treated as unsafe and punycode will be used
// for displaying them in the UI (e.g. URL bar), unless they conform to one of
// the profiles specified in
// http://www.unicode.org/reports/tr36/proposed.html#Security_Levels_and_Alerts
// If "network.IDN.restriction_profile" is "high", the Highly Restrictive
// profile is used.
// If "network.IDN.restriction_profile" is "moderate", the Moderately
// Restrictive profile is used.
// In all other cases, the ASCII-Only profile is used.
// Note that these preferences are referred to ONLY when
// "network.IDN_show_punycode" is false. In other words, all IDNs will be shown
// in punycode if "network.IDN_show_punycode" is true.
pref("network.IDN.restriction_profile", "moderate");
pref("network.IDN.use_whitelist", true);

// ccTLDs
pref("network.IDN.whitelist.ac", true);
pref("network.IDN.whitelist.ar", true);
pref("network.IDN.whitelist.at", true);
pref("network.IDN.whitelist.br", true);
pref("network.IDN.whitelist.ca", true);
pref("network.IDN.whitelist.ch", true);
pref("network.IDN.whitelist.cl", true);
pref("network.IDN.whitelist.cn", true);
pref("network.IDN.whitelist.de", true);
pref("network.IDN.whitelist.dk", true);
pref("network.IDN.whitelist.ee", true);
pref("network.IDN.whitelist.es", true);
pref("network.IDN.whitelist.fi", true);
pref("network.IDN.whitelist.fr", true);
pref("network.IDN.whitelist.gr", true);
pref("network.IDN.whitelist.gt", true);
pref("network.IDN.whitelist.hu", true);
pref("network.IDN.whitelist.il", true);
pref("network.IDN.whitelist.io", true);
pref("network.IDN.whitelist.ir", true);
pref("network.IDN.whitelist.is", true);
pref("network.IDN.whitelist.jp", true);
pref("network.IDN.whitelist.kr", true);
pref("network.IDN.whitelist.li", true);
pref("network.IDN.whitelist.lt", true);
pref("network.IDN.whitelist.lu", true);
pref("network.IDN.whitelist.lv", true);
pref("network.IDN.whitelist.no", true);
pref("network.IDN.whitelist.nu", true);
pref("network.IDN.whitelist.nz", true);
pref("network.IDN.whitelist.pl", true);
pref("network.IDN.whitelist.pm", true);
pref("network.IDN.whitelist.pr", true);
pref("network.IDN.whitelist.re", true);
pref("network.IDN.whitelist.se", true);
pref("network.IDN.whitelist.sh", true);
pref("network.IDN.whitelist.si", true);
pref("network.IDN.whitelist.tf", true);
pref("network.IDN.whitelist.th", true);
pref("network.IDN.whitelist.tm", true);
pref("network.IDN.whitelist.tw", true);
pref("network.IDN.whitelist.ua", true);
pref("network.IDN.whitelist.vn", true);
pref("network.IDN.whitelist.wf", true);
pref("network.IDN.whitelist.yt", true);

// IDN ccTLDs
// ae, UAE, .<Emarat>
pref("network.IDN.whitelist.xn--mgbaam7a8h", true);
// cn, China, .<China> with variants
pref("network.IDN.whitelist.xn--fiqz9s", true); // Traditional
pref("network.IDN.whitelist.xn--fiqs8s", true); // Simplified
// eg, Egypt, .<Masr>
pref("network.IDN.whitelist.xn--wgbh1c", true);
// hk, Hong Kong, .<Hong Kong>
pref("network.IDN.whitelist.xn--j6w193g", true);
// ir, Iran, <.Iran> with variants
pref("network.IDN.whitelist.xn--mgba3a4f16a", true);
pref("network.IDN.whitelist.xn--mgba3a4fra", true);
// jo, Jordan, .<Al-Ordon>
pref("network.IDN.whitelist.xn--mgbayh7gpa", true);
// lk, Sri Lanka, .<Lanka> and .<Ilangai>
pref("network.IDN.whitelist.xn--fzc2c9e2c", true);
pref("network.IDN.whitelist.xn--xkc2al3hye2a", true);
// qa, Qatar, .<Qatar>
pref("network.IDN.whitelist.xn--wgbl6a", true);
// rs, Serbia, .<Srb>
pref("network.IDN.whitelist.xn--90a3ac", true);
// ru, Russian Federation, .<RF>
pref("network.IDN.whitelist.xn--p1ai", true);
// sa, Saudi Arabia, .<al-Saudiah> with variants
pref("network.IDN.whitelist.xn--mgberp4a5d4ar", true);
pref("network.IDN.whitelist.xn--mgberp4a5d4a87g", true);
pref("network.IDN.whitelist.xn--mgbqly7c0a67fbc", true);
pref("network.IDN.whitelist.xn--mgbqly7cvafr", true);
// sy, Syria, .<Souria>
pref("network.IDN.whitelist.xn--ogbpf8fl", true);
// th, Thailand, .<Thai>
pref("network.IDN.whitelist.xn--o3cw4h", true);
// tw, Taiwan, <.Taiwan> with variants
pref("network.IDN.whitelist.xn--kpry57d", true);  // Traditional
pref("network.IDN.whitelist.xn--kprw13d", true);  // Simplified

// gTLDs
pref("network.IDN.whitelist.asia", true);
pref("network.IDN.whitelist.biz", true);
pref("network.IDN.whitelist.cat", true);
pref("network.IDN.whitelist.info", true);
pref("network.IDN.whitelist.museum", true);
pref("network.IDN.whitelist.org", true);
pref("network.IDN.whitelist.tel", true);

// NOTE: Before these can be removed, one of bug 414812's tests must be updated
//       or it will likely fail!  Please CC jwalden+bmo on the bug associated
//       with removing these so he can provide a patch to make the necessary
//       changes to avoid bustage.
// ".test" localised TLDs for ICANN's top-level IDN trial
pref("network.IDN.whitelist.xn--0zwm56d", true);
pref("network.IDN.whitelist.xn--11b5bs3a9aj6g", true);
pref("network.IDN.whitelist.xn--80akhbyknj4f", true);
pref("network.IDN.whitelist.xn--9t4b11yi5a", true);
pref("network.IDN.whitelist.xn--deba0ad", true);
pref("network.IDN.whitelist.xn--g6w251d", true);
pref("network.IDN.whitelist.xn--hgbk6aj7f53bba", true);
pref("network.IDN.whitelist.xn--hlcj6aya9esc7a", true);
pref("network.IDN.whitelist.xn--jxalpdlp", true);
pref("network.IDN.whitelist.xn--kgbechtv", true);
pref("network.IDN.whitelist.xn--zckzah", true);

// If a domain includes any of the following characters, it may be a spoof
// attempt and so we always display the domain name as punycode. This would
// override the settings "network.IDN_show_punycode" and
// "network.IDN.whitelist.*".  (please keep this value in sync with the
// built-in fallback in intl/uconv/nsTextToSubURI.cpp)
pref("network.IDN.blacklist_chars", "\u0020\u00A0\u00BC\u00BD\u00BE\u01C3\u02D0\u0337\u0338\u0589\u058A\u05C3\u05F4\u0609\u060A\u066A\u06D4\u0701\u0702\u0703\u0704\u115F\u1160\u1735\u2000\u2001\u2002\u2003\u2004\u2005\u2006\u2007\u2008\u2009\u200A\u200B\u200E\u200F\u2010\u2019\u2024\u2027\u2028\u2029\u202A\u202B\u202C\u202D\u202E\u202F\u2039\u203A\u2041\u2044\u2052\u205F\u2153\u2154\u2155\u2156\u2157\u2158\u2159\u215A\u215B\u215C\u215D\u215E\u215F\u2215\u2236\u23AE\u2571\u29F6\u29F8\u2AFB\u2AFD\u2FF0\u2FF1\u2FF2\u2FF3\u2FF4\u2FF5\u2FF6\u2FF7\u2FF8\u2FF9\u2FFA\u2FFB\u3000\u3002\u3014\u3015\u3033\u30A0\u3164\u321D\u321E\u33AE\u33AF\u33C6\u33DF\uA789\uFE14\uFE15\uFE3F\uFE5D\uFE5E\uFEFF\uFF0E\uFF0F\uFF61\uFFA0\uFFF9\uFFFA\uFFFB\uFFFC\uFFFD");

// This preference specifies a list of domains for which DNS lookups will be
// IPv4 only. Works around broken DNS servers which can't handle IPv6 lookups
// and/or allows the user to disable IPv6 on a per-domain basis. See bug 68796.
pref("network.dns.ipv4OnlyDomains", "");

// This preference can be used to turn off IPv6 name lookups. See bug 68796.
pref("network.dns.disableIPv6", false);

// This is the number of dns cache entries allowed
pref("network.dnsCacheEntries", 256);

// In the absence of OS TTLs, the DNS cache TTL value
pref("network.dnsCacheExpiration", 600);

// Get TTL; not supported on all platforms; nop on the unsupported ones.
pref("network.dns.get-ttl", false);

// The grace period allows the DNS cache to use expired entries, while kicking off
// a revalidation in the background.
pref("network.dnsCacheExpirationGracePeriod", 300);

// This preference can be used to turn off DNS prefetch.
pref("network.dns.disablePrefetch", true);

// This preference controls whether .onion hostnames are
// rejected before being given to DNS. RFC 7686
pref("network.dns.blockDotOnion", true);

// These domains are treated as localhost equivalent
pref("network.dns.localDomains", "");

// Contols whether or not "localhost" should resolve when offline
pref("network.dns.offline-localhost", true);

// This preference controls whether or not URLs with UTF-8 characters are
// escaped.  Set this preference to TRUE for strict RFC2396 conformance.
pref("network.standard-url.escape-utf8", true);

// This preference controls whether or not URLs are always encoded and sent as
// UTF-8.
pref("network.standard-url.encode-utf8", true);

// The maximum allowed length for a URL - 1MB default
pref("network.standard-url.max-length", 1048576);

// Idle timeout for ftp control connections - 5 minute default
pref("network.ftp.idleConnectionTimeout", 300);

// directory listing format
// 2: HTML
// 3: XUL directory viewer
// all other values are treated like 2
pref("network.dir.format", 2);

// enables the prefetch service (i.e., prefetching of <link rel="next"> URLs).
pref("network.prefetch-next", false);

// enables the predictive service
pref("network.predictor.enabled", false);
pref("network.predictor.enable-hover-on-ssl", false);
pref("network.predictor.enable-prefetch", true);
pref("network.predictor.page-degradation.day", 0);
pref("network.predictor.page-degradation.week", 5);
pref("network.predictor.page-degradation.month", 10);
pref("network.predictor.page-degradation.year", 25);
pref("network.predictor.page-degradation.max", 50);
pref("network.predictor.subresource-degradation.day", 1);
pref("network.predictor.subresource-degradation.week", 10);
pref("network.predictor.subresource-degradation.month", 25);
pref("network.predictor.subresource-degradation.year", 50);
pref("network.predictor.subresource-degradation.max", 100);
pref("network.predictor.prefetch-rolling-load-count", 10);
pref("network.predictor.prefetch-min-confidence", 100);
pref("network.predictor.preconnect-min-confidence", 90);
pref("network.predictor.preresolve-min-confidence", 60);
pref("network.predictor.redirect-likely-confidence", 75);
pref("network.predictor.prefetch-force-valid-for", 10);
pref("network.predictor.max-resources-per-entry", 100);
pref("network.predictor.max-uri-length", 500);
pref("network.predictor.cleaned-up", false);

// The following prefs pertain to the negotiate-auth extension (see bug 17578),
// which provides transparent Kerberos or NTLM authentication using the SPNEGO
// protocol.  Each pref is a comma-separated list of keys, where each key has
// the format:
//   [scheme "://"] [host [":" port]]
// For example, "foo.com" would match "http://www.foo.com/bar", etc.

// Force less-secure NTLMv1 when needed (NTLMv2 is the default).
pref("network.auth.force-generic-ntlm-v1", false);

// This list controls which URIs can use the negotiate-auth protocol.  This
// list should be limited to the servers you know you'll need to login to.
pref("network.negotiate-auth.trusted-uris", "");
// This list controls which URIs can support delegation.
pref("network.negotiate-auth.delegation-uris", "");

// Do not allow SPNEGO by default when challenged by a local server.
pref("network.negotiate-auth.allow-non-fqdn", false);

// Allow SPNEGO by default when challenged by a proxy server.
pref("network.negotiate-auth.allow-proxies", true);

// Path to a specific gssapi library
pref("network.negotiate-auth.gsslib", "");

// Specify if the gss lib comes standard with the OS
pref("network.negotiate-auth.using-native-gsslib", true);

#ifdef XP_WIN

// Default to using the SSPI intead of GSSAPI on windows
pref("network.auth.use-sspi", true);

#endif

// Controls which NTLM authentication implementation we default to. True forces
// the use of our generic (internal) NTLM authentication implementation vs. any
// native implementation provided by the os. This pref is for diagnosing issues
// with native NTLM. (See bug 520607 for details.) Using generic NTLM authentication
// can expose the user to reflection attack vulnerabilities. Do not change this
// unless you know what you're doing!
// This pref should be removed 6 months after the release of firefox 3.6.
pref("network.auth.force-generic-ntlm", false);

// The following prefs are used to enable automatic use of the operating
// system's NTLM implementation to silently authenticate the user with their
// Window's domain logon.  The trusted-uris pref follows the format of the
// trusted-uris pref for negotiate authentication.
pref("network.automatic-ntlm-auth.allow-proxies", true);
pref("network.automatic-ntlm-auth.allow-non-fqdn", false);
pref("network.automatic-ntlm-auth.trusted-uris", "");

// The string to return to the server as the 'workstation' that the
// user is using.  Bug 1046421 notes that the previous default, of the
// system hostname, could be used for user fingerprinting.
//
// However, in some network environments where allowedWorkstations is in use
// to provide a level of host-based access control, it must be set to a string
// that is listed in allowedWorkstations for the user's account in their
// AD Domain.
pref("network.generic-ntlm-auth.workstation", "WORKSTATION");

// Sub-resources HTTP-authentication:
//   0 - don't allow sub-resources to open HTTP authentication credentials
//       dialogs
//   1 - allow sub-resources to open HTTP authentication credentials dialogs,
//       but don't allow it for cross-origin sub-resources
//   2 - allow the cross-origin authentication as well.
pref("network.auth.subresource-http-auth-allow", 2);

pref("permissions.default.image",           1); // 1-Accept, 2-Deny, 3-dontAcceptForeign

pref("network.proxy.type",                  5);
pref("network.proxy.ftp",                   "");
pref("network.proxy.ftp_port",              0);
pref("network.proxy.http",                  "");
pref("network.proxy.http_port",             0);
pref("network.proxy.ssl",                   "");
pref("network.proxy.ssl_port",              0);
pref("network.proxy.socks",                 "");
pref("network.proxy.socks_port",            0);
pref("network.proxy.socks_version",         5);
pref("network.proxy.socks_remote_dns",      false);
pref("network.proxy.proxy_over_tls",        true);
pref("network.proxy.no_proxies_on",         "localhost, 127.0.0.1");
pref("network.proxy.failover_timeout",      1800); // 30 minutes
pref("network.online",                      true); //online/offline
pref("network.cookie.cookieBehavior",       0); // 0-Accept, 1-dontAcceptForeign, 2-dontUse, 3-limitForeign
#ifdef ANDROID
pref("network.cookie.cookieBehavior",       0); // Keep the old default of accepting all cookies
#endif
pref("network.cookie.thirdparty.sessionOnly", false);
pref("network.cookie.lifetimePolicy",       0); // 0-accept, 2-acceptForSession, 3-acceptForNDays
pref("network.cookie.alwaysAcceptSessionCookies", false);
pref("network.cookie.prefsMigrated",        false);
pref("network.cookie.lifetime.days",        90);

// The PAC file to load.  Ignored unless network.proxy.type is 2.
pref("network.proxy.autoconfig_url", "");

// If we cannot load the PAC file, then try again (doubling from interval_min
// until we reach interval_max or the PAC file is successfully loaded).
pref("network.proxy.autoconfig_retry_interval_min", 5);    // 5 seconds
pref("network.proxy.autoconfig_retry_interval_max", 300);  // 5 minutes

// Master switch for HSTS usage (security <-> privacy tradeoff)
pref("network.stricttransportsecurity.enabled", true);
// Use the HSTS preload list by default
pref("network.stricttransportsecurity.preloadlist", true);

pref("converter.html2txt.structs",          true); // Output structured phrases (strong, em, code, sub, sup, b, i, u)
pref("converter.html2txt.header_strategy",  1); // 0 = no indention; 1 = indention, increased with header level; 2 = numbering and slight indention
// Whether we include ruby annotation in the text despite whether it
// is requested. This was true because we didn't explicitly strip out
// annotations. Set false by default to provide a better behavior, but
// we want to be able to pref-off it if user doesn't like it.
pref("converter.html2txt.always_include_ruby", false);

pref("intl.accept_languages",               "chrome://global/locale/intl.properties");
pref("intl.menuitems.alwaysappendaccesskeys","chrome://global/locale/intl.properties");
pref("intl.menuitems.insertseparatorbeforeaccesskeys","chrome://global/locale/intl.properties");
pref("intl.charset.detector",               "chrome://global/locale/intl.properties");
pref("intl.charset.fallback.override",      "*"); // '*' to make sure the UI selects the proper entry for 'auto'
pref("intl.charset.fallback.tld",           true);
pref("intl.ellipsis",                       "chrome://global-platform/locale/intl.properties");
pref("intl.locale.matchOS",                 false);
// fallback charset list for Unicode conversion (converting from Unicode)
// currently used for mail send only to handle symbol characters (e.g Euro, trademark, smartquotes)
// for ISO-8859-1
pref("intl.fallbackCharsetList.ISO-8859-1", "windows-1252");
pref("font.language.group",                 "chrome://global/locale/intl.properties");

// Android-specific pref to use key-events-only mode for IME-unaware webapps.
#ifdef MOZ_WIDGET_ANDROID
pref("intl.ime.hack.on_ime_unaware_apps.fire_key_events_for_composition", true);
#else
pref("intl.ime.hack.on_ime_unaware_apps.fire_key_events_for_composition", false);
#endif

// these locales have right-to-left UI
pref("intl.uidirection.ar", "rtl");
pref("intl.uidirection.he", "rtl");
pref("intl.uidirection.fa", "rtl");
pref("intl.uidirection.ug", "rtl");
pref("intl.uidirection.ur", "rtl");

// use en-US hyphenation by default for content tagged with plain lang="en"
pref("intl.hyphenation-alias.en", "en-us");
// and for other subtags of en-*, if no specific patterns are available
pref("intl.hyphenation-alias.en-*", "en-us");

pref("intl.hyphenation-alias.af-*", "af");
pref("intl.hyphenation-alias.bg-*", "bg");
pref("intl.hyphenation-alias.ca-*", "ca");
pref("intl.hyphenation-alias.cy-*", "cy");
pref("intl.hyphenation-alias.da-*", "da");
pref("intl.hyphenation-alias.eo-*", "eo");
pref("intl.hyphenation-alias.es-*", "es");
pref("intl.hyphenation-alias.et-*", "et");
pref("intl.hyphenation-alias.fi-*", "fi");
pref("intl.hyphenation-alias.fr-*", "fr");
pref("intl.hyphenation-alias.gl-*", "gl");
pref("intl.hyphenation-alias.hr-*", "hr");
pref("intl.hyphenation-alias.hsb-*", "hsb");
pref("intl.hyphenation-alias.hu-*", "hu");
pref("intl.hyphenation-alias.ia-*", "ia");
pref("intl.hyphenation-alias.is-*", "is");
pref("intl.hyphenation-alias.it-*", "it");
pref("intl.hyphenation-alias.kmr-*", "kmr");
pref("intl.hyphenation-alias.la-*", "la");
pref("intl.hyphenation-alias.lt-*", "lt");
pref("intl.hyphenation-alias.mn-*", "mn");
pref("intl.hyphenation-alias.nl-*", "nl");
pref("intl.hyphenation-alias.pl-*", "pl");
pref("intl.hyphenation-alias.pt-*", "pt");
pref("intl.hyphenation-alias.ru-*", "ru");
pref("intl.hyphenation-alias.sl-*", "sl");
pref("intl.hyphenation-alias.sv-*", "sv");
pref("intl.hyphenation-alias.tr-*", "tr");
pref("intl.hyphenation-alias.uk-*", "uk");

// use reformed (1996) German patterns by default unless specifically tagged as de-1901
// (these prefs may soon be obsoleted by better BCP47-based tag matching, but for now...)
pref("intl.hyphenation-alias.de", "de-1996");
pref("intl.hyphenation-alias.de-*", "de-1996");
pref("intl.hyphenation-alias.de-AT-1901", "de-1901");
pref("intl.hyphenation-alias.de-DE-1901", "de-1901");
pref("intl.hyphenation-alias.de-CH-*", "de-CH");

// patterns from TeX are tagged as "sh" (Serbo-Croatian) macrolanguage;
// alias "sr" (Serbian) and "bs" (Bosnian) to those patterns
// (Croatian has its own separate patterns).
pref("intl.hyphenation-alias.sr", "sh");
pref("intl.hyphenation-alias.bs", "sh");
pref("intl.hyphenation-alias.sh-*", "sh");
pref("intl.hyphenation-alias.sr-*", "sh");
pref("intl.hyphenation-alias.bs-*", "sh");

// Norwegian has two forms, Bokmål and Nynorsk, with "no" as a macrolanguage encompassing both.
// For "no", we'll alias to "nb" (Bokmål) as that is the more widely used written form.
pref("intl.hyphenation-alias.no", "nb");
pref("intl.hyphenation-alias.no-*", "nb");
pref("intl.hyphenation-alias.nb-*", "nb");
pref("intl.hyphenation-alias.nn-*", "nn");

pref("font.name.serif.x-math", "Latin Modern Math");
pref("font.name-list.serif.x-math", "Latin Modern Math, XITS Math, Cambria Math, TeX Gyre Bonum Math, TeX Gyre Pagella Math, TeX Gyre Schola, TeX Gyre Termes Math, STIX Math, Asana Math, STIXGeneral, DejaVu Serif, DejaVu Sans, serif");
pref("font.name.sans-serif.x-math", "sans-serif");
pref("font.name.monospace.x-math", "monospace");

// Some CJK fonts have bad underline offset, their CJK character glyphs are overlapped (or adjoined)  to its underline.
// These fonts are ignored the underline offset, instead of it, the underline is lowered to bottom of its em descent.
pref("font.blacklist.underline_offset", "FangSong,Gulim,GulimChe,MingLiU,MingLiU-ExtB,MingLiU_HKSCS,MingLiU-HKSCS-ExtB,MS Gothic,MS Mincho,MS PGothic,MS PMincho,MS UI Gothic,PMingLiU,PMingLiU-ExtB,SimHei,SimSun,SimSun-ExtB,Hei,Kai,Apple LiGothic,Apple LiSung,Osaka");

#ifdef MOZ_B2G
// Whitelist of fonts that ship with B2G that do not include space lookups in
// default features. This allows us to skip analyzing the GSUB/GPOS tables
// unless features are explicitly enabled.
// Use NSPR_LOG_MODULES=fontinit:5 to dump out details of space lookups
pref("font.whitelist.skip_default_features_space_check", "Fira Sans,Fira Mono");
#endif

pref("images.dither", "auto");
pref("security.directory",              "");

pref("signed.applets.codebase_principal_support", false);
pref("security.checkloaduri", true);
pref("security.xpconnect.plugin.unrestricted", true);
// security-sensitive dialogs should delay button enabling. In milliseconds.
pref("security.dialog_enable_delay", 1000);
pref("security.notification_enable_delay", 300);

pref("security.csp.enable", true);
pref("security.csp.debug", false);
pref("security.csp.experimentalEnabled", false);

// Default Content Security Policy to apply to privileged apps.
pref("security.apps.privileged.CSP.default", "default-src * data: blob:; script-src 'self'; object-src 'none'; style-src 'self' 'unsafe-inline'");

// Mixed content blocking
pref("security.mixed_content.block_active_content", false);
pref("security.mixed_content.block_display_content", false);

// Sub-resource integrity
pref("security.sri.enable", false);

// OCSP must-staple
pref("security.ssl.enable_ocsp_must_staple", true);

// Enable pinning checks by default.
pref("security.cert_pinning.enforcement_level", 2);

#ifdef RELEASE_BUILD
pref("security.onecrl.via.amo", true);
#else
pref("security.onecrl.via.amo", false);
#endif


// Modifier key prefs: default to Windows settings,
// menu access key = alt, accelerator key = control.
// Use 17 for Ctrl, 18 for Alt, 224 for Meta, 91 for Win, 0 for none. Mac settings in macprefs.js
pref("ui.key.accelKey", 17);
pref("ui.key.menuAccessKey", 18);
pref("ui.key.generalAccessKey", -1);

// If generalAccessKey is -1, use the following two prefs instead.
// Use 0 for disabled, 1 for Shift, 2 for Ctrl, 4 for Alt, 8 for Meta, 16 for Win
// (values can be combined, e.g. 5 for Alt+Shift)
pref("ui.key.chromeAccess", 4);
pref("ui.key.contentAccess", 5);

pref("ui.key.menuAccessKeyFocuses", false); // overridden below
pref("ui.key.saveLink.shift", true); // true = shift, false = meta

// Disable page loading activity cursor by default.
pref("ui.use_activity_cursor", false);

// Middle-mouse handling
pref("middlemouse.paste", false);
pref("middlemouse.openNewWindow", true);
pref("middlemouse.contentLoadURL", false);
pref("middlemouse.scrollbarPosition", false);

#ifdef XP_WIN
// Mouse 4th/5th button handling
// Setting these to false allows you to disable the 4th and/or 5th button of
// your mouse. The 4th button is typically mapped to "Back" and the 5th
// button is typically mapped to "Forward".
pref("mouse.button4.enabled", true);
pref("mouse.button5.enabled", true);
#endif

// Clipboard behavior
pref("clipboard.autocopy", false);

// Clipboard only supports text/plain
pref("clipboard.plainTextOnly", false);

// mouse wheel scroll transaction period of time (in milliseconds)
pref("mousewheel.transaction.timeout", 1500);
// mouse wheel scroll transaction is held even if the mouse cursor is moved.
pref("mousewheel.transaction.ignoremovedelay", 100);

// prefs for app level mouse wheel scrolling acceleration.
// number of mousewheel clicks when acceleration starts
// acceleration can be turned off if pref is set to -1
pref("mousewheel.acceleration.start", -1);
// factor to be multiplied for constant acceleration
pref("mousewheel.acceleration.factor", 10);

// Prefs for override the system mouse wheel scrolling speed on the root
// content of the web pages.  When
// "mousewheel.system_scroll_override_on_root_content.enabled" is true and the system
// scrolling speed isn't customized by the user, the root content scrolling
// speed is multiplied by the following factors.  The value will be used as
// 1/100.  E.g., 200 means 2.00.
// NOTE: Even if "mousewheel.system_scroll_override_on_root_content.enabled" is
// true, when Gecko detects the user customized the system scrolling speed
// settings, the override isn't executed.
pref("mousewheel.system_scroll_override_on_root_content.vertical.factor", 200);
pref("mousewheel.system_scroll_override_on_root_content.horizontal.factor", 200);

// mousewheel.*.action can specify the action when you use mosue wheel.
// When no modifier keys are pressed or two or more modifires are pressed,
// .default is used.
// 0: Nothing happens
// 1: Scrolling contents
// 2: Go back or go forward, in your history
// 3: Zoom in or out.
pref("mousewheel.default.action", 1);
pref("mousewheel.with_alt.action", 2);
pref("mousewheel.with_control.action", 3);
pref("mousewheel.with_meta.action", 1);  // command key on Mac
pref("mousewheel.with_shift.action", 1);
pref("mousewheel.with_win.action", 1);

// mousewheel.*.action.override_x will override the action
// when the mouse wheel is rotated along the x direction.
// -1: Don't override the action.
// 0 to 3: Override the action with the specified value.
pref("mousewheel.default.action.override_x", -1);
pref("mousewheel.with_alt.action.override_x", -1);
pref("mousewheel.with_control.action.override_x", -1);
pref("mousewheel.with_meta.action.override_x", -1);  // command key on Mac
pref("mousewheel.with_shift.action.override_x", -1);
pref("mousewheel.with_win.action.override_x", -1);

// mousewheel.*.delta_multiplier_* can specify the value muliplied by the delta
// value.  The values will be used after divided by 100.  I.e., 100 means 1.0,
// -100 means -1.0.  If the values were negative, the direction would be
// reverted.  The absolue value must be 100 or larger.
pref("mousewheel.default.delta_multiplier_x", 100);
pref("mousewheel.default.delta_multiplier_y", 100);
pref("mousewheel.default.delta_multiplier_z", 100);
pref("mousewheel.with_alt.delta_multiplier_x", 100);
pref("mousewheel.with_alt.delta_multiplier_y", 100);
pref("mousewheel.with_alt.delta_multiplier_z", 100);
pref("mousewheel.with_control.delta_multiplier_x", 100);
pref("mousewheel.with_control.delta_multiplier_y", 100);
pref("mousewheel.with_control.delta_multiplier_z", 100);
pref("mousewheel.with_meta.delta_multiplier_x", 100);  // command key on Mac
pref("mousewheel.with_meta.delta_multiplier_y", 100);  // command key on Mac
pref("mousewheel.with_meta.delta_multiplier_z", 100);  // command key on Mac
pref("mousewheel.with_shift.delta_multiplier_x", 100);
pref("mousewheel.with_shift.delta_multiplier_y", 100);
pref("mousewheel.with_shift.delta_multiplier_z", 100);
pref("mousewheel.with_win.delta_multiplier_x", 100);
pref("mousewheel.with_win.delta_multiplier_y", 100);
pref("mousewheel.with_win.delta_multiplier_z", 100);

// If line-height is lower than this value (in device pixels), 1 line scroll
// scrolls this height.
pref("mousewheel.min_line_scroll_amount", 5);

// These define the smooth scroll behavior (min ms, max ms) for different triggers
// Some triggers:
// mouseWheel: Discrete mouse wheel events, Synaptics touchpads on windows (generate wheel events)
// Lines:  Up/Down/Left/Right KB arrows
// Pages:  Page up/down, Space
// Scrollbars: Clicking scrollbars arrows, clicking scrollbars tracks
// Note: Currently OS X trackpad and magic mouse don't use our smooth scrolling
// Note: These are relevant only when "general.smoothScroll" is enabled
pref("general.smoothScroll.mouseWheel.durationMinMS", 200);
pref("general.smoothScroll.mouseWheel.durationMaxMS", 400);
pref("general.smoothScroll.pixels.durationMinMS", 150);
pref("general.smoothScroll.pixels.durationMaxMS", 150);
pref("general.smoothScroll.lines.durationMinMS", 150);
pref("general.smoothScroll.lines.durationMaxMS", 150);
pref("general.smoothScroll.pages.durationMinMS", 150);
pref("general.smoothScroll.pages.durationMaxMS", 150);
pref("general.smoothScroll.scrollbars.durationMinMS", 150);
pref("general.smoothScroll.scrollbars.durationMaxMS", 150);
pref("general.smoothScroll.other.durationMinMS", 150);
pref("general.smoothScroll.other.durationMaxMS", 150);
// Enable disable smooth scrolling for different triggers (when "general.smoothScroll" is enabled)
pref("general.smoothScroll.mouseWheel", true);
pref("general.smoothScroll.pixels", true);
pref("general.smoothScroll.lines", true);
pref("general.smoothScroll.pages", true);
pref("general.smoothScroll.scrollbars", true);
pref("general.smoothScroll.other", true);
// To connect consecutive scroll events into a continuous flow, the animation's duration
// should be longer than scroll events intervals (or else the scroll will stop
// before the next event arrives - we're guessing next interval by averaging recent
// intervals).
// This defines how longer is the duration compared to events interval (percentage)
pref("general.smoothScroll.durationToIntervalRatio", 200);
// These two prefs determine the timing function.
pref("general.smoothScroll.currentVelocityWeighting", "0.25");
pref("general.smoothScroll.stopDecelerationWeighting", "0.4");

pref("profile.confirm_automigration",true);
// profile.migration_behavior determines how the profiles root is set
// 0 - use NS_APP_USER_PROFILES_ROOT_DIR
// 1 - create one based on the NS4.x profile root
// 2 - use, if not empty, profile.migration_directory otherwise same as 0
pref("profile.migration_behavior",0);
pref("profile.migration_directory", "");

// the amount of time (in seconds) that must elapse
// before we think your mozilla profile is defunct
// and you'd benefit from re-migrating from 4.x
// see bug #137886 for more details
//
// if -1, we never think your profile is defunct
// and users will never see the remigrate UI.
pref("profile.seconds_until_defunct", -1);
// We can show it anytime from menus
pref("profile.manage_only_at_launch", false);

pref("prefs.converted-to-utf8",false);

// ------------------
//  Text Direction
// ------------------
// 1 = directionLTRBidi *
// 2 = directionRTLBidi
pref("bidi.direction", 1);
// ------------------
//  Text Type
// ------------------
// 1 = charsettexttypeBidi *
// 2 = logicaltexttypeBidi
// 3 = visualtexttypeBidi
pref("bidi.texttype", 1);
// ------------------
//  Numeral Style
// ------------------
// 0 = nominalnumeralBidi *
// 1 = regularcontextnumeralBidi
// 2 = hindicontextnumeralBidi
// 3 = arabicnumeralBidi
// 4 = hindinumeralBidi
// 5 = persiancontextnumeralBidi
// 6 = persiannumeralBidi
pref("bidi.numeral", 0);
// ------------------
//  Support Mode
// ------------------
// 1 = mozillaBidisupport *
// 2 = OsBidisupport
// 3 = disableBidisupport
pref("bidi.support", 1);
// Whether delete and backspace should immediately delete characters not
// visually adjacent to the caret, or adjust the visual position of the caret
// on the first keypress and delete the character on a second keypress
pref("bidi.edit.delete_immediately", true);

// Bidi caret movement style:
// 0 = logical
// 1 = visual
// 2 = visual, but logical during selection
pref("bidi.edit.caret_movement_style", 2);

// Setting this pref to |true| forces Bidi UI menu items and keyboard shortcuts
// to be exposed, and enables the directional caret hook. By default, only
// expose it for bidi-associated system locales.
pref("bidi.browser.ui", false);

// used for double-click word selection behavior.
pref("layout.word_select.eat_space_to_next_word", false);
pref("layout.word_select.stop_at_punctuation", true);

// controls caret style and word-delete during text selection
// 0 = use platform default
// 1 = caret moves and blinks as when there is no selection; word
//     delete deselects the selection and then deletes word
// 2 = caret moves to selection edge and is not visible during selection;
//     word delete deletes the selection (Mac and Linux default)
// 3 = caret moves and blinks as when there is no selection; word delete
//     deletes the selection
// Windows default is 1 for word delete behavior, the rest as for 2.
pref("layout.selection.caret_style", 0);

// pref to report CSS errors to the error console
pref("layout.css.report_errors", true);

// Should the :visited selector ever match (otherwise :link matches instead)?
pref("layout.css.visited_links_enabled", true);

// Override DPI. A value of -1 means use the maximum of 96 and the system DPI.
// A value of 0 means use the system DPI. A positive value is used as the DPI.
// This sets the physical size of a device pixel and thus controls the
// interpretation of physical units such as "pt".
pref("layout.css.dpi", -1);

// Set the number of device pixels per CSS pixel. A value <= 0 means choose
// automatically based on user settings for the platform (e.g., "UI scale factor"
// on Mac). A positive value is used as-is. This effectively controls the size
// of a CSS "px". This is only used for windows on the screen, not for printing.
pref("layout.css.devPixelsPerPx", "-1.0");

// Is support for CSS Masking features enabled?
pref("layout.css.masking.enabled", true);

// Is support for mix-blend-mode enabled?
pref("layout.css.mix-blend-mode.enabled", true);

// Is support for isolation enabled?
pref("layout.css.isolation.enabled", true);

// Is support for CSS Filters enabled?
pref("layout.css.filters.enabled", true);

// Is support for scroll-snap enabled?
pref("layout.css.scroll-snap.enabled", false);

// Set the threshold distance in CSS pixels below which scrolling will snap to
// an edge, when scroll snapping is set to "proximity".
pref("layout.css.scroll-snap.proximity-threshold", 200);

// When selecting the snap point for CSS scroll snapping, the velocity of the
// scroll frame is clamped to this speed, in CSS pixels / s.
pref("layout.css.scroll-snap.prediction-max-velocity", 2000);

// When selecting the snap point for CSS scroll snapping, the velocity of the
// scroll frame is integrated over this duration, in seconds.  The snap point
// best suited for this position is selected, enabling the user to perform fling
// gestures.
pref("layout.css.scroll-snap.prediction-sensitivity", "0.750");

// Is support for basic shapes in clip-path enabled?
pref("layout.css.clip-path-shapes.enabled", false);

// Is support for DOMPoint enabled?
pref("layout.css.DOMPoint.enabled", true);

// Is support for DOMQuad enabled?
pref("layout.css.DOMQuad.enabled", true);

// Is support for DOMMatrix enabled?
pref("layout.css.DOMMatrix.enabled", true);

// Is support for GeometryUtils.getBoxQuads enabled?
#ifdef RELEASE_BUILD
pref("layout.css.getBoxQuads.enabled", false);
#else
pref("layout.css.getBoxQuads.enabled", true);
#endif

// Is support for GeometryUtils.getBoxQuads enabled?
#ifdef RELEASE_BUILD
pref("layout.css.convertFromNode.enabled", false);
#else
pref("layout.css.convertFromNode.enabled", true);
#endif

// Is support for CSS "text-align: unsafe X" enabled?
pref("layout.css.text-align-unsafe-value.enabled", false);

// Is support for CSS "float: inline-{start,end}" and
// "clear: inline-{start,end}" enabled?
#if defined(MOZ_B2G) || defined(NIGHTLY_BUILD)
pref("layout.css.float-logical-values.enabled", true);
#else
pref("layout.css.float-logical-values.enabled", false);
#endif

// Is support for the CSS4 image-orientation property enabled?
pref("layout.css.image-orientation.enabled", true);

// Is support for the font-display @font-face descriptor enabled?
pref("layout.css.font-display.enabled", false);

// Are sets of prefixed properties supported?
pref("layout.css.prefixes.border-image", true);
pref("layout.css.prefixes.transforms", true);
pref("layout.css.prefixes.transitions", true);
pref("layout.css.prefixes.animations", true);
pref("layout.css.prefixes.box-sizing", true);
pref("layout.css.prefixes.font-features", true);
pref("layout.css.prefixes.gradients", true);

// Are webkit-prefixed properties & property-values supported?
pref("layout.css.prefixes.webkit", false);

// Are "-webkit-{min|max}-device-pixel-ratio" media queries supported?
// (Note: this pref has no effect if the master 'layout.css.prefixes.webkit'
// pref is set to false.)
pref("layout.css.prefixes.device-pixel-ratio-webkit", false);

// Is the CSS Unprefixing Service enabled? (This service emulates support
// for certain vendor-prefixed properties & values, for sites on a "fixlist".)
pref("layout.css.unprefixing-service.enabled", true);
#ifdef NIGHTLY_BUILD
// Is the CSS Unprefixing Service whitelisted for all domains?
// (This pref is only honored in Nightly builds and can be removed when
// Bug 1177263 is fixed.)
pref("layout.css.unprefixing-service.globally-whitelisted", false);
#endif

// Is support for the :scope selector enabled?
pref("layout.css.scope-pseudo.enabled", true);

// Is support for background-blend-mode enabled?
pref("layout.css.background-blend-mode.enabled", true);

// Is support for background-clip:text enabled? (bug 1263516)
pref("layout.css.background-clip-text.enabled", false);

// Is support for CSS vertical text enabled?
pref("layout.css.vertical-text.enabled", true);

// Is support for CSS text-combine-upright (tate-chu-yoko) enabled?
pref("layout.css.text-combine-upright.enabled", true);
// Is support for CSS text-combine-upright: digits 2-4 enabled?
pref("layout.css.text-combine-upright-digits.enabled", false);

// Is support for object-fit and object-position enabled?
pref("layout.css.object-fit-and-position.enabled", true);

// Is -moz-osx-font-smoothing enabled?
// Only supported in OSX builds
#ifdef XP_MACOSX
pref("layout.css.osx-font-smoothing.enabled", true);
#else
pref("layout.css.osx-font-smoothing.enabled", false);
#endif

// Is support for the CSS-wide "unset" value enabled?
pref("layout.css.unset-value.enabled", true);

// Is support for the "all" shorthand enabled?
pref("layout.css.all-shorthand.enabled", true);

// Is support for CSS variables enabled?
pref("layout.css.variables.enabled", true);

// Is support for CSS overflow-clip-box enabled for non-UA sheets?
pref("layout.css.overflow-clip-box.enabled", false);

// Is support for CSS grid enabled?
pref("layout.css.grid.enabled", false);

// Is support for CSS "grid-template-{columns,rows}: subgrid X" enabled?
pref("layout.css.grid-template-subgrid-value.enabled", false);

// Is support for CSS contain enabled?
pref("layout.css.contain.enabled", false);

// Is support for CSS display:contents enabled?
pref("layout.css.display-contents.enabled", true);

// Is support for CSS box-decoration-break enabled?
pref("layout.css.box-decoration-break.enabled", true);

// Is layout of CSS outline-style:auto enabled?
pref("layout.css.outline-style-auto.enabled", false);

// Is support for CSS Animation enabled?
pref("layout.css.animation.enabled", true);

// Is support for CSS Transition enabled?
pref("layout.css.transition.enabled", true);

// Is CSSOM-View scroll-behavior and its MSD smooth scrolling enabled?
pref("layout.css.scroll-behavior.enabled", true);

// Is the CSSOM-View scroll-behavior CSS property enabled?
pref("layout.css.scroll-behavior.property-enabled", true);

// Tuning of the smooth scroll motion used by CSSOM-View scroll-behavior.
// Spring-constant controls the strength of the simulated MSD
// (Mass-Spring-Damper)
pref("layout.css.scroll-behavior.spring-constant", "250.0");

// Tuning of the smooth scroll motion used by CSSOM-View scroll-behavior.
// Damping-ratio controls the dampening force of the simulated MSD
// (Mass-Spring-Damper).
// When below 1.0, the system is under-damped; it may overshoot the target and
// oscillate.
// When greater than 1.0, the system is over-damped; it will reach the target at
// reduced speed without overshooting.
// When equal to 1.0, the system is critically-damped; it will reach the target
// at the greatest speed without overshooting.
pref("layout.css.scroll-behavior.damping-ratio", "1.0");

// Is support for document.fonts enabled?
//
// Don't enable the pref for the CSS Font Loading API until bug 1072101 is
// fixed, as we don't want to expose more indexed properties on the Web.
pref("layout.css.font-loading-api.enabled", false);

// Should stray control characters be rendered visibly?
#ifdef RELEASE_BUILD
pref("layout.css.control-characters.visible", false);
#else
pref("layout.css.control-characters.visible", true);
#endif

// Is support for text-emphasis enabled?
pref("layout.css.text-emphasis.enabled", true);

// pref for which side vertical scrollbars should be on
// 0 = end-side in UI direction
// 1 = end-side in document/content direction
// 2 = right
// 3 = left
pref("layout.scrollbar.side", 0);

// pref to stop overlay scrollbars from fading out, for testing purposes
pref("layout.testing.overlay-scrollbars.always-visible", false);

// Enable/disable interruptible reflow, which allows reflows to stop
// before completion (and display the partial results) when user events
// are pending.
pref("layout.interruptible-reflow.enabled", true);

// pref to control browser frame rate, in Hz. A value <= 0 means choose
// automatically based on knowledge of the platform (or 60Hz if no platform-
// specific information is available).
pref("layout.frame_rate", -1);

// pref to dump the display list to the log. Useful for debugging drawing.
pref("layout.display-list.dump", false);

// pref to control whether layout warnings that are hit quite often are enabled
pref("layout.spammy_warnings.enabled", true);

// Should we fragment floats inside CSS column layout?
#ifdef RELEASE_BUILD
pref("layout.float-fragments-inside-column.enabled", false);
#else
pref("layout.float-fragments-inside-column.enabled", true);
#endif

// Is support for the Web Animations API enabled?
// Before enabling this by default, make sure also CSSPseudoElement interface
// has been spec'ed properly, or we should add a separate pref for
// CSSPseudoElement interface. See Bug 1174575 for further details.
#ifdef RELEASE_BUILD
pref("dom.animations-api.core.enabled", false);
#else
pref("dom.animations-api.core.enabled", true);
#endif

// pref to permit users to make verified SOAP calls by default
pref("capability.policy.default.SOAPCall.invokeVerifySourceHeader", "allAccess");

// if true, allow plug-ins to override internal imglib decoder mime types in full-page mode
pref("plugin.override_internal_types", false);

// See bug 136985.  Gives embedders a pref to hook into to show
// a popup blocker if they choose.
pref("browser.popups.showPopupBlocker", true);

// Pref to control whether the viewmanager code does double-buffering or not
// See http://bugzilla.mozilla.org/show_bug.cgi?id=169483 for further details...
pref("viewmanager.do_doublebuffering", true);

// enable single finger gesture input (win7+ tablets)
pref("gestures.enable_single_finger_input", true);

pref("editor.resizing.preserve_ratio",       true);
pref("editor.positioning.offset",            0);

pref("dom.use_watchdog", true);
pref("dom.max_chrome_script_run_time", 20);
pref("dom.max_child_script_run_time", 10);
pref("dom.max_script_run_time", 10);

// Stop all scripts in a compartment when the "Stop script" button on the
// "Unresponsive script" dialog is used.
pref("dom.global_stop_unresponsive_script", true);

// If true, ArchiveReader will be enabled
pref("dom.archivereader.enabled", false);

// Hang monitor timeout after which we kill the browser, in seconds
// (0 is disabled)
// Disabled on all platforms per bug 705748 until the found issues are
// resolved.
pref("hangmonitor.timeout", 0);

pref("plugins.load_appdir_plugins", false);
// If true, plugins will be click to play
pref("plugins.click_to_play", false);

// The default value for nsIPluginTag.enabledState (STATE_ENABLED = 2)
pref("plugin.default.state", 2);

// The MIME type that should bind to legacy java-specific invocations like
// <applet> and <object data="java:foo">. Setting this to a non-java MIME type
// is undefined behavior.
pref("plugin.java.mime", "application/x-java-vm");

// How long in minutes we will allow a plugin to work after the user has chosen
// to allow it "now"
pref("plugin.sessionPermissionNow.intervalInMinutes", 60);
// How long in days we will allow a plugin to work after the user has chosen
// to allow it persistently.
pref("plugin.persistentPermissionAlways.intervalInDays", 90);

// Set IPC timeouts for plugins and tabs, except in leak-checking builds.
// (NS_FREE_PERMANENT_DATA is C++ only, so approximate its definition here.)
#if !defined(DEBUG) && !defined(MOZ_ASAN) && !defined(MOZ_VALGRIND)
// How long a plugin is allowed to process a synchronous IPC message
// before we consider it "hung".
pref("dom.ipc.plugins.timeoutSecs", 45);
// How long a plugin process will wait for a response from the parent
// to a synchronous request before terminating itself. After this
// point the child assumes the parent is hung. Currently disabled.
pref("dom.ipc.plugins.parentTimeoutSecs", 0);
// How long a plugin in e10s is allowed to process a synchronous IPC
// message before we notify the chrome process of a hang.
pref("dom.ipc.plugins.contentTimeoutSecs", 45);
// How long a plugin launch is allowed to take before
// we consider it failed.
pref("dom.ipc.plugins.processLaunchTimeoutSecs", 45);
#ifdef XP_WIN
// How long a plugin is allowed to process a synchronous IPC message
// before we display the plugin hang UI
pref("dom.ipc.plugins.hangUITimeoutSecs", 11);
// Minimum time that the plugin hang UI will be displayed
pref("dom.ipc.plugins.hangUIMinDisplaySecs", 10);
#endif
// How long a content process can take before closing its IPC channel
// after shutdown is initiated.  If the process exceeds the timeout,
// we fear the worst and kill it.
pref("dom.ipc.tabs.shutdownTimeoutSecs", 5);
#else
// No timeout in leak-checking builds
pref("dom.ipc.plugins.timeoutSecs", 0);
pref("dom.ipc.plugins.contentTimeoutSecs", 0);
pref("dom.ipc.plugins.processLaunchTimeoutSecs", 0);
pref("dom.ipc.plugins.parentTimeoutSecs", 0);
#ifdef XP_WIN
pref("dom.ipc.plugins.hangUITimeoutSecs", 0);
pref("dom.ipc.plugins.hangUIMinDisplaySecs", 0);
#endif
pref("dom.ipc.tabs.shutdownTimeoutSecs", 0);
#endif

#ifdef XP_WIN
// Disable oopp for java on windows. They run their own
// process isolation which conflicts with our implementation.
pref("dom.ipc.plugins.java.enabled", false);
#endif

pref("dom.ipc.plugins.flash.disable-protected-mode", false);

// How long we wait before unloading an idle plugin process.
// Defaults to 1 minute.
pref("dom.ipc.plugins.unloadTimeoutSecs", 60);

// Asynchronous plugin initialization should only be enabled on non-e10s
// channels until some remaining bugs are resolved.
#ifdef E10S_TESTING_ONLY
pref("dom.ipc.plugins.asyncInit.enabled", false);
#else
pref("dom.ipc.plugins.asyncInit.enabled", true);
#endif

// Allow the AsyncDrawing mode to be used for plugins.
pref("dom.ipc.plugins.asyncdrawing.enabled", true);

pref("dom.ipc.processCount", 1);

// Enable caching of Moz2D Path objects for SVG geometry elements
pref("svg.path-caching.enabled", true);

// Enable the use of display-lists for SVG hit-testing and painting.
pref("svg.display-lists.hit-testing.enabled", true);
pref("svg.display-lists.painting.enabled", true);

// Is support for the SVG 2 paint-order property enabled?
pref("svg.paint-order.enabled", true);

// Is support for the <marker orient="auto-start-reverse"> feature enabled?
pref("svg.marker-improvements.enabled", true);

// Is support for the new getBBox method from SVG 2 enabled?
// See https://svgwg.org/svg2-draft/single-page.html#types-SVGBoundingBoxOptions
pref("svg.new-getBBox.enabled", false);

#ifdef RELEASE_BUILD
pref("svg.transform-box.enabled", false);
#else
pref("svg.transform-box.enabled", true);
#endif // RELEASE_BUILD

// Default font types and sizes by locale
pref("font.default.ar", "sans-serif");
pref("font.minimum-size.ar", 0);
pref("font.size.variable.ar", 16);
pref("font.size.fixed.ar", 13);

pref("font.default.el", "serif");
pref("font.minimum-size.el", 0);
pref("font.size.variable.el", 16);
pref("font.size.fixed.el", 13);

pref("font.default.he", "sans-serif");
pref("font.minimum-size.he", 0);
pref("font.size.variable.he", 16);
pref("font.size.fixed.he", 13);

pref("font.default.ja", "sans-serif");
pref("font.minimum-size.ja", 0);
pref("font.size.variable.ja", 16);
pref("font.size.fixed.ja", 16);

pref("font.default.ko", "sans-serif");
pref("font.minimum-size.ko", 0);
pref("font.size.variable.ko", 16);
pref("font.size.fixed.ko", 16);

pref("font.default.th", "sans-serif");
pref("font.minimum-size.th", 0);
pref("font.size.variable.th", 16);
pref("font.size.fixed.th", 13);

pref("font.default.x-cyrillic", "serif");
pref("font.minimum-size.x-cyrillic", 0);
pref("font.size.variable.x-cyrillic", 16);
pref("font.size.fixed.x-cyrillic", 13);

pref("font.default.x-devanagari", "serif");
pref("font.minimum-size.x-devanagari", 0);
pref("font.size.variable.x-devanagari", 16);
pref("font.size.fixed.x-devanagari", 13);

pref("font.default.x-tamil", "serif");
pref("font.minimum-size.x-tamil", 0);
pref("font.size.variable.x-tamil", 16);
pref("font.size.fixed.x-tamil", 13);

pref("font.default.x-armn", "serif");
pref("font.minimum-size.x-armn", 0);
pref("font.size.variable.x-armn", 16);
pref("font.size.fixed.x-armn", 13);

pref("font.default.x-beng", "serif");
pref("font.minimum-size.x-beng", 0);
pref("font.size.variable.x-beng", 16);
pref("font.size.fixed.x-beng", 13);

pref("font.default.x-cans", "serif");
pref("font.minimum-size.x-cans", 0);
pref("font.size.variable.x-cans", 16);
pref("font.size.fixed.x-cans", 13);

pref("font.default.x-ethi", "serif");
pref("font.minimum-size.x-ethi", 0);
pref("font.size.variable.x-ethi", 16);
pref("font.size.fixed.x-ethi", 13);

pref("font.default.x-geor", "serif");
pref("font.minimum-size.x-geor", 0);
pref("font.size.variable.x-geor", 16);
pref("font.size.fixed.x-geor", 13);

pref("font.default.x-gujr", "serif");
pref("font.minimum-size.x-gujr", 0);
pref("font.size.variable.x-gujr", 16);
pref("font.size.fixed.x-gujr", 13);

pref("font.default.x-guru", "serif");
pref("font.minimum-size.x-guru", 0);
pref("font.size.variable.x-guru", 16);
pref("font.size.fixed.x-guru", 13);

pref("font.default.x-khmr", "serif");
pref("font.minimum-size.x-khmr", 0);
pref("font.size.variable.x-khmr", 16);
pref("font.size.fixed.x-khmr", 13);

pref("font.default.x-mlym", "serif");
pref("font.minimum-size.x-mlym", 0);
pref("font.size.variable.x-mlym", 16);
pref("font.size.fixed.x-mlym", 13);

pref("font.default.x-orya", "serif");
pref("font.minimum-size.x-orya", 0);
pref("font.size.variable.x-orya", 16);
pref("font.size.fixed.x-orya", 13);

pref("font.default.x-telu", "serif");
pref("font.minimum-size.x-telu", 0);
pref("font.size.variable.x-telu", 16);
pref("font.size.fixed.x-telu", 13);

pref("font.default.x-knda", "serif");
pref("font.minimum-size.x-knda", 0);
pref("font.size.variable.x-knda", 16);
pref("font.size.fixed.x-knda", 13);

pref("font.default.x-sinh", "serif");
pref("font.minimum-size.x-sinh", 0);
pref("font.size.variable.x-sinh", 16);
pref("font.size.fixed.x-sinh", 13);

pref("font.default.x-tibt", "serif");
pref("font.minimum-size.x-tibt", 0);
pref("font.size.variable.x-tibt", 16);
pref("font.size.fixed.x-tibt", 13);

pref("font.default.x-unicode", "serif");
pref("font.minimum-size.x-unicode", 0);
pref("font.size.variable.x-unicode", 16);
pref("font.size.fixed.x-unicode", 13);

pref("font.default.x-western", "serif");
pref("font.minimum-size.x-western", 0);
pref("font.size.variable.x-western", 16);
pref("font.size.fixed.x-western", 13);

pref("font.default.zh-CN", "sans-serif");
pref("font.minimum-size.zh-CN", 0);
pref("font.size.variable.zh-CN", 16);
pref("font.size.fixed.zh-CN", 16);

pref("font.default.zh-HK", "sans-serif");
pref("font.minimum-size.zh-HK", 0);
pref("font.size.variable.zh-HK", 16);
pref("font.size.fixed.zh-HK", 16);

pref("font.default.zh-TW", "sans-serif");
pref("font.minimum-size.zh-TW", 0);
pref("font.size.variable.zh-TW", 16);
pref("font.size.fixed.zh-TW", 16);

// mathml.css sets font-size to "inherit" and font-family to "serif" so only
// font.name.*.x-math and font.minimum-size.x-math are really relevant.
pref("font.default.x-math", "serif");
pref("font.minimum-size.x-math", 0);
pref("font.size.variable.x-math", 16);
pref("font.size.fixed.x-math", 13);

/*
 * A value greater than zero enables font size inflation for
 * pan-and-zoom UIs, so that the fonts in a block are at least the size
 * that, if a block's width is scaled to match the device's width, the
 * fonts in the block are big enough that at most the pref value ems of
 * text fit in *the width of the device*.
 *
 * When both this pref and the next are set, the larger inflation is
 * used.
 */
pref("font.size.inflation.emPerLine", 0);
/*
 * A value greater than zero enables font size inflation for
 * pan-and-zoom UIs, so that if a block's width is scaled to match the
 * device's width, the fonts in a block are at least the font size
 * given.  The value given is in twips, i.e., 1/20 of a point, or 1/1440
 * of an inch.
 *
 * When both this pref and the previous are set, the larger inflation is
 * used.
 */
pref("font.size.inflation.minTwips", 0);
/*
 * In products with multi-mode pan-and-zoom and non-pan-and-zoom UIs,
 * this pref forces font inflation to always be enabled in all modes.
 * That is, any heuristics used to detect pan-and-zoom
 * vs. non-pan-and-zoom modes are disabled and all content is treated
 * as pan-and-zoom mode wrt font inflation.
 *
 * This pref has no effect if font inflation is not enabled through
 * either of the prefs above.  It has no meaning in single-mode UIs.
 */
pref("font.size.inflation.forceEnabled", false);
/*
 * In products with multi-mode pan-and-zoom and non-pan-and-zoom UIs,
 * this pref disables font inflation in master-process contexts where
 * existing heuristics can't be used determine enabled-ness.
 *
 * This pref has no effect if font inflation is not enabled through
 * either of the prefs above.  The "forceEnabled" pref above overrides
 * this pref.
 */
pref("font.size.inflation.disabledInMasterProcess", false);
/*
 * Since the goal of font size inflation is to avoid having to
 * repeatedly scroll side to side to read a block of text, and there are
 * a number of page layouts where a relatively small chunk of text is
 * better of not being inflated according to the same algorithm we use
 * for larger chunks of text, we want a threshold for an amount of text
 * that triggers font size inflation.  This preference controls that
 * threshold.
 *
 * It controls the threshold used within an *approximation* of the
 * number of lines of text we use.  In particular, if we assume that
 * each character (collapsing collapsible whitespace) has a width the
 * same as the em-size of the font (when, normally, it's actually quite
 * a bit smaller on average), this preference gives the percentage of a
 * number of lines of text we'd need to trigger inflation.  This means
 * that a percentage of 100 means that we'd need a number of characters
 * (we know the font size and the width) equivalent to one line of
 * square text (which is actually a lot less than a real line of text).
 *
 * A value of 0 means there's no character length threshold.
 */
pref("font.size.inflation.lineThreshold", 400);

/*
 * Defines the font size inflation mapping intercept parameter.
 *
 * Font size inflation computes a minimum font size, m, based on
 * other preferences (see font.size.inflation.minTwips and
 * font.size.inflation.emPerLine, above) and the width of the
 * frame in which the text resides. Using this minimum, a specified
 * font size, s, is mapped to an inflated font size, i, using an
 * equation that varies depending on the value of the font size
 * inflation mapping intercept parameter, P:
 *
 * If the intercept parameter is negative, then the following mapping
 * function is used:
 *
 * i = m + s
 *
 * If the intercept parameter is non-negative, then the mapping function
 * is a function such that its graph meets the graph of i = s at the
 * point where both i and s are (1 + P/2) * m for values of s that are
 * large enough. This means that when s=0, i is always equal to m.
 */
pref("font.size.inflation.mappingIntercept", 1);

/*
 * This controls the percentage that fonts will be inflated, if font
 * size inflation is enabled. Essentially, if we have a specified font
 * size, s, and an inflated font size, i, this specifies that the ratio
 * i/s * 100 should never exceed the value of this preference.
 *
 * In order for this preference to have any effect, its value must be
 * greater than 100, since font inflation can never decrease the ratio
 * i/s.
 */
pref("font.size.inflation.maxRatio", 0);

/*
 * When enabled, the touch.radius and mouse.radius prefs allow events to be dispatched
 * to nearby elements that are sensitive to the event. See PositionedEventTargeting.cpp.
 * The 'mm' prefs define a rectangle around the nominal event target point within which
 * we will search for suitable elements. 'visitedWeight' is a percentage weight;
 * a value > 100 makes a visited link be treated as further away from the event target
 * than it really is, while a value < 100 makes a visited link be treated as closer
 * to the event target than it really is.
 */
pref("ui.touch.radius.enabled", false);
pref("ui.touch.radius.leftmm", 8);
pref("ui.touch.radius.topmm", 12);
pref("ui.touch.radius.rightmm", 8);
pref("ui.touch.radius.bottommm", 4);
pref("ui.touch.radius.visitedWeight", 120);

pref("ui.mouse.radius.enabled", false);
pref("ui.mouse.radius.leftmm", 8);
pref("ui.mouse.radius.topmm", 12);
pref("ui.mouse.radius.rightmm", 8);
pref("ui.mouse.radius.bottommm", 4);
pref("ui.mouse.radius.visitedWeight", 120);

// When true, the ui.mouse.radius.* prefs will only affect simulated mouse events generated by touch input.
// When false, the prefs will be used for all mouse events.
pref("ui.mouse.radius.inputSource.touchOnly", true);

#ifdef XP_WIN

pref("font.name.serif.ar", "Times New Roman");
pref("font.name.sans-serif.ar", "Segoe UI");
pref("font.name-list.sans-serif.ar", "Segoe UI, Tahoma, Arial");
pref("font.name.monospace.ar", "Courier New");
pref("font.name.cursive.ar", "Comic Sans MS");

pref("font.name.serif.el", "Times New Roman");
pref("font.name.sans-serif.el", "Arial");
pref("font.name.monospace.el", "Courier New");
pref("font.name.cursive.el", "Comic Sans MS");

pref("font.name.serif.he", "Narkisim");
pref("font.name.sans-serif.he", "Arial");
pref("font.name.monospace.he", "Fixed Miriam Transparent");
pref("font.name.cursive.he", "Guttman Yad");
pref("font.name-list.serif.he", "Narkisim, David");
pref("font.name-list.monospace.he", "Fixed Miriam Transparent, Miriam Fixed, Rod, Courier New");
pref("font.name-list.cursive.he", "Guttman Yad, Ktav, Arial");

pref("font.name.serif.ja", "MS PMincho");
pref("font.name.sans-serif.ja", "MS PGothic");
pref("font.name.monospace.ja", "MS Gothic");
pref("font.name-list.serif.ja", "MS PMincho, MS Mincho, MS PGothic, MS Gothic,Meiryo");
pref("font.name-list.sans-serif.ja", "MS PGothic, MS Gothic, MS PMincho, MS Mincho,Meiryo");
pref("font.name-list.monospace.ja", "MS Gothic, MS Mincho, MS PGothic, MS PMincho,Meiryo");

pref("font.name.serif.ko", "Batang");
pref("font.name.sans-serif.ko", "Gulim");
pref("font.name.monospace.ko", "GulimChe");
pref("font.name.cursive.ko", "Gungsuh");

pref("font.name-list.serif.ko", "Batang, Gulim");
pref("font.name-list.sans-serif.ko", "Gulim");
pref("font.name-list.monospace.ko", "GulimChe");
pref("font.name-list.cursive.ko", "Gungsuh");

pref("font.name.serif.th", "Tahoma");
pref("font.name.sans-serif.th", "Tahoma");
pref("font.name.monospace.th", "Tahoma");
pref("font.name.cursive.th", "Tahoma");

pref("font.name.serif.x-cyrillic", "Times New Roman");
pref("font.name.sans-serif.x-cyrillic", "Arial");
pref("font.name.monospace.x-cyrillic", "Courier New");
pref("font.name.cursive.x-cyrillic", "Comic Sans MS");

pref("font.name.serif.x-unicode", "Times New Roman");
pref("font.name.sans-serif.x-unicode", "Arial");
pref("font.name.monospace.x-unicode", "Courier New");
pref("font.name.cursive.x-unicode", "Comic Sans MS");

pref("font.name.serif.x-western", "Times New Roman");
pref("font.name.sans-serif.x-western", "Arial");
pref("font.name.monospace.x-western", "Courier New");
pref("font.name.cursive.x-western", "Comic Sans MS");

pref("font.name.serif.zh-CN", "SimSun");
pref("font.name.sans-serif.zh-CN", "Microsoft YaHei");
pref("font.name.monospace.zh-CN", "SimSun");
pref("font.name.cursive.zh-CN", "KaiTi");
pref("font.name-list.serif.zh-CN", "MS Song, SimSun, SimSun-ExtB");
pref("font.name-list.sans-serif.zh-CN", "Microsoft YaHei, SimHei, Arial Unicode MS");
pref("font.name-list.monospace.zh-CN", "MS Song, SimSun, SimSun-ExtB");

// Per Taiwanese users' demand. They don't want to use TC fonts for
// rendering Latin letters. (bug 88579)
pref("font.name.serif.zh-TW", "Times New Roman");
pref("font.name.sans-serif.zh-TW", "Arial");
pref("font.name.monospace.zh-TW", "MingLiU");
pref("font.name-list.serif.zh-TW", "PMingLiu, MingLiU, MingLiU-ExtB");
pref("font.name-list.sans-serif.zh-TW", "PMingLiU, MingLiU, MingLiU-ExtB");
pref("font.name-list.monospace.zh-TW", "MingLiU, MingLiU-ExtB");

// hkscsm3u.ttf (HKSCS-2001) :  http://www.microsoft.com/hk/hkscs
// Hong Kong users have the same demand about glyphs for Latin letters (bug 88579)
pref("font.name.serif.zh-HK", "Times New Roman");
pref("font.name.sans-serif.zh-HK", "Arial");
pref("font.name.monospace.zh-HK", "MingLiu_HKSCS");
pref("font.name-list.serif.zh-HK", "MingLiu_HKSCS, Ming(for ISO10646), MingLiU, MingLiU_HKSCS-ExtB");
pref("font.name-list.sans-serif.zh-HK", "MingLiU_HKSCS, Ming(for ISO10646), MingLiU, MingLiU_HKSCS-ExtB");
pref("font.name-list.monospace.zh-HK", "MingLiU_HKSCS, Ming(for ISO10646), MingLiU, MingLiU_HKSCS-ExtB");

pref("font.name.serif.x-devanagari", "Kokila");
pref("font.name.sans-serif.x-devanagari", "Nirmala UI");
pref("font.name.monospace.x-devanagari", "Mangal");
pref("font.name-list.serif.x-devanagari", "Kokila, Raghindi");
pref("font.name-list.sans-serif.x-devanagari", "Nirmala UI, Mangal");
pref("font.name-list.monospace.x-devanagari", "Mangal, Nirmala UI");

pref("font.name.serif.x-tamil", "Latha");
pref("font.name.sans-serif.x-tamil", "Code2000");
pref("font.name.monospace.x-tamil", "Latha");
pref("font.name-list.serif.x-tamil", "Latha, Code2000");
pref("font.name-list.monospace.x-tamil", "Latha, Code2000");

# http://www.alanwood.net/unicode/fonts.html

pref("font.name.serif.x-armn", "Sylfaen");
pref("font.name.sans-serif.x-armn", "Arial AMU");
pref("font.name.monospace.x-armn", "Arial AMU");
pref("font.name-list.serif.x-armn", "Sylfaen,Arial Unicode MS, Code2000");
pref("font.name-list.monospace.x-armn", "Arial AMU, Arial Unicode MS, Code2000");

pref("font.name.serif.x-beng", "Vrinda");
pref("font.name.sans-serif.x-beng", "Vrinda");
pref("font.name.monospace.x-beng", "Mitra Mono");
pref("font.name-list.serif.x-beng", "Vrinda, Akaash, Likhan, Ekushey Punarbhaba, Code2000, Arial Unicode MS");
pref("font.name-list.sans-serif.x-beng", "Vrinda, Akaash, Likhan, Ekushey Punarbhaba, Code2000, Arial Unicode MS");
pref("font.name-list.monospace.x-beng", "Likhan, Mukti Narrow, Code2000, Arial Unicode MS");

pref("font.name.serif.x-cans", "Aboriginal Serif");
pref("font.name.sans-serif.x-cans", "Aboriginal Sans");
pref("font.name.monospace.x-cans", "Aboriginal Sans");
pref("font.name-list.serif.x-cans", "Aboriginal Serif, BJCree Uni");
pref("font.name-list.monospace.x-cans", "Aboriginal Sans, OskiDakelh, Pigiarniq, Uqammaq");

pref("font.name.serif.x-ethi", "Visual Geez Unicode");
pref("font.name.sans-serif.x-ethi", "GF Zemen Unicode");
pref("font.name.cursive.x-ethi", "Visual Geez Unicode Title");
pref("font.name.monospace.x-ethi", "Ethiopia Jiret");
pref("font.name-list.serif.x-ethi", "Visual Geez Unicode, Visual Geez Unicode Agazian, Code2000");
pref("font.name-list.monospace.x-ethi", "Ethiopia Jiret, Code2000");

pref("font.name.serif.x-geor", "Sylfaen");
pref("font.name.sans-serif.x-geor", "BPG Classic 99U");
pref("font.name.monospace.x-geor", "Code2000");
pref("font.name-list.serif.x-geor", "Sylfaen, BPG Paata Khutsuri U, TITUS Cyberbit Basic");
pref("font.name-list.monospace.x-geor", "BPG Classic 99U, Code2000, Arial Unicode MS");

pref("font.name.serif.x-gujr", "Shruti");
pref("font.name.sans-serif.x-gujr", "Shruti");
pref("font.name.monospace.x-gujr", "Code2000");
pref("font.name-list.serif.x-gujr", "Shruti, Code2000, Arial Unicode MS");
pref("font.name-list.monospace.x-gujr", "Code2000, Shruti, Arial Unicode MS");

pref("font.name.serif.x-guru", "Raavi");
pref("font.name.sans-serif.x-guru", "Code2000");
pref("font.name.monospace.x-guru", "Code2000");
pref("font.name-list.serif.x-guru", "Raavi, Saab, Code2000, Arial Unicode MS");
pref("font.name-list.monospace.x-guru", "Code2000, Raavi, Saab, Arial Unicode MS");

pref("font.name.serif.x-khmr", "PhnomPenh OT");
pref("font.name.sans-serif.x-khmr", "Khmer OS");
pref("font.name.monospace.x-khmr", "Code2000");
pref("font.name-list.serif.x-khmr", "PhnomPenh OT,.Mondulkiri U GR 1.5, Khmer OS");
pref("font.name-list.monospace.x-khmr", "Code2000, Khmer OS, Khmer OS System");

pref("font.name.serif.x-mlym", "Rachana_w01");
pref("font.name.sans-serif.x-mlym", "Rachana_w01");
pref("font.name.monospace.x-mlym", "Rachana_w01");
pref("font.name-list.serif.x-mlym", "AnjaliOldLipi, Kartika, ThoolikaUnicode, Code2000, Arial Unicode MS");
pref("font.name-list.sans-serif.x-mlym", "AnjaliOldLipi, Kartika, ThoolikaUnicode, Code2000, Arial Unicode MS");
pref("font.name-list.monospace.x-mlym", "AnjaliOldLipi, Kartika, ThoolikaUnicode, Code2000, Arial Unicode MS");

pref("font.name.serif.x-orya", "ori1Uni");
pref("font.name.sans-serif.x-orya", "ori1Uni");
pref("font.name.monospace.x-orya", "ori1Uni");
pref("font.name-list.serif.x-orya", "Kalinga, ori1Uni, Code2000, Arial Unicode MS");
pref("font.name-list.sans-serif.x-orya", "Kalinga, ori1Uni, Code2000, Arial Unicode MS");
pref("font.name-list.monospace.x-orya", "Kalinga, ori1Uni, Code2000, Arial Unicode MS");

pref("font.name.serif.x-telu", "Gautami");
pref("font.name.sans-serif.x-telu", "Gautami");
pref("font.name.monospace.x-telu", "Gautami");
pref("font.name-list.serif.x-telu", "Gautami, Akshar Unicode, Code2000, Arial Unicode MS");
pref("font.name-list.sans-serif.x-telu", "Gautami, Akshar Unicode, Code2000, Arial Unicode MS");
pref("font.name-list.monospace.x-telu", "Gautami, Akshar Unicode, Code2000, Arial Unicode MS");

pref("font.name.serif.x-knda", "Tunga");
pref("font.name.sans-serif.x-knda", "Tunga");
pref("font.name.monospace.x-knda", "Tunga");
pref("font.name-list.serif.x-knda", "Tunga, AksharUnicode, Code2000, Arial Unicode MS");
pref("font.name-list.sans-serif.x-knda", "Tunga, AksharUnicode, Code2000, Arial Unicode MS");
pref("font.name-list.monospace.x-knda", "Tunga, AksharUnicode, Code2000, Arial Unicode MS");

pref("font.name.serif.x-sinh", "Iskoola Pota");
pref("font.name.sans-serif.x-sinh", "Iskoola Pota");
pref("font.name.monospace.x-sinh", "Iskoola Pota");
pref("font.name-list.serif.x-sinh", "Iskoola Pota, AksharUnicode");
pref("font.name-list.sans-serif.x-sinh", "Iskoola Pota, AksharUnicode");
pref("font.name-list.monospace.x-sinh", "Iskoola Pota, AksharUnicode");

pref("font.name.serif.x-tibt", "Tibetan Machine Uni");
pref("font.name.sans-serif.x-tibt", "Tibetan Machine Uni");
pref("font.name.monospace.x-tibt", "Tibetan Machine Uni");
pref("font.name-list.serif.x-tibt", "Tibetan Machine Uni, Jomolhari, Microsoft Himalaya");
pref("font.name-list.sans-serif.x-tibt", "Tibetan Machine Uni, Jomolhari, Microsoft Himalaya");
pref("font.name-list.monospace.x-tibt", "Tibetan Machine Uni, Jomolhari, Microsoft Himalaya");

pref("font.minimum-size.th", 10);

pref("font.default.x-devanagari", "sans-serif");
pref("font.name.serif.x-math", "Latin Modern Math");
// We have special support for Monotype Symbol on Windows.
pref("font.name-list.serif.x-math", "Latin Modern Math, XITS Math, Cambria Math, TeX Gyre Bonum Math, TeX Gyre Pagella Math, TeX Gyre Schola, TeX Gyre Termes Math, STIX Math, Asana Math, STIXGeneral, DejaVu Serif, DejaVu Sans, Symbol, Times New Roman");
pref("font.name.sans-serif.x-math", "Arial");
pref("font.name.monospace.x-math", "Courier New");
pref("font.name.cursive.x-math", "Comic Sans MS");

// cleartype settings - false implies default system settings

// use cleartype rendering for downloadable fonts (win xp only)
pref("gfx.font_rendering.cleartype.use_for_downloadable_fonts", true);

// use cleartype rendering for all fonts always (win xp only)
pref("gfx.font_rendering.cleartype.always_use_for_content", false);

// ClearType tuning parameters for directwrite/d2d.
//
// Allows overriding of underlying registry values in:
//   HKCU/Software/Microsoft/Avalon.Graphics/<display> (contrast and level)
//   HKLM/Software/Microsoft/Avalon.Graphics/<display> (gamma, pixel structure)
// and selection of the ClearType/antialiasing mode.
//
// A value of -1 implies use the default value, otherwise value ranges
// follow registry settings:
//   gamma [1000, 2200]  default: based on screen, typically 2200 (== 2.2)
//   enhanced contrast [0, 1000] default: 50
//   cleartype level [0, 100] default: 100
//   pixel structure [0, 2] default: 0 (flat/RGB/BGR)
//   rendering mode [0, 5] default: 0
//     0 = use default for font & size;
//     1 = aliased;
//     2 = GDI Classic;
//     3 = GDI Natural Widths;
//     4 = Natural;
//     5 = Natural Symmetric
//
// See:
//   http://msdn.microsoft.com/en-us/library/aa970267.aspx
//   http://msdn.microsoft.com/en-us/library/dd368190%28v=VS.85%29.aspx
// Note: DirectWrite uses the "Enhanced Contrast Level" value rather than the
// "Text Contrast Level" value

pref("gfx.font_rendering.cleartype_params.gamma", -1);
pref("gfx.font_rendering.cleartype_params.enhanced_contrast", -1);
pref("gfx.font_rendering.cleartype_params.cleartype_level", -1);
pref("gfx.font_rendering.cleartype_params.pixel_structure", -1);
pref("gfx.font_rendering.cleartype_params.rendering_mode", -1);

// A comma-separated list of font family names. Fonts in these families will
// be forced to use "GDI Classic" ClearType mode, provided the value
// of gfx.font_rendering.cleartype_params.rendering_mode is -1
// (i.e. a specific rendering_mode has not been explicitly set).
// Currently we apply this setting to the sans-serif Microsoft "core Web fonts".
pref("gfx.font_rendering.cleartype_params.force_gdi_classic_for_families",
     "Arial,Consolas,Courier New,Microsoft Sans Serif,Segoe UI,Tahoma,Trebuchet MS,Verdana");
// The maximum size at which we will force GDI classic mode using
// force_gdi_classic_for_families.
pref("gfx.font_rendering.cleartype_params.force_gdi_classic_max_size", 17);

pref("ui.key.menuAccessKeyFocuses", true);

// override double-click word selection behavior.
pref("layout.word_select.eat_space_to_next_word", false);

// scrollbar snapping region
pref("slider.snapMultiplier", 6);

// print_extra_margin enables platforms to specify an extra gap or margin
// around the content of the page for Print Preview only
pref("print.print_extra_margin", 90); // twips (90 twips is an eigth of an inch)

// Whether to extend the native dialog with information on printing frames.
pref("print.extend_native_print_dialog", true);

// Locate plugins by scanning the Adobe Acrobat installation directory with a minimum version
pref("plugin.scan.Acrobat", "5.0");

// Locate plugins by scanning the Quicktime installation directory with a minimum version
pref("plugin.scan.Quicktime", "5.0");

// Locate and scan the Window Media Player installation directory for plugins with a minimum version
pref("plugin.scan.WindowsMediaPlayer", "7.0");

// Locate plugins by the directories specified in the Windows registry for PLIDs
// Which is currently HKLM\Software\MozillaPlugins\xxxPLIDxxx\Path
pref("plugin.scan.plid.all", true);

// Whether sending WM_MOUSEWHEEL and WM_MOUSEHWHEEL to plugins on Windows.
pref("plugin.mousewheel.enabled", true);

// Help Windows NT, 2000, and XP dialup a RAS connection
// when a network address is unreachable.
pref("network.autodial-helper.enabled", true);

// Switch the keyboard layout per window
pref("intl.keyboard.per_window_layout", false);

#ifdef NS_ENABLE_TSF
// Enable/Disable TSF support on Vista or later.
#ifdef NIGHTLY_BUILD
pref("intl.tsf.enable", true);
#else
pref("intl.tsf.enable", false);
#endif
// Force enable TSF even on WinXP or WinServer 2003.
// Be aware, TSF framework on prior to Vista is not enough stable.
pref("intl.tsf.force_enable", false);

// Support IMEs implemented with IMM in TSF mode.
pref("intl.tsf.support_imm", true);

// Enables/Disables hack for specific TIP.

// Whether creates native caret for ATOK or not.
pref("intl.tsf.hack.atok.create_native_caret", true);
// Whether use composition start position for the result of
// ITfContextView::GetTextExt() if the specified range is larger than
// composition start offset.
// For Free ChangJie 2010
pref("intl.tsf.hack.free_chang_jie.do_not_return_no_layout_error", true);
// For Microsoft Pinyin and Microsoft Wubi
pref("intl.tsf.hack.ms_simplified_chinese.do_not_return_no_layout_error", true);
// For Microsoft ChangJie and Microsoft Quick
pref("intl.tsf.hack.ms_traditional_chinese.do_not_return_no_layout_error", true);
// For Easy Changjei
pref("intl.tsf.hack.easy_changjei.do_not_return_no_layout_error", true);
// Whether use previous character rect for the result of
// ITfContextView::GetTextExt() if the specified range is the first character
// of selected clause of composition string.
pref("intl.tsf.hack.google_ja_input.do_not_return_no_layout_error_at_first_char", true);
// Whether use previous character rect for the result of
// ITfContextView::GetTextExt() if the specified range is the caret of
// composition string.
pref("intl.tsf.hack.google_ja_input.do_not_return_no_layout_error_at_caret", true);
#endif

// If composition_font is set, Gecko sets the font to IME.  IME may use
// the fonts on their window like candidate window.  If they are empty,
// Gecko uses the system default font which is set to the IM context.
// The font name must not start with '@'.  When the writing mode is vertical,
// Gecko inserts '@' to the start of the font name automatically.
// FYI: Changing these prefs requires to restart.
pref("intl.imm.composition_font", "");

// Japanist 2003's candidate window is broken if the font is "@System" which
// is default composition font for vertical writing mode.
// You can specify font to use on candidate window of Japanist 2003.
// This value must not start with '@'.
// FYI: Changing this pref requires to restart.
pref("intl.imm.composition_font.japanist_2003", "MS PGothic");

// Even if IME claims that they support vertical writing mode but it may not
// support vertical writing mode for its candidate window.  This pref allows
// to ignore the claim.
// FYI: Changing this pref requires to restart.
pref("intl.imm.vertical_writing.always_assume_not_supported", false);

// We cannot retrieve active IME name with IMM32 API if a TIP of TSF is active.
// This pref can specify active IME name when Japanese TIP is active.
// For example:
//   Google Japanese Input: "Google 日本語入力 IMM32 モジュール"
//   ATOK 2011: "ATOK 2011" (similarly, e.g., ATOK 2013 is "ATOK 2013")
pref("intl.imm.japanese.assume_active_tip_name_as", "");

// See bug 448927, on topmost panel, some IMEs are not usable on Windows.
pref("ui.panel.default_level_parent", false);

pref("mousewheel.system_scroll_override_on_root_content.enabled", true);

// Enable system settings cache for mouse wheel message handling.
// Note that even if this pref is set to true, Gecko may not cache the system
// settings if Gecko detects that the cache won't be refreshed properly when
// the settings are changed.
pref("mousewheel.system_settings_cache.enabled", true);

// This is a pref to test system settings cache for mouse wheel message
// handling.  If this is set to true, Gecko forcibly use the cache.
pref("mousewheel.system_settings_cache.force_enabled", false);

// High resolution scrolling with supported mouse drivers on Vista or later.
pref("mousewheel.enable_pixel_scrolling", true);

// If your mouse drive sends WM_*SCROLL messages when you turn your mouse wheel,
// set this to true.  Then, gecko processes them as mouse wheel messages.
pref("mousewheel.emulate_at_wm_scroll", false);

// Enables or disabled the TrackPoint hack, -1 is autodetect, 0 is off,
// and 1 is on.  Set this to 1 if TrackPoint scrolling is not working.
pref("ui.trackpoint_hack.enabled", -1);

// Setting this to a non-empty string overrides the Win32 "window class" used
// for "normal" windows. Setting this to MozillaUIWindowClass might make
// some trackpad drivers behave better.
pref("ui.window_class_override", "");

// Enables or disables the Elantech gesture hacks.  -1 is autodetect, 0 is off,
// and 1 is on.  Set this to 1 if three-finger swipe gestures do not cause
// page back/forward actions, or if pinch-to-zoom does not work.
pref("ui.elantech_gesture_hacks.enabled", -1);

// Show the Windows on-screen keyboard (osk.exe) when a text field is focused.
#ifdef RELEASE_BUILD
pref("ui.osk.enabled", false);
#else
pref("ui.osk.enabled", true);
#endif
// Only show the on-screen keyboard if there are no physical keyboards attached
// to the device.
pref("ui.osk.detect_physical_keyboard", true);
// Path to TabTip.exe on local machine. Cached for performance reasons.
pref("ui.osk.on_screen_keyboard_path", "");
// Only try to show the on-screen keyboard on Windows 10 and later. Setting
// this pref to false will allow the OSK to show on Windows 8 and 8.1.
pref("ui.osk.require_win10", false);
// This pref stores the "reason" that the on-screen keyboard was either
// shown or not shown when focus is moved to an editable text field. It is
// used to help debug why the keyboard is either not appearing when expected
// or appearing when it is not expected.
pref("ui.osk.debug.keyboardDisplayReason", "");

# XP_WIN
#endif

#ifdef XP_MACOSX
// Mac specific preference defaults
pref("browser.drag_out_of_frame_style", 1);
pref("ui.key.saveLink.shift", false); // true = shift, false = meta

// default fonts (in UTF8 and using canonical names)
// to determine canonical font names, use a debug build and
// enable NSPR logging for module fontInfoLog:5
// canonical names immediately follow '(fontinit) family:' in the log

pref("font.name.serif.ar", "Al Bayan");
pref("font.name.sans-serif.ar", "Geeza Pro");
pref("font.name.monospace.ar", "Geeza Pro");
pref("font.name.cursive.ar", "DecoType Naskh");
pref("font.name.fantasy.ar", "KufiStandardGK");
pref("font.name-list.serif.ar", "Al Bayan");
pref("font.name-list.sans-serif.ar", "Geeza Pro");
pref("font.name-list.monospace.ar", "Geeza Pro");
pref("font.name-list.cursive.ar", "DecoType Naskh");
pref("font.name-list.fantasy.ar", "KufiStandardGK");

pref("font.name.serif.el", "Times");
pref("font.name.sans-serif.el", "Helvetica");
pref("font.name.monospace.el", "Courier New");
pref("font.name.cursive.el", "Lucida Grande");
pref("font.name.fantasy.el", "Lucida Grande");
pref("font.name-list.serif.el", "Times,Times New Roman");
pref("font.name-list.sans-serif.el", "Helvetica,Lucida Grande");
pref("font.name-list.monospace.el", "Courier New,Lucida Grande");
pref("font.name-list.cursive.el", "Times,Lucida Grande");
pref("font.name-list.fantasy.el", "Times,Lucida Grande");

pref("font.name.serif.he", "Times New Roman");
pref("font.name.sans-serif.he", "Arial");
pref("font.name.monospace.he", "Courier New");
pref("font.name.cursive.he", "Times New Roman");
pref("font.name.fantasy.he", "Times New Roman");
pref("font.name-list.serif.he", "Times New Roman");
pref("font.name-list.sans-serif.he", "Arial");
pref("font.name-list.monospace.he", "Courier New");
pref("font.name-list.cursive.he", "Times New Roman");
pref("font.name-list.fantasy.he", "Times New Roman");

pref("font.name.serif.ja", "Hiragino Mincho ProN");
pref("font.name.sans-serif.ja", "Hiragino Kaku Gothic ProN");
pref("font.name.monospace.ja", "Osaka-Mono");
pref("font.name-list.serif.ja", "Hiragino Mincho ProN,Hiragino Mincho Pro");
pref("font.name-list.sans-serif.ja", "Hiragino Kaku Gothic ProN,Hiragino Kaku Gothic Pro");
pref("font.name-list.monospace.ja", "Osaka-Mono");

pref("font.name.serif.ko", "AppleMyungjo");
pref("font.name.sans-serif.ko", "Apple SD Gothic Neo");
pref("font.name.monospace.ko", "Apple SD Gothic Neo");
pref("font.name-list.serif.ko", "AppleMyungjo");
pref("font.name-list.sans-serif.ko", "Apple SD Gothic Neo,AppleGothic");
pref("font.name-list.monospace.ko", "Apple SD Gothic Neo,AppleGothic");

pref("font.name.serif.th", "Thonburi");
pref("font.name.sans-serif.th", "Thonburi");
pref("font.name.monospace.th", "Ayuthaya");
pref("font.name-list.serif.th", "Thonburi");
pref("font.name-list.sans-serif.th", "Thonburi");
pref("font.name-list.monospace.th", "Ayuthaya");

pref("font.name.serif.x-armn", "Mshtakan");
pref("font.name.sans-serif.x-armn", "Mshtakan");
pref("font.name.monospace.x-armn", "Mshtakan");
pref("font.name-list.serif.x-armn", "Mshtakan");
pref("font.name-list.sans-serif.x-armn", "Mshtakan");
pref("font.name-list.monospace.x-armn", "Mshtakan");

// SolaimanLipi, Rupali http://ekushey.org/?page/mac_download
pref("font.name.serif.x-beng", "Bangla MN");
pref("font.name.sans-serif.x-beng", "Bangla Sangam MN");
pref("font.name.monospace.x-beng", "Bangla Sangam MN");
pref("font.name-list.serif.x-beng", "Bangla MN");
pref("font.name-list.sans-serif.x-beng", "Bangla Sangam MN");
pref("font.name-list.monospace.x-beng", "Bangla Sangam MN");

pref("font.name.serif.x-cans", "Euphemia UCAS");
pref("font.name.sans-serif.x-cans", "Euphemia UCAS");
pref("font.name.monospace.x-cans", "Euphemia UCAS");
pref("font.name-list.serif.x-cans", "Euphemia UCAS");
pref("font.name-list.sans-serif.x-cans", "Euphemia UCAS");
pref("font.name-list.monospace.x-cans", "Euphemia UCAS");

pref("font.name.serif.x-cyrillic", "Times");
pref("font.name.sans-serif.x-cyrillic", "Helvetica");
pref("font.name.monospace.x-cyrillic", "Monaco");
pref("font.name.cursive.x-cyrillic", "Geneva");
pref("font.name.fantasy.x-cyrillic", "Charcoal CY");
pref("font.name-list.serif.x-cyrillic", "Times,Times New Roman");
pref("font.name-list.sans-serif.x-cyrillic", "Helvetica,Arial");
pref("font.name-list.monospace.x-cyrillic", "Monaco,Courier New");
pref("font.name-list.cursive.x-cyrillic", "Geneva");
pref("font.name-list.fantasy.x-cyrillic", "Charcoal CY");

pref("font.name.serif.x-devanagari", "Devanagari MT");
pref("font.name.sans-serif.x-devanagari", "Devanagari Sangam MN");
pref("font.name.monospace.x-devanagari", "Devanagari Sangam MN");
pref("font.name-list.serif.x-devanagari", "Devanagari MT");
pref("font.name-list.sans-serif.x-devanagari", "Devanagari Sangam MN,Devanagari MT");
pref("font.name-list.monospace.x-devanagari", "Devanagari Sangam MN,Devanagari MT");

// Abyssinica SIL http://scripts.sil.org/AbyssinicaSIL_Download
pref("font.name.serif.x-ethi", "Kefa");
pref("font.name.sans-serif.x-ethi", "Kefa");
pref("font.name.monospace.x-ethi", "Kefa");
pref("font.name-list.serif.x-ethi", "Kefa,Abyssinica SIL");
pref("font.name-list.sans-serif.x-ethi", "Kefa,Abyssinica SIL");
pref("font.name-list.monospace.x-ethi", "Kefa,Abyssinica SIL");

// no suitable fonts for georgian ship with mac os x
// however some can be freely downloaded
// TITUS Cyberbit Basic http://titus.fkidg1.uni-frankfurt.de/unicode/tituut.asp
// Zuzumbo http://homepage.mac.com/rsiradze/FileSharing91.html
pref("font.name.serif.x-geor", "TITUS Cyberbit Basic");
pref("font.name.sans-serif.x-geor", "Zuzumbo");
pref("font.name.monospace.x-geor", "Zuzumbo");
pref("font.name-list.serif.x-geor", "TITUS Cyberbit Basic");
pref("font.name-list.sans-serif.x-geor", "Zuzumbo");
pref("font.name-list.monospace.x-geor", "Zuzumbo");

pref("font.name.serif.x-gujr", "Gujarati MT");
pref("font.name.sans-serif.x-gujr", "Gujarati Sangam MN");
pref("font.name.monospace.x-gujr", "Gujarati Sangam MN");
pref("font.name-list.serif.x-gujr", "Gujarati MT");
pref("font.name-list.sans-serif.x-gujr", "Gujarati Sangam MN,Gujarati MT");
pref("font.name-list.monospace.x-gujr", "Gujarati Sangam MN,Gujarati MT");

pref("font.name.serif.x-guru", "Gurmukhi MT");
pref("font.name.sans-serif.x-guru", "Gurmukhi MT");
pref("font.name.monospace.x-guru", "Gurmukhi MT");
pref("font.name-list.serif.x-guru", "Gurmukhi MT");
pref("font.name-list.sans-serif.x-guru", "Gurmukhi MT");
pref("font.name-list.monospace.x-guru", "Gurmukhi MT");

pref("font.name.serif.x-khmr", "Khmer MN");
pref("font.name.sans-serif.x-khmr", "Khmer Sangam MN");
pref("font.name.monospace.x-khmr", "Khmer Sangam MN");
pref("font.name-list.serif.x-khmr", "Khmer MN");
pref("font.name-list.sans-serif.x-khmr", "Khmer Sangam MN");
pref("font.name-list.monospace.x-khmr", "Khmer Sangam MN");

pref("font.name.serif.x-mlym", "Malayalam MN");
pref("font.name.sans-serif.x-mlym", "Malayalam Sangam MN");
pref("font.name.monospace.x-mlym", "Malayalam Sangam MN");
pref("font.name-list.serif.x-mlym", "Malayalam MN");
pref("font.name-list.sans-serif.x-mlym", "Malayalam Sangam MN");
pref("font.name-list.monospace.x-mlym", "Malayalam Sangam MN");

pref("font.name.serif.x-orya", "Oriya MN");
pref("font.name.sans-serif.x-orya", "Oriya Sangam MN");
pref("font.name.monospace.x-orya", "Oriya Sangam MN");
pref("font.name-list.serif.x-orya", "Oriya MN");
pref("font.name-list.sans-serif.x-orya", "Oriya Sangam MN");
pref("font.name-list.monospace.x-orya", "Oriya Sangam MN");

// Pothana http://web.nickshanks.com/typography/telugu/
pref("font.name.serif.x-telu", "Telugu MN");
pref("font.name.sans-serif.x-telu", "Telugu Sangam MN");
pref("font.name.monospace.x-telu", "Telugu Sangam MN");
pref("font.name-list.serif.x-telu", "Telugu MN,Pothana");
pref("font.name-list.sans-serif.x-telu", "Telugu Sangam MN,Pothana");
pref("font.name-list.monospace.x-telu", "Telugu Sangam MN,Pothana");

// Kedage http://web.nickshanks.com/typography/kannada/
pref("font.name.serif.x-knda", "Kannada MN");
pref("font.name.sans-serif.x-knda", "Kannada Sangam MN");
pref("font.name.monospace.x-knda", "Kannada Sangam MN");
pref("font.name-list.serif.x-knda", "Kannada MN,Kedage");
pref("font.name-list.sans-serif.x-knda", "Kannada Sangam MN,Kedage");
pref("font.name-list.monospace.x-knda", "Kannada Sangam MN,Kedage");

pref("font.name.serif.x-sinh", "Sinhala MN");
pref("font.name.sans-serif.x-sinh", "Sinhala Sangam MN");
pref("font.name.monospace.x-sinh", "Sinhala Sangam MN");
pref("font.name-list.serif.x-sinh", "Sinhala MN");
pref("font.name-list.sans-serif.x-sinh", "Sinhala Sangam MN");
pref("font.name-list.monospace.x-sinh", "Sinhala Sangam MN");

pref("font.name.serif.x-tamil", "InaiMathi");
pref("font.name.sans-serif.x-tamil", "InaiMathi");
pref("font.name.monospace.x-tamil", "InaiMathi");
pref("font.name-list.serif.x-tamil", "InaiMathi");
pref("font.name-list.sans-serif.x-tamil", "InaiMathi");
pref("font.name-list.monospace.x-tamil", "InaiMathi");

// Kailasa ships with mac os x >= 10.5
pref("font.name.serif.x-tibt", "Kailasa");
pref("font.name.sans-serif.x-tibt", "Kailasa");
pref("font.name.monospace.x-tibt", "Kailasa");
pref("font.name-list.serif.x-tibt", "Kailasa");
pref("font.name-list.sans-serif.x-tibt", "Kailasa");
pref("font.name-list.monospace.x-tibt", "Kailasa");

pref("font.name.serif.x-unicode", "Times");
pref("font.name.sans-serif.x-unicode", "Helvetica");
pref("font.name.monospace.x-unicode", "Courier");
pref("font.name.cursive.x-unicode", "Apple Chancery");
pref("font.name.fantasy.x-unicode", "Papyrus");
pref("font.name-list.serif.x-unicode", "Times");
pref("font.name-list.sans-serif.x-unicode", "Helvetica");
pref("font.name-list.monospace.x-unicode", "Courier");
pref("font.name-list.cursive.x-unicode", "Apple Chancery");
pref("font.name-list.fantasy.x-unicode", "Papyrus");

pref("font.name.serif.x-western", "Times");
pref("font.name.sans-serif.x-western", "Helvetica");
pref("font.name.monospace.x-western", "Courier");
pref("font.name.cursive.x-western", "Apple Chancery");
pref("font.name.fantasy.x-western", "Papyrus");
pref("font.name-list.serif.x-western", "Times,Times New Roman");
pref("font.name-list.sans-serif.x-western", "Helvetica,Arial");
pref("font.name-list.monospace.x-western", "Courier,Courier New");
pref("font.name-list.cursive.x-western", "Apple Chancery");
pref("font.name-list.fantasy.x-western", "Papyrus");

pref("font.name.serif.zh-CN", "Times");
pref("font.name.sans-serif.zh-CN", "Helvetica");
pref("font.name.monospace.zh-CN", "Courier");
pref("font.name-list.serif.zh-CN", "Times,STSong,Heiti SC");
pref("font.name-list.sans-serif.zh-CN", "Helvetica,STHeiti,Heiti SC");
pref("font.name-list.monospace.zh-CN", "Courier,STHeiti,Heiti SC");

pref("font.name.serif.zh-TW", "Times");
pref("font.name.sans-serif.zh-TW", "Helvetica");
pref("font.name.monospace.zh-TW", "Courier");
pref("font.name-list.serif.zh-TW", "Times,LiSong Pro,Heiti TC");
pref("font.name-list.sans-serif.zh-TW", "Helvetica,Heiti TC,LiHei Pro");
pref("font.name-list.monospace.zh-TW", "Courier,Heiti TC,LiHei Pro");

pref("font.name.serif.zh-HK", "Times");
pref("font.name.sans-serif.zh-HK", "Helvetica");
pref("font.name.monospace.zh-HK", "Courier");
pref("font.name-list.serif.zh-HK", "Times,LiSong Pro,Heiti TC");
pref("font.name-list.sans-serif.zh-HK", "Helvetica,Heiti TC,LiHei Pro");
pref("font.name-list.monospace.zh-HK", "Courier,Heiti TC,LiHei Pro");

// XP_MACOSX changes to default font sizes
pref("font.minimum-size.th", 10);
pref("font.size.variable.zh-CN", 15);
pref("font.size.variable.zh-HK", 15);
pref("font.size.variable.zh-TW", 15);

pref("font.name.serif.x-math", "Latin Modern Math");
// Apple's Symbol is Unicode so use it
pref("font.name-list.serif.x-math", "Latin Modern Math, XITS Math, Cambria Math, TeX Gyre Bonum Math, TeX Gyre Pagella Math, TeX Gyre Schola, TeX Gyre Termes Math, STIX Math, Asana Math, STIXGeneral, DejaVu Serif, DejaVu Sans, Symbol, Times");
pref("font.name.sans-serif.x-math", "Helvetica");
pref("font.name.monospace.x-math", "Courier");
pref("font.name.cursive.x-math", "Apple Chancery");
pref("font.name.fantasy.x-math", "Papyrus");

// individual font faces to be treated as independent families
// names are Postscript names of each face
pref("font.single-face-list", "Osaka-Mono");

// optimization hint for fonts with localized names to be read in at startup, otherwise read in at lookup miss
// names are canonical family names (typically English names)
pref("font.preload-names-list", "Hiragino Kaku Gothic ProN,Hiragino Mincho ProN,STSong");

// Override font-weight values for some problematic families Apple ships
// (see bug 931426).
// The name here is the font's PostScript name, which can be checked in
// the Font Book utility or other tools.
pref("font.weight-override.AppleSDGothicNeo-Thin", 100); // Ensure Thin < UltraLight < Light
pref("font.weight-override.AppleSDGothicNeo-UltraLight", 200);
pref("font.weight-override.AppleSDGothicNeo-Light", 300);
pref("font.weight-override.AppleSDGothicNeo-Heavy", 900); // Ensure Heavy > ExtraBold (800)

pref("font.weight-override.Avenir-Book", 300); // Ensure Book < Roman (400)
pref("font.weight-override.Avenir-BookOblique", 300);
pref("font.weight-override.Avenir-MediumOblique", 500); // Harmonize MediumOblique with Medium
pref("font.weight-override.Avenir-Black", 900); // Ensure Black > Heavy (800)
pref("font.weight-override.Avenir-BlackOblique", 900);

pref("font.weight-override.AvenirNext-MediumItalic", 500); // Harmonize MediumItalic with Medium
pref("font.weight-override.AvenirNextCondensed-MediumItalic", 500);

pref("font.weight-override.HelveticaNeue-Light", 300); // Ensure Light > Thin (200)
pref("font.weight-override.HelveticaNeue-LightItalic", 300);
pref("font.weight-override.HelveticaNeue-MediumItalic", 500); // Harmonize MediumItalic with Medium

// Override the Windows settings: no menu key, meta accelerator key. ctrl for general access key in HTML/XUL
// Use 17 for Ctrl, 18 for Option, 224 for Cmd, 0 for none
pref("ui.key.menuAccessKey", 0);
pref("ui.key.accelKey", 224);
// (pinkerton, joki, saari) IE5 for mac uses Control for access keys. The HTML4 spec
// suggests to use command on mac, but this really sucks (imagine someone having a "q"
// as an access key and not letting you quit the app!). As a result, we've made a
// command decision 1 day before tree lockdown to change it to the control key.
pref("ui.key.generalAccessKey", -1);

// If generalAccessKey is -1, use the following two prefs instead.
// Use 0 for disabled, 1 for Shift, 2 for Ctrl, 4 for Alt, 8 for Meta (Cmd)
// (values can be combined, e.g. 3 for Ctrl+Shift)
pref("ui.key.chromeAccess", 2);
pref("ui.key.contentAccess", 6);

// print_extra_margin enables platforms to specify an extra gap or margin
// around the content of the page for Print Preview only
pref("print.print_extra_margin", 90); // twips (90 twips is an eigth of an inch)

// See bug 404131, topmost <panel> element wins to Dashboard on MacOSX.
pref("ui.panel.default_level_parent", false);

pref("ui.plugin.cancel_composition_at_input_source_changed", false);

pref("mousewheel.system_scroll_override_on_root_content.enabled", false);

// Macbook touchpad two finger pixel scrolling
pref("mousewheel.enable_pixel_scrolling", true);

# XP_MACOSX
#endif

#ifdef ANDROID
// Handled differently under Mac/Windows
pref("network.protocol-handler.warn-external.file", false);
pref("browser.drag_out_of_frame_style", 1);

// Middle-mouse handling
pref("middlemouse.paste", true);
pref("middlemouse.contentLoadURL", true);
pref("middlemouse.openNewWindow", true);
pref("middlemouse.scrollbarPosition", true);

pref("browser.urlbar.clickSelectsAll", false);

// Tab focus model bit field:
// 1 focuses text controls, 2 focuses other form elements, 4 adds links.
// Leave this at the default, 7, to match mozilla1.0-era user expectations.
// pref("accessibility.tabfocus", 1);

// autocomplete keyboard grab workaround
pref("autocomplete.grab_during_popup", true);
pref("autocomplete.ungrab_during_mode_switch", true);

// Default to using the system filepicker if possible, but allow
// toggling to use the XUL filepicker
pref("ui.allow_platform_file_picker", true);

pref("helpers.global_mime_types_file", "/etc/mime.types");
pref("helpers.global_mailcap_file", "/etc/mailcap");
pref("helpers.private_mime_types_file", "~/.mime.types");
pref("helpers.private_mailcap_file", "~/.mailcap");
pref("print.printer_list", ""); // list of printers, separated by spaces
pref("print.print_reversed", false);
pref("print.print_color", true);
pref("print.print_landscape", false);
pref("print.print_paper_size", 0);

// print_extra_margin enables platforms to specify an extra gap or margin
// around the content of the page for Print Preview only
pref("print.print_extra_margin", 0); // twips

// CSSOM-View scroll-behavior smooth scrolling requires the C++ APZC
pref("layout.css.scroll-behavior.enabled", false);
pref("layout.css.scroll-behavior.property-enabled", false);

// CSS Scroll Snapping requires the C++ APZC
pref("layout.css.scroll-snap.enabled", false);

/* PostScript print module prefs */
// pref("print.postscript.enabled",      true);

// Setting default_level_parent to true makes the default level for popup
// windows "top" instead of "parent".  On GTK2 platform, this is implemented
// with override-redirect windows which is the normal way to implement
// temporary popup windows.  Setting this to false would make the default
// level "parent" which is implemented with managed windows.
// A problem with using managed windows is that metacity sometimes deactivates
// the parent window when the managed popup is shown.
pref("ui.panel.default_level_parent", true);

pref("mousewheel.system_scroll_override_on_root_content.enabled", false);

# ANDROID
#endif

#ifndef ANDROID
#ifndef XP_MACOSX
#ifdef XP_UNIX
// Handled differently under Mac/Windows
pref("network.protocol-handler.warn-external.file", false);
pref("browser.drag_out_of_frame_style", 1);

// Middle-mouse handling
pref("middlemouse.paste", true);
pref("middlemouse.contentLoadURL", true);
pref("middlemouse.openNewWindow", true);
pref("middlemouse.scrollbarPosition", true);

// Clipboard behavior
pref("clipboard.autocopy", true);

pref("browser.urlbar.clickSelectsAll", false);

// Tab focus model bit field:
// 1 focuses text controls, 2 focuses other form elements, 4 adds links.
// Leave this at the default, 7, to match mozilla1.0-era user expectations.
// pref("accessibility.tabfocus", 1);

// autocomplete keyboard grab workaround
pref("autocomplete.grab_during_popup", true);
pref("autocomplete.ungrab_during_mode_switch", true);

// Default to using the system filepicker if possible, but allow
// toggling to use the XUL filepicker
pref("ui.allow_platform_file_picker", true);

pref("helpers.global_mime_types_file", "/etc/mime.types");
pref("helpers.global_mailcap_file", "/etc/mailcap");
pref("helpers.private_mime_types_file", "~/.mime.types");
pref("helpers.private_mailcap_file", "~/.mailcap");
pref("print.printer_list", ""); // list of printers, separated by spaces
pref("print.print_reversed", false);
pref("print.print_color", true);
pref("print.print_landscape", false);
pref("print.print_paper_size", 0);

// print_extra_margin enables platforms to specify an extra gap or margin
// around the content of the page for Print Preview only
pref("print.print_extra_margin", 0); // twips

// font names

pref("font.name.serif.ar", "serif");
pref("font.name.sans-serif.ar", "sans-serif");
pref("font.name.monospace.ar", "monospace");
pref("font.size.fixed.ar", 12);

pref("font.name.serif.el", "serif");
pref("font.name.sans-serif.el", "sans-serif");
pref("font.name.monospace.el", "monospace");
pref("font.size.fixed.el", 12);

pref("font.name.serif.he", "serif");
pref("font.name.sans-serif.he", "sans-serif");
pref("font.name.monospace.he", "monospace");
pref("font.size.fixed.he", 12);

pref("font.name.serif.ja", "serif");
pref("font.name.sans-serif.ja", "sans-serif");
pref("font.name.monospace.ja", "monospace");

pref("font.name.serif.ko", "serif");
pref("font.name.sans-serif.ko", "sans-serif");
pref("font.name.monospace.ko", "monospace");

pref("font.name.serif.th", "serif");
pref("font.name.sans-serif.th", "sans-serif");
pref("font.minimum-size.th", 13);
pref("font.name.monospace.th", "monospace");

pref("font.name.serif.x-cyrillic", "serif");
pref("font.name.sans-serif.x-cyrillic", "sans-serif");
pref("font.name.monospace.x-cyrillic", "monospace");
pref("font.size.fixed.x-cyrillic", 12);

pref("font.name.serif.x-unicode", "serif");
pref("font.name.sans-serif.x-unicode", "sans-serif");
pref("font.name.monospace.x-unicode", "monospace");
pref("font.size.fixed.x-unicode", 12);

pref("font.name.serif.x-western", "serif");
pref("font.name.sans-serif.x-western", "sans-serif");
pref("font.name.monospace.x-western", "monospace");
pref("font.size.fixed.x-western", 12);

pref("font.name.serif.zh-CN", "serif");
pref("font.name.sans-serif.zh-CN", "sans-serif");
pref("font.name.monospace.zh-CN", "monospace");

// ming_uni.ttf (HKSCS-2001)
// http://www.info.gov.hk/digital21/eng/hkscs/download/uime.exe
pref("font.name.serif.zh-HK", "serif");
pref("font.name.sans-serif.zh-HK", "sans-serif");
pref("font.name.monospace.zh-HK", "monospace");

pref("font.name.serif.zh-TW", "serif");
pref("font.name.sans-serif.zh-TW", "sans-serif");
pref("font.name.monospace.zh-TW", "monospace");

/* PostScript print module prefs */
// pref("print.postscript.enabled",      true);

// On GTK2 platform, we should use topmost window level for the default window
// level of <panel> element of XUL. GTK2 has only two window types. One is
// normal top level window, other is popup window. The popup window is always
// topmost window level, therefore, we are using normal top level window for
// non-topmost panel, but it is pretty hacky. On some Window Managers, we have
// 2 problems:
// 1. The non-topmost panel steals focus from its parent window at showing.
// 2. The parent of non-topmost panel is not activated when the panel is hidden.
// So, we have no reasons we should use non-toplevel window for popup.
pref("ui.panel.default_level_parent", true);

pref("mousewheel.system_scroll_override_on_root_content.enabled", false);

pref("ui.key.menuAccessKeyFocuses", true);

#if MOZ_WIDGET_GTK == 2
pref("intl.ime.use_simple_context_on_password_field", true);
#else
pref("intl.ime.use_simple_context_on_password_field", false);
#endif

# enable new platform fontlist for linux on GTK platforms
# temporary pref to allow flipping back to the existing
# gfxPangoFontGroup/gfxFontconfigUtils code for handling system fonts

#ifdef MOZ_WIDGET_GTK
#ifdef RELEASE_BUILD
pref("gfx.font_rendering.fontconfig.fontlist.enabled", false);
#else
pref("gfx.font_rendering.fontconfig.fontlist.enabled", true);
#endif

// maximum number of fonts to substitute for a generic
pref("gfx.font_rendering.fontconfig.max_generic_substitutions", 3);
#endif

# XP_UNIX
#endif
#endif
#endif

#if defined(ANDROID) || defined(MOZ_B2G)

pref("font.size.fixed.ar", 12);

pref("font.default.el", "sans-serif");
pref("font.size.fixed.el", 12);

pref("font.size.fixed.he", 12);

pref("font.default.x-cyrillic", "sans-serif");
pref("font.size.fixed.x-cyrillic", 12);

pref("font.default.x-unicode", "sans-serif");
pref("font.size.fixed.x-unicode", 12);

pref("font.default.x-western", "sans-serif");
pref("font.size.fixed.x-western", 12);

# ANDROID || MOZ_B2G
#endif

#if defined(MOZ_B2G)
// Gonk, FxOS Simulator, B2G Desktop and Mulet.

// TODO: some entries could probably be cleaned up.

// ar

pref("font.name.serif.el", "Droid Serif"); // not Charis SIL Compact, only has a few Greek chars
pref("font.name.sans-serif.el", "Fira Sans");
pref("font.name.monospace.el", "Fira Mono");

pref("font.name.serif.he", "Charis SIL Compact");
pref("font.name.sans-serif.he", "Fira Sans");
pref("font.name.monospace.he", "Fira Mono");
pref("font.name-list.sans-serif.he", "Droid Sans Hebrew, Fira Sans");

pref("font.name.serif.ja", "Charis SIL Compact");
pref("font.name.sans-serif.ja", "Fira Sans");
pref("font.name.monospace.ja", "MotoyaLMaru");
pref("font.name-list.sans-serif.ja", "Fira Sans, MotoyaLMaru, MotoyaLCedar, Droid Sans Japanese");
pref("font.name-list.monospace.ja", "MotoyaLMaru, MotoyaLCedar, Fira Mono");

pref("font.name.serif.ko", "Charis SIL Compact");
pref("font.name.sans-serif.ko", "Fira Sans");
pref("font.name.monospace.ko", "Fira Mono");

pref("font.name.serif.th", "Charis SIL Compact");
pref("font.name.sans-serif.th", "Fira Sans");
pref("font.name.monospace.th", "Fira Mono");
pref("font.name-list.sans-serif.th", "Fira Sans, Noto Sans Thai, Droid Sans Thai");

pref("font.name.serif.x-cyrillic", "Charis SIL Compact");
pref("font.name.sans-serif.x-cyrillic", "Fira Sans");
pref("font.name.monospace.x-cyrillic", "Fira Mono");

pref("font.name.serif.x-unicode", "Charis SIL Compact");
pref("font.name.sans-serif.x-unicode", "Fira Sans");
pref("font.name.monospace.x-unicode", "Fira Mono");

pref("font.name.serif.x-western", "Charis SIL Compact");
pref("font.name.sans-serif.x-western", "Fira Sans");
pref("font.name.monospace.x-western", "Fira Mono");

pref("font.name.serif.zh-CN", "Charis SIL Compact");
pref("font.name.sans-serif.zh-CN", "Fira Sans");
pref("font.name.monospace.zh-CN", "Fira Mono");
pref("font.name-list.sans-serif.zh-CN", "Fira Sans,Droid Sans Fallback");

pref("font.name.serif.zh-HK", "Charis SIL Compact");
pref("font.name.sans-serif.zh-HK", "Fira Sans");
pref("font.name.monospace.zh-HK", "Fira Mono");
pref("font.name-list.sans-serif.zh-HK", "Fira Sans,Droid Sans Fallback");

pref("font.name.serif.zh-TW", "Charis SIL Compact");
pref("font.name.sans-serif.zh-TW", "Fira Sans");
pref("font.name.monospace.zh-TW", "Fira Mono");
pref("font.name-list.sans-serif.zh-TW", "Fira Sans,Droid Sans Fallback");

pref("font.name.serif.x-math", "Latin Modern Math");
pref("font.name-list.serif.x-math", "Latin Modern Math, XITS Math, Cambria Math, TeX Gyre Bonum Math, TeX Gyre Pagella Math, TeX Gyre Schola, TeX Gyre Termes Math, STIX Math, Asana Math, STIXGeneral, DejaVu Serif, DejaVu Sans, Charis SIL Compact");
pref("font.name.sans-serif.x-math", "Fira Sans");
pref("font.name.monospace.x-math", "Fira Mono");

#elif defined(ANDROID)
// We use the bundled fonts for Firefox for Android

// ar

pref("font.name.serif.el", "Droid Serif"); // not Charis SIL Compact, only has a few Greek chars
pref("font.name.sans-serif.el", "Clear Sans");
pref("font.name.monospace.el", "Droid Sans Mono");
pref("font.name-list.sans-serif.el", "Clear Sans, Roboto, Droid Sans");

pref("font.name.serif.he", "Droid Serif");
pref("font.name.sans-serif.he", "Clear Sans");
pref("font.name.monospace.he", "Droid Sans Mono");
pref("font.name-list.sans-serif.he", "Droid Sans Hebrew, Clear Sans, Droid Sans");

pref("font.name.serif.ja", "Charis SIL Compact");
pref("font.name.sans-serif.ja", "Clear Sans");
pref("font.name.monospace.ja", "MotoyaLMaru");
pref("font.name-list.serif.ja", "Droid Serif");
pref("font.name-list.sans-serif.ja", "Clear Sans, Roboto, Droid Sans, MotoyaLMaru, MotoyaLCedar, Noto Sans JP, Droid Sans Japanese");
pref("font.name-list.monospace.ja", "MotoyaLMaru, MotoyaLCedar, Droid Sans Mono");

pref("font.name.serif.ko", "Charis SIL Compact");
pref("font.name.sans-serif.ko", "Clear Sans");
pref("font.name.monospace.ko", "Droid Sans Mono");
pref("font.name-list.serif.ko", "Droid Serif, HYSerif");
pref("font.name-list.sans-serif.ko", "SmartGothic, NanumGothic, Noto Sans KR, DroidSansFallback, Droid Sans Fallback");

pref("font.name.serif.th", "Charis SIL Compact");
pref("font.name.sans-serif.th", "Clear Sans");
pref("font.name.monospace.th", "Droid Sans Mono");
pref("font.name-list.serif.th", "Droid Serif");
pref("font.name-list.sans-serif.th", "Droid Sans Thai, Clear Sans, Droid Sans");

pref("font.name.serif.x-cyrillic", "Charis SIL Compact");
pref("font.name.sans-serif.x-cyrillic", "Clear Sans");
pref("font.name.monospace.x-cyrillic", "Droid Sans Mono");
pref("font.name-list.serif.x-cyrillic", "Droid Serif");
pref("font.name-list.sans-serif.x-cyrillic", "Clear Sans, Roboto, Droid Sans");

pref("font.name.serif.x-unicode", "Charis SIL Compact");
pref("font.name.sans-serif.x-unicode", "Clear Sans");
pref("font.name.monospace.x-unicode", "Droid Sans Mono");
pref("font.name-list.serif.x-unicode", "Droid Serif");
pref("font.name-list.sans-serif.x-unicode", "Clear Sans, Roboto, Droid Sans");

pref("font.name.serif.x-western", "Charis SIL Compact");
pref("font.name.sans-serif.x-western", "Clear Sans");
pref("font.name.monospace.x-western", "Droid Sans Mono");
pref("font.name-list.serif.x-western", "Droid Serif");
pref("font.name-list.sans-serif.x-western", "Clear Sans, Roboto, Droid Sans");

pref("font.name.serif.zh-CN", "Charis SIL Compact");
pref("font.name.sans-serif.zh-CN", "Clear Sans");
pref("font.name.monospace.zh-CN", "Droid Sans Mono");
pref("font.name-list.serif.zh-CN", "Droid Serif, Droid Sans Fallback");
pref("font.name-list.sans-serif.zh-CN", "Roboto, Droid Sans, Noto Sans SC, Droid Sans Fallback");
pref("font.name-list.monospace.zh-CN", "Droid Sans Fallback");

pref("font.name.serif.zh-HK", "Charis SIL Compact");
pref("font.name.sans-serif.zh-HK", "Clear Sans");
pref("font.name.monospace.zh-HK", "Droid Sans Mono");
pref("font.name-list.serif.zh-HK", "Droid Serif, Droid Sans Fallback");
pref("font.name-list.sans-serif.zh-HK", "Roboto, Droid Sans, Noto Sans TC, Noto Sans SC, Droid Sans Fallback");
pref("font.name-list.monospace.zh-HK", "Droid Sans Fallback");

pref("font.name.serif.zh-TW", "Charis SIL Compact");
pref("font.name.sans-serif.zh-TW", "Clear Sans");
pref("font.name.monospace.zh-TW", "Droid Sans Mono");
pref("font.name-list.serif.zh-TW", "Droid Serif, Droid Sans Fallback");
pref("font.name-list.sans-serif.zh-TW", "Roboto, Droid Sans, Noto Sans TC, Noto Sans SC, Droid Sans Fallback");
pref("font.name-list.monospace.zh-TW", "Droid Sans Fallback");

pref("font.name.serif.x-math", "Latin Modern Math");
pref("font.name-list.serif.x-math", "Latin Modern Math, XITS Math, Cambria Math, TeX Gyre Bonum Math, TeX Gyre Pagella Math, TeX Gyre Schola, TeX Gyre Termes Math, STIX Math, Asana Math, STIXGeneral, DejaVu Serif, DejaVu Sans, Charis SIL Compact");
pref("font.name.sans-serif.x-math", "Clear Sans");
pref("font.name.monospace.x-math", "Droid Sans Mono");

#endif

#if OS_ARCH==AIX

// Override default Japanese fonts
pref("font.name.serif.ja", "dt-interface system-jisx0208.1983-0");
pref("font.name.sans-serif.ja", "dt-interface system-jisx0208.1983-0");
pref("font.name.monospace.ja", "dt-interface user-jisx0208.1983-0");

// Override default Cyrillic fonts
pref("font.name.serif.x-cyrillic", "dt-interface system-iso8859-5");
pref("font.name.sans-serif.x-cyrillic", "dt-interface system-iso8859-5");
pref("font.name.monospace.x-cyrillic", "dt-interface user-iso8859-5");

// Override default Unicode fonts
pref("font.name.serif.x-unicode", "dt-interface system-ucs2.cjk_japan-0");
pref("font.name.sans-serif.x-unicode", "dt-interface system-ucs2.cjk_japan-0");
pref("font.name.monospace.x-unicode", "dt-interface user-ucs2.cjk_japan-0");

# AIX
#endif

// Login Manager prefs
pref("signon.rememberSignons",              true);
pref("signon.autofillForms",                false);
pref("signon.autologin.proxy",              false);
pref("signon.storeWhenAutocompleteOff",     true);
pref("signon.debug",                        false);
pref("signon.recipes.path",                 "chrome://passwordmgr/content/recipes.json");

// Satchel (Form Manager) prefs
pref("browser.formfill.debug",            false);
pref("browser.formfill.enable",           true);
pref("browser.formfill.expire_days",      180);
pref("browser.formfill.saveHttpsForms",   true);
pref("browser.formfill.agedWeight",       2);
pref("browser.formfill.bucketSize",       1);
pref("browser.formfill.maxTimeGroupings", 25);
pref("browser.formfill.timeGroupingSize", 604800);
pref("browser.formfill.boundaryWeight",   25);
pref("browser.formfill.prefixWeight",     5);

// Zoom prefs
pref("browser.zoom.full", false);
pref("zoom.minPercent", 30);
pref("zoom.maxPercent", 300);
pref("toolkit.zoomManager.zoomValues", ".3,.5,.67,.8,.9,1,1.1,1.2,1.33,1.5,1.7,2,2.4,3");

/**
 * Specify whether or not the browser should generate a reflow event on zoom.
 * For a pan-and-zoom ui on mobile, it is sometimes desirable for a zoom event
 * to limit the max line box width of text in order to enable easier reading
 * of large amounts of text.
 *
 * If enabled, this will limit the max line box width of all text on a page to
 * the viewport width (also generating a reflow), after a zoom event occurs.
 *
 * By default, this is not enabled.
 */
pref("browser.zoom.reflowOnZoom", false);

/**
 * Specifies the number of milliseconds to wait after a given reflow-on-zoom
 * operation has completed before allowing another one to be triggered. This
 * is to prevent a buildup of reflow-zoom events.
 */
pref("browser.zoom.reflowZoom.reflowTimeout", 500);

/**
 * Controls whether or not the reflow-on-zoom behavior happens on page load.
 * This can be enabled in conjunction with the above preference (reflowOnZoom),
 * but has no effect if browser.zoom.reflowOnZoom is disabled.
 *
 * Note that this should be turned off only in cases where debugging of the
 * reflow-on-zoom feature is necessary, and enabling the feature during
 * a page load inhbits this debugging.
 */
pref("browser.zoom.reflowZoom.reflowTextOnPageLoad", true);

//
// Image-related prefs
//

// The maximum size, in bytes, of the decoded images we cache
pref("image.cache.size", 5242880);

// A weight, from 0-1000, to place on time when comparing to size.
// Size is given a weight of 1000 - timeweight.
pref("image.cache.timeweight", 500);

// Decode all images automatically on load, ignoring our normal heuristics.
pref("image.decode-immediately.enabled", false);

// Whether we attempt to downscale images during decoding.
pref("image.downscale-during-decode.enabled", true);

// The default Accept header sent for images loaded over HTTP(S)
pref("image.http.accept", "image/webp,image/png,image/*;q=0.8,*/*;q=0.5");

// The threshold for inferring that changes to an <img> element's |src|
// attribute by JavaScript represent an animation, in milliseconds. If the |src|
// attribute is changing more frequently than this value, then we enter a
// special "animation mode" which is designed to eliminate flicker. Set to 0 to
// disable.
pref("image.infer-src-animation.threshold-ms", 2000);

// Should we optimize away the surfaces of single-color images?
pref("image.single-color-optimization.enabled", true);

//
// Image memory management prefs
//

// Discards inactive image frames and re-decodes them on demand from
// compressed data.
pref("image.mem.discardable", true);

// Allows image locking of decoded image data in content processes.
pref("image.mem.allow_locking_in_content_processes", true);

// Chunk size for calls to the image decoders
pref("image.mem.decode_bytes_at_a_time", 16384);

// Minimum timeout for expiring unused images from the surface cache, in
// milliseconds. This controls how long we store cached temporary surfaces.
pref("image.mem.surfacecache.min_expiration_ms", 60000); // 60s

// Maximum size for the surface cache, in kilobytes.
pref("image.mem.surfacecache.max_size_kb", 1048576); // 1GB

// The surface cache's size, within the constraints of the maximum size set
// above, is determined as a fraction of main memory size. The size factor is
// interpreted as a reciprocal, so a size factor of 4 means to use no more than
// 1/4 of main memory.  The default should be a good balance for most systems.
pref("image.mem.surfacecache.size_factor", 4);

// How much of the data in the surface cache is discarded when we get a memory
// pressure notification, as a fraction. The discard factor is interpreted as a
// reciprocal, so a discard factor of 1 means to discard everything in the
// surface cache on memory pressure, a discard factor of 2 means to discard half
// of the data, and so forth. The default should be a good balance for desktop
// and laptop systems, where we never discard visible images.
pref("image.mem.surfacecache.discard_factor", 1);

// How many threads we'll use for multithreaded decoding. If < 0, will be
// automatically determined based on the system's number of cores.
pref("image.multithreaded_decoding.limit", -1);

// Limit for the canvas image cache. 0 means we don't limit the size of the
// cache.
pref("canvas.image.cache.limit", 0);

// WebGL prefs
#ifdef ANDROID
// Disable MSAA on mobile.
pref("gl.msaa-level", 0);
#else
pref("gl.msaa-level", 2);
#endif
pref("gl.require-hardware", false);
#ifdef XP_MACOSX
pref("gl.multithreaded", false);
#endif

pref("webgl.force-enabled", false);
pref("webgl.disabled", false);
pref("webgl.disable-angle", false);
pref("webgl.min_capability_mode", false);
pref("webgl.disable-extensions", false);
pref("webgl.msaa-force", false);
pref("webgl.prefer-16bpp", false);
pref("webgl.default-no-alpha", false);
pref("webgl.force-layers-readback", false);
pref("webgl.lose-context-on-memory-pressure", false);
pref("webgl.can-lose-context-in-foreground", true);
pref("webgl.restore-context-when-visible", true);
pref("webgl.max-warnings-per-context", 32);
pref("webgl.enable-draft-extensions", false);
pref("webgl.enable-privileged-extensions", false);
pref("webgl.bypass-shader-validation", false);
pref("webgl.disable-fail-if-major-performance-caveat", false);
pref("webgl.disable-DOM-blit-uploads", false);
pref("webgl.webgl2-compat-mode", false);

#ifdef NIGHTLY_BUILD
pref("webgl.enable-prototype-webgl2", true);
#else
pref("webgl.enable-prototype-webgl2", false);
#endif

#ifdef RELEASE_BUILD
// Keep this disabled on Release and Beta for now. (see bug 1171228)
pref("webgl.enable-debug-renderer-info", false);
#else
pref("webgl.enable-debug-renderer-info", true);
#endif

pref("webgl.renderer-string-override", "");
pref("webgl.vendor-string-override", "");

#ifdef RELEASE_BUILD
// Keep this disabled on Release and Beta for now. (see bug 1171228)
pref("webgl.enable-debug-renderer-info", false);
#else
pref("webgl.enable-debug-renderer-info", true);
#endif

pref("webgl.renderer-string-override", "");
pref("webgl.vendor-string-override", "");

#ifdef XP_WIN
pref("webgl.angle.try-d3d11", true);
pref("webgl.angle.force-d3d11", false);
pref("webgl.angle.force-warp", false);
pref("webgl.dxgl.enabled", false);
#endif

pref("gfx.offscreencanvas.enabled", false);

#ifdef MOZ_WIDGET_GONK
pref("gfx.gralloc.fence-with-readpixels", false);
#endif

// Stagefright prefs
pref("stagefright.force-enabled", false);
pref("stagefright.disabled", false);

#ifdef XP_WIN
// The default TCP send window on Windows is too small, and autotuning only occurs on receive
pref("network.tcp.sendbuffer", 131072);
#endif
// TCP Keepalive
pref("network.tcp.keepalive.enabled", true);
// Default idle time before first TCP keepalive probe; same time for interval
// between successful probes. Can be overridden in socket transport API.
// Win, Linux and Mac.
pref("network.tcp.keepalive.idle_time", 600); // seconds; 10 mins
// Default timeout for retransmission of unack'd keepalive probes.
// Win and Linux only; not configurable on Mac.
#if defined(XP_UNIX) && !defined(XP_MACOSX) || defined(XP_WIN)
pref("network.tcp.keepalive.retry_interval", 1); // seconds
#endif
// Default maximum probe retransmissions.
// Linux only; not configurable on Win and Mac; fixed at 10 and 8 respectively.
#ifdef XP_UNIX && !defined(XP_MACOSX)
pref("network.tcp.keepalive.probe_count", 4);
#endif

// Whether to disable acceleration for all widgets.
pref("layers.acceleration.disabled", false);
// Preference that when switched at runtime will run a series of benchmarks
// and output the result to stderr.
pref("layers.bench.enabled", false);

// Whether to force acceleration on, ignoring blacklists.
#ifdef ANDROID
// bug 838603 -- on Android, accidentally blacklisting OpenGL layers
// means a startup crash for everyone.
// Temporarily force-enable GL compositing.  This is default-disabled
// deep within the bowels of the widgetry system.  Remove me when GL
// compositing isn't default disabled in widget/android.
pref("layers.acceleration.force-enabled", true);
#else
pref("layers.acceleration.force-enabled", false);
#endif

pref("layers.acceleration.draw-fps", false);

// Enable DEAA antialiasing for transformed layers in the compositor
#if !defined(MOZ_WIDGET_GONK) && !defined(MOZ_WIDGET_ANDROID)
// Desktop prefs
pref("layers.deaa.enabled", true);
#else
// Mobile prefs
pref("layers.deaa.enabled", false);
#endif

pref("layers.dump", false);
#ifdef MOZ_DUMP_PAINTING
// If we're dumping layers, also dump the texture data
pref("layers.dump-texture", false);
pref("layers.dump-decision", false);
pref("layers.dump-client-layers", false);
pref("layers.dump-host-layers", false);
#endif
pref("layers.draw-borders", false);
pref("layers.draw-tile-borders", false);
pref("layers.draw-bigimage-borders", false);
pref("layers.frame-counter", false);
pref("layers.enable-tiles", false);
pref("layers.single-tile.enabled", true);
pref("layers.tiled-drawtarget.enabled", false);
pref("layers.low-precision-buffer", false);
pref("layers.progressive-paint", false);
pref("layers.tile-width", 256);
pref("layers.tile-height", 256);
pref("layers.child-process-shutdown", true);
// Max number of layers per container. See Overwrite in mobile prefs.
pref("layers.max-active", -1);
// If this is set the tile size will only be treated as a suggestion.
// On B2G we will round this to the stride of the underlying allocation.
// On any platform we may later use the screen size and ignore
// tile-width/tile-height entirely. Its recommended to turn this off
// if you change the tile size.
pref("layers.tiles.adjust", true);

<<<<<<< HEAD
// Set the default values, and then override per-platform as needed
#ifdef MOZ_XULRUNNER
pref("layers.offmainthreadcomposition.enabled", false);
#else
pref("layers.offmainthreadcomposition.enabled", true);
#endif
=======
>>>>>>> 4696208a
// Compositor target frame rate. NOTE: If vsync is enabled the compositor
// frame rate will still be capped.
// -1 -> default (match layout.frame_rate or 60 FPS)
// 0  -> full-tilt mode: Recomposite even if not transaction occured.
pref("layers.offmainthreadcomposition.frame-rate", -1);

#ifdef MOZ_WIDGET_UIKIT
pref("layers.async-pan-zoom.enabled", true);
#endif

#ifdef XP_MACOSX
pref("layers.enable-tiles", true);
pref("layers.tile-width", 512);
pref("layers.tile-height", 512);
pref("layers.tiled-drawtarget.enabled", true);
pref("layers.tiles.edge-padding", false);
#endif

#ifdef MOZ_WIDGET_GONK
pref("layers.tiled-drawtarget.enabled", true);
#endif

#ifdef MOZ_WIDGET_ANDROID
pref("layers.tiled-drawtarget.enabled", true);
pref("layers.tiles.edge-padding", true);
#endif

// Whether to animate simple opacity and transforms on the compositor
#ifdef RELEASE_BUILD
pref("layers.offmainthreadcomposition.async-animations", false);
#else
pref("layers.offmainthreadcomposition.async-animations", true);
#endif

// Whether to log information about off main thread animations to stderr
pref("layers.offmainthreadcomposition.log-animations", false);

pref("layers.bufferrotation.enabled", true);

pref("layers.componentalpha.enabled", true);

// Use the DT-backend implemented PushLayer
pref("gfx.content.use-native-pushlayer", false);

#ifdef ANDROID
pref("gfx.apitrace.enabled",false);
#endif

#ifdef MOZ_X11
pref("gfx.content.use-native-pushlayer", true);
#ifdef MOZ_WIDGET_GTK
pref("gfx.xrender.enabled",true);
#endif
#endif

#ifdef XP_WIN
pref("gfx.content.use-native-pushlayer", true);

// Whether to disable the automatic detection and use of direct2d.
pref("gfx.direct2d.disabled", false);

// Whether to attempt to enable Direct2D regardless of automatic detection or
// blacklisting
pref("gfx.direct2d.force-enabled", false);

pref("layers.prefer-opengl", false);
pref("layers.prefer-d3d9", false);
pref("layers.d3d11.force-warp", false);
pref("layers.d3d11.disable-warp", false);

#endif

// Force all possible layers to be always active layers
pref("layers.force-active", false);

// Never use gralloc surfaces, even when they're available on this
// platform and are the optimal surface type.
pref("layers.gralloc.disable", false);

// Don't use compositor-lru on this platform
pref("layers.compositor-lru-size", 0);

// Enable/Disable the geolocation API for content
pref("geo.enabled", true);

// Enable/Disable the orientation API for content
pref("device.sensors.enabled", true);

// Enable/Disable the device storage API for content
pref("device.storage.enabled", false);

// Toggle which thread the HTML5 parser uses for stream parsing
pref("html5.offmainthread", true);
// Time in milliseconds between the time a network buffer is seen and the
// timer firing when the timer hasn't fired previously in this parse in the
// off-the-main-thread HTML5 parser.
pref("html5.flushtimer.initialdelay", 120);
// Time in milliseconds between the time a network buffer is seen and the
// timer firing when the timer has already fired previously in this parse.
pref("html5.flushtimer.subsequentdelay", 120);

// Push/Pop/Replace State prefs
pref("browser.history.allowPushState", true);
pref("browser.history.allowReplaceState", true);
pref("browser.history.allowPopState", true);
pref("browser.history.maxStateObjectSize", 655360);

pref("browser.meta_refresh_when_inactive.disabled", false);

// XPInstall prefs
pref("xpinstall.whitelist.required", true);
pref("extensions.alwaysUnpack", false);
pref("extensions.minCompatiblePlatformVersion", "2.0");
pref("extensions.webExtensionsMinPlatformVersion", "42.0a1");

pref("network.buffer.cache.count", 24);
pref("network.buffer.cache.size",  32768);

// Desktop Notification
pref("notification.feature.enabled", false);

// Web Notification
pref("dom.webnotifications.enabled", true);
#if !defined(RELEASE_BUILD)
pref("dom.webnotifications.serviceworker.enabled", true);
#endif

// Alert animation effect, name is disableSlidingEffect for backwards-compat.
pref("alerts.disableSlidingEffect", false);
// The immediate duration of the alert, in milliseconds.
pref("alerts.durationImmediate", 20000);

// DOM full-screen API.
pref("full-screen-api.enabled", false);
pref("full-screen-api.allow-trusted-requests-only", true);
pref("full-screen-api.content-only", false);
pref("full-screen-api.pointer-lock.enabled", true);

// DOM idle observers API
pref("dom.idle-observers-api.enabled", true);

// Time limit, in milliseconds, for EventStateManager::IsHandlingUserInput().
// Used to detect long running handlers of user-generated events.
pref("dom.event.handling-user-input-time-limit", 1000);

// Whether we should layerize all animated images (if otherwise possible).
pref("layout.animated-image-layers.enabled", false);

pref("dom.vibrator.enabled", true);
pref("dom.vibrator.max_vibrate_ms", 10000);
pref("dom.vibrator.max_vibrate_list_len", 128);

// Battery API
pref("dom.battery.enabled", false);

// Image srcset
pref("dom.image.srcset.enabled", true);

// <picture> element and sizes
pref("dom.image.picture.enabled", true);

// WebSMS
pref("dom.sms.enabled", false);
// Enable Latin characters replacement with corresponding ones in GSM SMS
// 7-bit default alphabet.
pref("dom.sms.strict7BitEncoding", false);
pref("dom.sms.requestStatusReport", true);
// Numeric default service id for SMS API calls with |serviceId| parameter
// omitted.
pref("dom.sms.defaultServiceId", 0);
// MobileMessage GetMessages/GetThreads read ahead aggressiveness.
//
// positive: finite read-ahead entries,
// 0: don't read ahead unless explicitly requested, (default)
// negative: read ahead all IDs if possible.
pref("dom.sms.maxReadAheadEntries", 0);

// WebAlarms
pref("dom.mozAlarms.enabled", false);

// Push

pref("dom.push.enabled", false);

pref("dom.push.loglevel", "error");

pref("dom.push.serverURL", "wss://push.services.mozilla.com/");
pref("dom.push.userAgentID", "");

// The maximum number of push messages that a service worker can receive
// without user interaction.
pref("dom.push.maxQuotaPerSubscription", 16);

// The delay between receiving a push message and updating the quota for a
// subscription.
pref("dom.push.quotaUpdateDelay", 3000); // 3 seconds

// Is the network connection allowed to be up?
// This preference should be used in UX to enable/disable push.
pref("dom.push.connection.enabled", true);

// Exponential back-off start is 5 seconds like in HTTP/1.1.
// Maximum back-off is pingInterval.
pref("dom.push.retryBaseInterval", 5000);

// Interval at which to ping PushServer to check connection status. In
// milliseconds. If no reply is received within requestTimeout, the connection
// is considered closed.
pref("dom.push.pingInterval", 1800000); // 30 minutes

// How long before we timeout
pref("dom.push.requestTimeout", 10000);
pref("dom.push.pingInterval.default", 180000);// 3 min
pref("dom.push.pingInterval.mobile", 180000); // 3 min
pref("dom.push.pingInterval.wifi", 180000);  // 3 min

// Adaptive ping
pref("dom.push.adaptive.enabled", false);
pref("dom.push.adaptive.lastGoodPingInterval", 180000);// 3 min
pref("dom.push.adaptive.lastGoodPingInterval.mobile", 180000);// 3 min
pref("dom.push.adaptive.lastGoodPingInterval.wifi", 180000);// 3 min
// Valid gap between the biggest good ping and the bad ping
pref("dom.push.adaptive.gap", 60000); // 1 minute
// We limit the ping to this maximum value
pref("dom.push.adaptive.upperLimit", 1740000); // 29 min

// enable udp wakeup support
pref("dom.push.udp.wakeupEnabled", false);

// WebPush prefs:
pref("dom.push.http2.reset_retry_count_after_ms", 60000);
pref("dom.push.http2.maxRetries", 2);
pref("dom.push.http2.retryInterval", 5000);

// WebNetworkStats
pref("dom.mozNetworkStats.enabled", false);

// WebSettings
pref("dom.mozSettings.enabled", false);
pref("dom.mozPermissionSettings.enabled", false);

// W3C touch events
// 0 - disabled, 1 - enabled, 2 - autodetect
// Autodetection is currently only supported on Windows and GTK3
#if defined(XP_MACOSX)
pref("dom.w3c_touch_events.enabled", 0);
#elif defined(XP_WIN) && !defined(NIGHTLY_BUILD)
pref("dom.w3c_touch_events.enabled", 0);
#else
pref("dom.w3c_touch_events.enabled", 2);
#endif

// W3C draft pointer events
pref("dom.w3c_pointer_events.enabled", false);

// W3C draft ImageCapture API
pref("dom.imagecapture.enabled", false);

// W3C touch-action css property (related to touch and pointer events)
pref("layout.css.touch_action.enabled", false);

// Enables some assertions in nsStyleContext that are too expensive
// for general use, but might be useful to enable for specific tests.
// This only has an effect in DEBUG-builds.
pref("layout.css.expensive-style-struct-assertions.enabed", false);

// enable JS dump() function.
pref("browser.dom.window.dump.enabled", false);

#if defined(MOZ_WIDGET_GONK) || defined(MOZ_WIDGET_ANDROID)
// Network Information API
pref("dom.netinfo.enabled", true);
#else
pref("dom.netinfo.enabled", false);
#endif

#ifdef XP_WIN
// On 32-bit Windows, fire a low-memory notification if we have less than this
// many mb of virtual address space available.
pref("memory.low_virtual_memory_threshold_mb", 128);

// On Windows 32- or 64-bit, fire a low-memory notification if we have less
// than this many mb of commit space (physical memory plus page file) left.
pref("memory.low_commit_space_threshold_mb", 128);

// On Windows 32- or 64-bit, fire a low-memory notification if we have less
// than this many mb of physical memory available on the whole machine.
pref("memory.low_physical_memory_threshold_mb", 0);

// On Windows 32- or 64-bit, don't fire a low-memory notification because of
// low available physical memory or low commit space more than once every
// low_memory_notification_interval_ms.
pref("memory.low_memory_notification_interval_ms", 10000);
#endif

// How long must we wait before declaring that a window is a "ghost" (i.e., a
// likely leak)?  This should be longer than it usually takes for an eligible
// window to be collected via the GC/CC.
pref("memory.ghost_window_timeout_seconds", 60);

// Disable freeing dirty pages when minimizing memory.
pref("memory.free_dirty_pages", false);

// Disable the Linux-specific, system-wide memory reporter.
#ifdef XP_LINUX
pref("memory.system_memory_reporter", false);
#endif

// Don't dump memory reports on OOM, by default.
pref("memory.dump_reports_on_oom", false);

// Number of stack frames to capture in createObjectURL for about:memory.
pref("memory.blob_report.stack_frames", 0);

// comma separated list of domain origins (e.g. https://domain.com) that still
// need localStorage in the frameworker
pref("social.whitelist", "https://mozsocial.cliqz.com");
// comma separated list of domain origins (e.g. https://domain.com) for
// directory websites (e.g. AMO) that can install providers for other sites
pref("social.directories", "https://activations.cdn.mozilla.net");
// remote-install allows any website to activate a provider, with extended UI
// notifying user of installation. we can later pref off remote install if
// necessary. This does not affect whitelisted and directory installs.
pref("social.remote-install.enabled", true);
pref("social.toast-notifications.enabled", true);

// Disable idle observer fuzz, because only privileged content can access idle
// observers (bug 780507).
pref("dom.idle-observers-api.fuzz_time.disabled", true);

// Lowest localId for apps.
pref("dom.mozApps.maxLocalId", 1000);

// Reset apps permissions
pref("dom.apps.reset-permissions", false);

// XXX Security: You CANNOT safely add a new app store for
// installing privileged apps just by modifying this pref and
// adding the signing cert for that store to the cert trust
// database. *Any* origin listed can install apps signed with
// *any* certificate trusted; we don't try to maintain a strong
// association between certificate with installOrign. The
// expectation here is that in production builds the pref will
// contain exactly one origin. However, in custom development
// builds it may contain more than one origin so we can test
// different stages (dev, staging, prod) of the same app store.
pref("dom.mozApps.signed_apps_installable_from", "https://marketplace.firefox.com");

// Whether or not to dump mozApps debug messages to the console.
// Only checked on startup, so restart after changing this pref.
// Ignored on Android, where we always report debug messages because it's
// unnecessary to restrict reporting, per bug 1003469.
pref("dom.mozApps.debug", false);

// Minimum delay in milliseconds between network activity notifications (0 means
// no notifications). The delay is the same for both download and upload, though
// they are handled separately. This pref is only read once at startup:
// a restart is required to enable a new value.
pref("network.activity.blipIntervalMilliseconds", 0);

// If true, reuse the same global for everything loaded by the component loader
// (JS components, JSMs, etc).  This saves memory, but makes it possible for
// the scripts to interfere with each other.  A restart is required for this
// to take effect.
pref("jsloader.reuseGlobal", false);

// When we're asked to take a screenshot, don't wait more than 2000ms for the
// event loop to become idle before actually taking the screenshot.
pref("dom.browserElement.maxScreenshotDelayMS", 2000);

// Whether we should show the placeholder when the element is focused but empty.
pref("dom.placeholder.show_on_focus", true);

// VR is disabled by default in release and enabled for nightly and aurora
#ifdef RELEASE_BUILD
pref("dom.vr.enabled", false);
#else
pref("dom.vr.enabled", true);
#endif
// Oculus > 0.5
pref("dom.vr.oculus.enabled", true);
// Oculus <= 0.5; will only trigger if > 0.5 is not used or found
pref("dom.vr.oculus050.enabled", true);
// Cardboard VR device is disabled by default
pref("dom.vr.cardboard.enabled", false);
// 0 = never; 1 = only if real devices aren't there; 2 = always
pref("dom.vr.add-test-devices", 0);
// Pose prediction reduces latency effects by returning future predicted HMD
// poses to callers of the WebVR API.  This currently only has an effect for
// Oculus Rift on SDK 0.8 or greater.  It is disabled by default for now due to
// frame uniformity issues with e10s.
pref("dom.vr.poseprediction.enabled", false);
// true = show the VR textures in our compositing output; false = don't.
// true might have performance impact
pref("gfx.vr.mirror-textures", false);

// MMS UA Profile settings
pref("wap.UAProf.url", "");
pref("wap.UAProf.tagname", "x-wap-profile");

// MMS version 1.1 = 0x11 (or decimal 17)
// MMS version 1.3 = 0x13 (or decimal 19)
// @see OMA-TS-MMS_ENC-V1_3-20110913-A clause 7.3.34
pref("dom.mms.version", 19);

pref("dom.mms.requestStatusReport", true);

// Retrieval mode for MMS
// manual: Manual retrieval mode.
// automatic: Automatic retrieval mode even in roaming.
// automatic-home: Automatic retrieval mode in home network.
// never: Never retrieval mode.
pref("dom.mms.retrieval_mode", "manual");

pref("dom.mms.sendRetryCount", 3);
pref("dom.mms.sendRetryInterval", "10000,60000,180000");

pref("dom.mms.retrievalRetryCount", 4);
pref("dom.mms.retrievalRetryIntervals", "60000,300000,600000,1800000");
// Numeric default service id for MMS API calls with |serviceId| parameter
// omitted.
pref("dom.mms.defaultServiceId", 0);
// Debug enabler for MMS.
pref("mms.debugging.enabled", false);

// Request read report while sending MMS.
pref("dom.mms.requestReadReport", true);

// Number of RadioInterface instances to create.
pref("ril.numRadioInterfaces", 0);

// If the user puts a finger down on an element and we think the user
// might be executing a pan gesture, how long do we wait before
// tentatively deciding the gesture is actually a tap and activating
// the target element?
pref("ui.touch_activation.delay_ms", 100);

// If the user has clicked an element, how long do we keep the
// :active state before it is cleared by the mouse sequences
// fired after a touchstart/touchend.
pref("ui.touch_activation.duration_ms", 10);

// nsMemoryInfoDumper can watch a fifo in the temp directory and take various
// actions when the fifo is written to.  Disable this in general.
pref("memory_info_dumper.watch_fifo.enabled", false);

// If minInterval is 0, the check will only happen
// when the service has a strong suspicion we are in a captive portal
pref("network.captive-portal-service.minInterval", 60000); // 60 seconds
pref("network.captive-portal-service.maxInterval", 1500000); // 25 minutes
// Every 10 checks, the delay is increased by a factor of 5
pref("network.captive-portal-service.backoffFactor", "5.0");
pref("network.captive-portal-service.enabled", false);

pref("captivedetect.canonicalURL", "http://detectportal.firefox.com/success.txt");
pref("captivedetect.canonicalContent", "success\n");
pref("captivedetect.maxWaitingTime", 5000);
pref("captivedetect.pollingTime", 3000);
pref("captivedetect.maxRetryCount", 5);

#ifdef RELEASE_BUILD
pref("dom.forms.inputmode", false);
#else
pref("dom.forms.inputmode", true);
#endif

// InputMethods for soft keyboards in B2G
pref("dom.mozInputMethod.enabled", false);

// DataStore is disabled by default
pref("dom.datastore.enabled", false);

// Telephony API
#ifdef MOZ_B2G_RIL
pref("dom.telephony.enabled", true);
#else
pref("dom.telephony.enabled", false);
#endif
// Numeric default service id for WebTelephony API calls with |serviceId|
// parameter omitted.
pref("dom.telephony.defaultServiceId", 0);

// Cell Broadcast API
#ifdef MOZ_B2G_RIL
pref("dom.cellbroadcast.enabled", true);
#else
pref("dom.cellbroadcast.enabled", false);
#endif

// ICC API
#ifdef MOZ_B2G_RIL
pref("dom.icc.enabled", true);
#else
pref("dom.icc.enabled", false);
#endif

// Mobile Connection API
#ifdef MOZ_B2G_RIL
pref("dom.mobileconnection.enabled", true);
#else
pref("dom.mobileconnection.enabled", false);
#endif

// Voice Mail API
#ifdef MOZ_B2G_RIL
pref("dom.voicemail.enabled", true);
#else
pref("dom.voicemail.enabled", false);
#endif
// Numeric default service id for Voice Mail API calls with |serviceId|
// parameter omitted.
pref("dom.voicemail.defaultServiceId", 0);

// DOM Inter-App Communication API.
pref("dom.inter-app-communication-api.enabled", false);

// Disable mapped array buffer by default.
pref("dom.mapped_arraybuffer.enabled", false);

// The tables used for Safebrowsing phishing and malware checks.
pref("urlclassifier.malwareTable", "goog-malware-shavar,test-malware-simple");
pref("urlclassifier.phishTable", "goog-phish-shavar,test-phish-simple");
pref("urlclassifier.downloadBlockTable", "");
pref("urlclassifier.downloadAllowTable", "");
pref("urlclassifier.disallow_completions", "test-malware-simple,test-phish-simple,test-unwanted-simple,test-track-simple,test-trackwhite-simple,test-forbid-simple,goog-downloadwhite-digest256,mozstd-track-digest256,mozstd-trackwhite-digest256,mozfull-track-digest256,test-block-simple,mozplugin-block-digest256,mozplugin2-block-digest256");

// The table and update/gethash URLs for Safebrowsing phishing and malware
// checks.
pref("urlclassifier.trackingTable", "test-track-simple,mozpub-track-digest256");
pref("urlclassifier.trackingWhitelistTable", "test-trackwhite-simple,mozpub-trackwhite-digest256");

// The table and global pref for blocking access to sites forbidden by policy
pref("browser.safebrowsing.forbiddenURIs.enabled", false);
pref("urlclassifier.forbiddenTable", "test-forbid-simple");

// The table and global pref for blocking plugin content
pref("browser.safebrowsing.blockedURIs.enabled", false);
pref("urlclassifier.blockedTable", "test-block-simple,mozplugin-block-digest256");

pref("browser.safebrowsing.provider.mozilla.lists", "mozstd-track-digest256,mozstd-trackwhite-digest256,mozfull-track-digest256,mozplugin-block-digest256,mozplugin2-block-digest256");
pref("browser.safebrowsing.provider.mozilla.updateURL", "https://shavar.services.mozilla.com/downloads?client=SAFEBROWSING_ID&appver=%VERSION%&pver=2.2");
pref("browser.safebrowsing.provider.mozilla.gethashURL", "https://shavar.services.mozilla.com/gethash?client=SAFEBROWSING_ID&appver=%VERSION%&pver=2.2");

// Turn off Spatial navigation by default.
pref("snav.enabled", false);

// New implementation to unify touch-caret and selection-carets.
pref("layout.accessiblecaret.enabled", false);

// CSS attributes of the AccessibleCaret in CSS pixels.
pref("layout.accessiblecaret.width", "34.0");
pref("layout.accessiblecaret.height", "36.0");
pref("layout.accessiblecaret.margin-left", "-18.5");
pref("layout.accessiblecaret.bar.width", "2.0");

// Show the selection bars at the two ends of the selection highlight.
pref("layout.accessiblecaret.bar.enabled", true);

// Show the caret when long tapping on an empty content.
pref("layout.accessiblecaret.caret_shown_when_long_tapping_on_empty_content", false);

// Timeout in milliseconds to hide the accessiblecaret under cursor mode while
// no one touches it. Set the value to 0 to disable this feature.
pref("layout.accessiblecaret.timeout_ms", 3000);

// Simulate long tap to select words on the platforms where APZ is not enabled
// or long tap events does not fired by APZ.
pref("layout.accessiblecaret.use_long_tap_injector", true);

// Use AccessibleCaret default behaviours.
pref("layout.accessiblecaret.extendedvisibility", false);

// Selection change notifications generated by Javascript hide
// AccessibleCarets and close UI interaction by default.
pref("layout.accessiblecaret.allow_script_change_updates", false);

// Optionally provide haptic feedback on longPress selection events.
pref("layout.accessiblecaret.hapticfeedback", false);

// Wakelock is disabled by default.
pref("dom.wakelock.enabled", false);

// The URL of the Firefox Accounts auth server backend
pref("identity.fxaccounts.auth.uri", "https://api.accounts.firefox.com/v1");

// disable mozsample size for now
pref("image.mozsamplesize.enabled", false);

// Enable navigator.sendBeacon on all platforms except b2g because it doesn't
// play nicely with Firefox OS apps yet.
#ifndef MOZ_WIDGET_GONK
pref("beacon.enabled", true);
#endif

// Camera prefs
pref("camera.control.face_detection.enabled", true);

// SW Cache API
#ifdef RELEASE_BUILD
pref("dom.caches.enabled", false);
#else
pref("dom.caches.enabled", true);
#endif // RELEASE_BUILD

#ifdef MOZ_WIDGET_GONK
// Empirically, this is the value returned by hal::GetTotalSystemMemory()
// when Flame's memory is limited to 512MiB. If the camera stack determines
// it is running on a low memory platform, features that can be reliably
// supported will be disabled. This threshold can be adjusted to suit other
// platforms; and set to 0 to disable the low-memory check altogether.
pref("camera.control.low_memory_thresholdMB", 404);
#endif

// SystemUpdate API
pref("dom.system_update.enabled", false);
pref("dom.system_update.debug", false);

// UDPSocket API
pref("dom.udpsocket.enabled", false);

// Disable before keyboard events and after keyboard events by default.
pref("dom.beforeAfterKeyboardEvent.enabled", false);

// Presentation API
pref("dom.presentation.enabled", false);
pref("dom.presentation.tcp_server.debug", false);
pref("dom.presentation.discovery.enabled", false);
pref("dom.presentation.discovery.timeout_ms", 10000);
pref("dom.presentation.discoverable", false);

#ifdef XP_MACOSX
// Use raw ICU instead of CoreServices API in Unicode collation
pref("intl.collation.mac.use_icu", true);

#if !defined(RELEASE_BUILD) || defined(DEBUG)
// In non-release builds we crash by default on insecure text input (when a
// password editor has focus but secure event input isn't enabled).  The
// following pref, when turned on, disables this behavior.  See bug 1188425.
pref("intl.allow-insecure-text-input", false);
#endif
#endif // XP_MACOSX

// Enable meta-viewport support in remote APZ-enabled frames.
pref("dom.meta-viewport.enabled", false);

// MozSettings debugging prefs for each component
pref("dom.mozSettings.SettingsDB.debug.enabled", false);
pref("dom.mozSettings.SettingsManager.debug.enabled", false);
pref("dom.mozSettings.SettingsRequestManager.debug.enabled", false);
pref("dom.mozSettings.SettingsService.debug.enabled", false);

// MozSettings verbose mode to track everything
pref("dom.mozSettings.SettingsDB.verbose.enabled", false);
pref("dom.mozSettings.SettingsManager.verbose.enabled", false);
pref("dom.mozSettings.SettingsRequestManager.verbose.enabled", false);
pref("dom.mozSettings.SettingsService.verbose.enabled", false);

// Controlling whether we want to allow forcing some Settings
// IndexedDB transactions to be opened as readonly or keep everything as
// readwrite.
pref("dom.mozSettings.allowForceReadOnly", false);

// The interval at which to check for slow running addons
#ifdef NIGHTLY_BUILD
pref("browser.addon-watch.interval", 15000);
#else
pref("browser.addon-watch.interval", -1);
#endif
pref("browser.addon-watch.ignore", "[\"mochikit@mozilla.org\",\"special-powers@mozilla.org\"]");
// the percentage of time addons are allowed to use without being labeled slow
pref("browser.addon-watch.percentage-limit", 5);

// RequestSync API is disabled by default.
pref("dom.requestSync.enabled", false);

// Search service settings
pref("browser.search.log", false);
pref("browser.search.update", true);
pref("browser.search.update.log", false);
pref("browser.search.update.interval", 21600);
pref("browser.search.suggest.enabled", true);
pref("browser.search.geoSpecificDefaults", false);
pref("browser.search.geoip.url", "https://location.services.mozilla.com/v1/country?key=%MOZILLA_API_KEY%");
// NOTE: this timeout figure is also the "high" value for the telemetry probe
// SEARCH_SERVICE_COUNTRY_FETCH_MS - if you change this also change that probe.
pref("browser.search.geoip.timeout", 2000);

#ifdef MOZ_OFFICIAL_BRANDING
// {moz:official} expands to "official"
pref("browser.search.official", true);
#endif

#ifndef MOZ_WIDGET_GONK
// GMPInstallManager prefs

// User-settable override to media.gmp-manager.url for testing purposes.
//pref("media.gmp-manager.url.override", "");

// Update service URL for GMP install/updates:
pref("media.gmp-manager.url", "https://aus5.mozilla.org/update/3/GMP/%VERSION%/%BUILD_ID%/%BUILD_TARGET%/%LOCALE%/%CHANNEL%/%OS_VERSION%/%DISTRIBUTION%/%DISTRIBUTION_VERSION%/update.xml");

// When |media.gmp-manager.cert.requireBuiltIn| is true or not specified the
// final certificate and all certificates the connection is redirected to before
// the final certificate for the url specified in the |media.gmp-manager.url|
// preference must be built-in.
pref("media.gmp-manager.cert.requireBuiltIn", true);

// The |media.gmp-manager.certs.| preference branch contains branches that are
// sequentially numbered starting at 1 that contain attribute name / value
// pairs for the certificate used by the server that hosts the update xml file
// as specified in the |media.gmp-manager.url| preference. When these preferences are
// present the following conditions apply for a successful update check:
// 1. the uri scheme must be https
// 2. the preference name must exist as an attribute name on the certificate and
//    the value for the name must be the same as the value for the attribute name
//    on the certificate.
// If these conditions aren't met it will be treated the same as when there is
// no update available. This validation will not be performed when the
// |media.gmp-manager.url.override| user preference has been set for testing updates or
// when the |media.gmp-manager.cert.checkAttributes| preference is set to false. Also,
// the |media.gmp-manager.url.override| preference should ONLY be used for testing.
// IMPORTANT! app.update.certs.* prefs should also be updated if these
// are updated.
pref("media.gmp-manager.cert.checkAttributes", true);
pref("media.gmp-manager.certs.1.issuerName", "CN=DigiCert SHA2 Secure Server CA,O=DigiCert Inc,C=US");
pref("media.gmp-manager.certs.1.commonName", "aus5.mozilla.org");
pref("media.gmp-manager.certs.2.issuerName", "CN=thawte SSL CA - G2,O=\"thawte, Inc.\",C=US");
pref("media.gmp-manager.certs.2.commonName", "aus5.mozilla.org");
#endif

// Whether or not to perform reader mode article parsing on page load.
// If this pref is disabled, we will never show a reader mode icon in the toolbar.
pref("reader.parse-on-load.enabled", true);

// After what size document we don't bother running Readability on it
// because it'd slow things down too much
pref("reader.parse-node-limit", 3000);

// Force-enables reader mode parsing, even on low-memory platforms, where it
// is disabled by default.
pref("reader.parse-on-load.force-enabled", false);

// The default relative font size in reader mode (1-9)
pref("reader.font_size", 5);

// The default color scheme in reader mode (light, dark, sepia, auto)
// auto = color automatically adjusts according to ambient light level
// (auto only works on platforms where the 'devicelight' event is enabled)
pref("reader.color_scheme", "light");

// Color scheme values available in reader mode UI.
pref("reader.color_scheme.values", "[\"light\",\"dark\",\"sepia\"]");

// The font type in reader (sans-serif, serif)
pref("reader.font_type", "sans-serif");

// Whether or not the user has interacted with the reader mode toolbar.
// This is used to show a first-launch tip in reader mode.
pref("reader.has_used_toolbar", false);

// Whether to use a vertical or horizontal toolbar.
pref("reader.toolbar.vertical", true);

#if defined(XP_LINUX) && defined(MOZ_GMP_SANDBOX)
// Whether to allow, on a Linux system that doesn't support the necessary sandboxing
// features, loading Gecko Media Plugins unsandboxed.
pref("media.gmp.insecure.allow", false);
#endif

pref("dom.audiochannel.mutedByDefault", false);

// Enable <details> and <summary> tags.
pref("dom.details_element.enabled", false);

// Secure Element API
#ifdef MOZ_SECUREELEMENT
pref("dom.secureelement.enabled", false);
#endif

// Allow control characters appear in composition string.
// When this is false, control characters except
// CHARACTER TABULATION (horizontal tab) are removed from
// both composition string and data attribute of compositionupdate
// and compositionend events.
pref("dom.compositionevent.allow_control_characters", false);

#ifdef MOZ_WIDGET_GONK
// Bug 1154053: Serialize B2G memory reports; smaller devices are
// usually overcommitted on memory by using zRAM, so memory reporting
// causes memory pressure from uncompressing cold heap memory.
pref("memory.report_concurrency", 1);
#else
// Desktop probably doesn't have swapped-out children like that.
pref("memory.report_concurrency", 10);
#endif

// MessageChannel API
pref("dom.messageChannel.enabled", true);

// fetch API
pref("dom.fetch.enabled", true);

// Add Mozilla AudioChannel APIs.
pref("media.useAudioChannelAPI", false);

// Expose Request.context. Currently disabled since the spec is in flux.
pref("dom.requestcontext.enabled", false);

pref("dom.mozKillSwitch.enabled", false);

pref("toolkit.pageThumbs.screenSizeDivisor", 7);
pref("toolkit.pageThumbs.minWidth", 0);
pref("toolkit.pageThumbs.minHeight", 0);

// Allow customization of the fallback directory for file uploads
pref("dom.input.fallbackUploadDir", "");

// Turn rewriting of youtube embeds on/off
pref("plugins.rewrite_youtube_embeds", true);

<<<<<<< HEAD
pref("devtools.serviceWorkers.testing.enabled", false);

// additional
lock_pref("platform.name", "Goanna");
#filter substitution
lock_pref("platform.version", @MOZILLA_VERSION@);
lock_pref("platform.buildid", "@GRE_BUILDID@");
#unfilter substitution

#ifdef MOZ_XULRUNNER
#define MOZ_APP_VERSION 27.9
// User Agent
#filter substitution
#filter emptyLines
#include ../../../browser/branding/shared/pref/uaoverrides.inc

#endif
=======
// Is support for 'color-adjust' CSS property enabled?
pref("layout.css.color-adjust.enabled", true);

pref("devtools.serviceWorkers.testing.enabled", false);
>>>>>>> 4696208a
<|MERGE_RESOLUTION|>--- conflicted
+++ resolved
@@ -4678,15 +4678,13 @@
 // if you change the tile size.
 pref("layers.tiles.adjust", true);
 
-<<<<<<< HEAD
 // Set the default values, and then override per-platform as needed
 #ifdef MOZ_XULRUNNER
 pref("layers.offmainthreadcomposition.enabled", false);
 #else
 pref("layers.offmainthreadcomposition.enabled", true);
 #endif
-=======
->>>>>>> 4696208a
+
 // Compositor target frame rate. NOTE: If vsync is enabled the compositor
 // frame rate will still be capped.
 // -1 -> default (match layout.frame_rate or 60 FPS)
@@ -5507,7 +5505,9 @@
 // Turn rewriting of youtube embeds on/off
 pref("plugins.rewrite_youtube_embeds", true);
 
-<<<<<<< HEAD
+// Is support for 'color-adjust' CSS property enabled?
+pref("layout.css.color-adjust.enabled", true);
+
 pref("devtools.serviceWorkers.testing.enabled", false);
 
 // additional
@@ -5524,10 +5524,4 @@
 #filter emptyLines
 #include ../../../browser/branding/shared/pref/uaoverrides.inc
 
-#endif
-=======
-// Is support for 'color-adjust' CSS property enabled?
-pref("layout.css.color-adjust.enabled", true);
-
-pref("devtools.serviceWorkers.testing.enabled", false);
->>>>>>> 4696208a
+#endif