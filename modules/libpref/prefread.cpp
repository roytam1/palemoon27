--- conflicted
+++ resolved
@@ -202,21 +202,11 @@
                 state = PREF_PARSE_UNTIL_EOL;
                 break;
             case 'u':       /* indicating user_pref */
+            case 'p':       /* indicating pref */
             case 's':       /* indicating sticky_pref */
-<<<<<<< HEAD
             case 'l':       /* indicating lock_pref */
                 ps->smatch = (c == 'u' ? kUserPref :
                              (c == 's' ? kPrefSticky : (c == 'l' ? kLockPref : kPref)));
-=======
-            case 'p':       /* indicating pref */
-                if (c == 'u') {
-                  ps->smatch = kUserPref;
-                } else if (c == 's') {
-                  ps->smatch = kPrefSticky;
-                } else {
-                  ps->smatch = kPref;
-                }
->>>>>>> 696c1953
                 ps->sindex = 1;
                 ps->nextstate = PREF_PARSE_UNTIL_OPEN_PAREN;
                 state = PREF_PARSE_MATCH_STRING;
