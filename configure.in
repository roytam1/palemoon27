dnl -*- Mode: Autoconf; tab-width: 4; indent-tabs-mode: nil; -*-
dnl vi: set tabstop=4 shiftwidth=4 expandtab syntax=m4:
dnl This Source Code Form is subject to the terms of the Mozilla Public
dnl License, v. 2.0. If a copy of the MPL was not distributed with this
dnl file, You can obtain one at http://mozilla.org/MPL/2.0/.

dnl Process this file with autoconf to produce a configure script.
dnl ========================================================

AC_PREREQ(2.13)
AC_INIT(config/config.mk)
AC_CONFIG_AUX_DIR(${srcdir}/build/autoconf)
AC_CANONICAL_SYSTEM
TARGET_CPU="${target_cpu}"
TARGET_VENDOR="${target_vendor}"
TARGET_OS="${target_os}"

dnl ========================================================
dnl =
dnl = Don't change the following two lines.  Doing so breaks:
dnl =
dnl = CFLAGS="-foo" ./configure
dnl =
dnl ========================================================
CFLAGS="${CFLAGS=}"
CPPFLAGS="${CPPFLAGS=}"
CXXFLAGS="${CXXFLAGS=}"
LDFLAGS="${LDFLAGS=}"
HOST_CFLAGS="${HOST_CFLAGS=}"
HOST_CXXFLAGS="${HOST_CXXFLAGS=}"
HOST_LDFLAGS="${HOST_LDFLAGS=}"

dnl ========================================================
dnl = Preserve certain environment flags passed to configure
dnl = We want sub projects to receive the same flags
dnl = untainted by this configure script
dnl ========================================================
_SUBDIR_CC="$CC"
_SUBDIR_CXX="$CXX"
_SUBDIR_CFLAGS="$CFLAGS"
_SUBDIR_CPPFLAGS="$CPPFLAGS"
_SUBDIR_CXXFLAGS="$CXXFLAGS"
_SUBDIR_LDFLAGS="$LDFLAGS"
_SUBDIR_HOST_CC="$HOST_CC"
_SUBDIR_HOST_CFLAGS="$HOST_CFLAGS"
_SUBDIR_HOST_CXXFLAGS="$HOST_CXXFLAGS"
_SUBDIR_HOST_LDFLAGS="$HOST_LDFLAGS"
_SUBDIR_CONFIG_ARGS="$ac_configure_args"

dnl Set the version number of the libs included in-tree
dnl ========================================================
MOZJPEG=62
MOZPNG=10616
MOZWEBP=043
NSPR_VERSION=4
NSPR_MINVER=4.15.0
NSS_VERSION=3

dnl Set the minimum version of toolkit libs used by mozilla
dnl ========================================================
GLIB_VERSION=2.22
# 2_26 is the earliest version we can set GLIB_VERSION_MIN_REQUIRED.
# The macro won't be used when compiling with earlier versions anyway.
GLIB_VERSION_MIN_REQUIRED=GLIB_VERSION_2_26
GIO_VERSION=2.22
PERL_VERSION=5.006
CAIRO_VERSION=1.10
PANGO_VERSION=1.22.0
GTK2_VERSION=2.18.0
GTK3_VERSION=3.4.0
WINDRES_VERSION=2.14.90
W32API_VERSION=3.14
GNOMEUI_VERSION=2.2.0
GCONF_VERSION=1.2.1
STARTUP_NOTIFICATION_VERSION=0.8
DBUS_VERSION=0.60
SQLITE_VERSION=3.21.0

MSMANIFEST_TOOL=

dnl Set various checks
dnl ========================================================
MISSING_X=
AC_PROG_AWK

dnl Initialize the Pthread test variables early so they can be
dnl  overridden by each platform.
dnl ========================================================
MOZ_USE_PTHREADS=
_PTHREAD_LDFLAGS=""

dnl Do not allow objdir == srcdir builds.
dnl ==============================================================
_topsrcdir=`cd \`dirname $0\`; pwd`
_objdir=`pwd`


dnl TODO Don't exempt L10N builds once bug 842760 is resolved.
if test "$_topsrcdir" = "$_objdir" -a "${with_l10n_base+set}" != set; then
  echo "  ***"
  echo "  * Building directly in the main source directory is not allowed."
  echo "  *"
  echo "  * To build, you must run configure from a separate directory"
  echo "  * (referred to as an object directory)."
  echo "  *"
  echo "  * If you are building with a mozconfig, you will need to change your"
  echo "  * mozconfig to point to a different object directory."
  echo "  ***"
  exit 1
fi

# Check for a couple representative files in the source tree
_conflict_files=
for file in $_topsrcdir/Makefile $_topsrcdir/config/autoconf.mk; do
  if test -f $file; then
    _conflict_files="$_conflict_files $file"
  fi
done
if test "$_conflict_files"; then
  echo "***"
  echo "*   Your source tree contains these files:"
  for file in $_conflict_files; do
    echo "*         $file"
  done
  cat 1>&2 <<-EOF
  *   This indicates that you previously built in the source tree.
  *   A source tree build can confuse the separate objdir build.
  *
  *   To clean up the source tree:
  *     1. cd $_topsrcdir
  *     2. gmake distclean
  ***
EOF
  exit 1
  break
fi
MOZ_BUILD_ROOT=`pwd -W 2>/dev/null || pwd`

MOZ_PYTHON

MOZ_DEFAULT_COMPILER

COMPILE_ENVIRONMENT=1
MOZ_ARG_DISABLE_BOOL(compile-environment,
[  --disable-compile-environment
                          Disable compiler/library checks.],
    COMPILE_ENVIRONMENT= )
AC_SUBST(COMPILE_ENVIRONMENT)

MOZ_ARG_WITH_STRING(l10n-base,
[  --with-l10n-base=DIR    path to l10n repositories],
    L10NBASEDIR=$withval)
if test -n "$L10NBASEDIR"; then
    if test "$L10NBASEDIR" = "yes" -o "$L10NBASEDIR" = "no"; then
        AC_MSG_ERROR([--with-l10n-base must specify a path])
    elif test -d "$L10NBASEDIR"; then
        L10NBASEDIR=`cd "$L10NBASEDIR" && pwd`
    else
        AC_MSG_ERROR([Invalid value --with-l10n-base, $L10NBASEDIR doesn't exist])
    fi
fi
AC_SUBST(L10NBASEDIR)

dnl Check for Perl first -- needed for win32 SDK checks
MOZ_PATH_PROGS(PERL, $PERL perl5 perl )
if test -z "$PERL" -o "$PERL" = ":"; then
    AC_MSG_ERROR([perl not found in \$PATH])
fi

if test -n "$GAIADIR" -a ! -d "$GAIADIR" ; then
    AC_MSG_ERROR([GAIADIR '$GAIADIR' isn't a valid directory])
fi

AC_SUBST(GAIADIR)
if test -n "$GAIADIR" ; then
    AC_DEFINE(PACKAGE_GAIA)
fi

if test -n "$FXOS_SIMULATOR" -a -z "$GAIADIR" ; then
    AC_MSG_ERROR([FXOS_SIMULATOR=1 requires GAIADIR to be defined])
fi

if test -n "$FXOS_SIMULATOR" ; then
    AC_DEFINE(FXOS_SIMULATOR)
    AC_SUBST(FXOS_SIMULATOR)
fi

if test -n "$MOZTTDIR" -a ! -d "$MOZTTDIR" ; then
    AC_MSG_ERROR([MOZTTDIR '$MOZTTDIR' isn't a valid directory])
fi

AC_SUBST(MOZTTDIR)
if test -n "$MOZTTDIR" ; then
    AC_DEFINE(PACKAGE_MOZTT)
fi

MOZ_ARG_WITH_STRING(gonk,
[  --with-gonk=DIR
               location of gonk dir],
    gonkdir=$withval)

MOZ_ARG_WITH_STRING(gonk-toolchain-prefix,
[  --with-gonk-toolchain-prefix=DIR
                          prefix to gonk toolchain commands],
    gonk_toolchain_prefix=$withval)

if test -n "$gonkdir" ; then
    kernel_name=`uname -s | tr "[[:upper:]]" "[[:lower:]]"`
    android_source="$gonkdir"
    ANDROID_SOURCE="$android_source"
    ANDROID_NDK="${ANDROID_SOURCE}/ndk"
    dnl Default to ICS
    ANDROID_VERSION=15
    if test -n "${PLATFORM_SDK_VERSION}"; then
        ANDROID_VERSION="${PLATFORM_SDK_VERSION}"
    fi

    dnl set up compilers
    TOOLCHAIN_PREFIX="$gonk_toolchain_prefix"
    AS="$gonk_toolchain_prefix"as
    CC="$gonk_toolchain_prefix"gcc
    CXX="$gonk_toolchain_prefix"g++
    CPP="$gonk_toolchain_prefix"cpp
    LD="$gonk_toolchain_prefix"ld
    AR="$gonk_toolchain_prefix"ar
    RANLIB="$gonk_toolchain_prefix"ranlib
    STRIP="$gonk_toolchain_prefix"strip
    OBJCOPY="$gonk_toolchain_prefix"objcopy

    if ! test -e "$gonkdir/ndk/sources/cxx-stl/stlport/src/iostream.cpp"; then
        AC_MSG_ERROR([Couldn't find path to stlport sources in the gonk tree])
    fi
    STLPORT_CPPFLAGS="-I$_topsrcdir/build/stlport/stlport -I$gonkdir/ndk/sources/cxx-stl/system/include"

    case "$ANDROID_VERSION" in
    15)
        GONK_INCLUDES="-I$gonkdir/frameworks/base/opengl/include -I$gonkdir/frameworks/base/native/include -I$gonkdir/frameworks/base/include -I$gonkdir/frameworks/base/services/camera -I$gonkdir/frameworks/base/include/media/ -I$gonkdir/frameworks/base/include/media/stagefright -I$gonkdir/frameworks/base/include/media/stagefright/openmax -I$gonkdir/frameworks/base/media/libstagefright/rtsp -I$gonkdir/frameworks/base/media/libstagefright/include -I$gonkdir/external/dbus -I$gonkdir/external/bluetooth/bluez/lib -I$gonkdir/dalvik/libnativehelper/include/nativehelper"
        MOZ_B2G_BT=1
        MOZ_B2G_BT_BLUEZ=1
        MOZ_NFC=1
        MOZ_B2G_CAMERA=1
        MOZ_OMX_DECODER=1
        AC_SUBST(MOZ_OMX_DECODER)
        MOZ_RTSP=1
        MOZ_FMP4=1
        MOZ_SECUREELEMENT=1
        ;;
    17|18)
        GONK_INCLUDES="-I$gonkdir/frameworks/native/include -I$gonkdir/frameworks/av/include -I$gonkdir/frameworks/av/include/media -I$gonkdir/frameworks/av/include/camera -I$gonkdir/frameworks/native/include/media/openmax -I$gonkdir/frameworks/av/media/libstagefright/include"
        if test -d "$gonkdir/external/bluetooth/bluez"; then
          GONK_INCLUDES="$GONK_INCLUDES -I$gonkdir/external/dbus -I$gonkdir/external/bluetooth/bluez/lib"
            MOZ_B2G_BT=1
            MOZ_B2G_BT_BLUEZ=1
        elif test -d "$gonkdir/external/bluetooth/bluedroid"; then
            MOZ_B2G_BT=1
            MOZ_B2G_BT_BLUEDROID=1
            if test -d "$gonkdir/system/bluetoothd"; then
                MOZ_B2G_BT_DAEMON=1
            fi
        fi

        MOZ_RTSP=1
        MOZ_NFC=1
        MOZ_B2G_CAMERA=1
        MOZ_OMX_DECODER=1
        AC_SUBST(MOZ_OMX_DECODER)
        MOZ_OMX_ENCODER=1
        AC_SUBST(MOZ_OMX_ENCODER)
        AC_DEFINE(MOZ_OMX_ENCODER)
	MOZ_FMP4=1
        MOZ_SECUREELEMENT=1
        ;;
    19)
        GONK_INCLUDES="-I$gonkdir/frameworks/native/include -I$gonkdir/frameworks/av/include -I$gonkdir/frameworks/av/include/media -I$gonkdir/frameworks/av/include/camera -I$gonkdir/frameworks/native/include/media/openmax -I$gonkdir/frameworks/av/media/libstagefright/include"
        MOZ_B2G_CAMERA=1
        MOZ_B2G_BT=1
        MOZ_B2G_BT_BLUEDROID=1
        if test -d "$gonkdir/system/bluetoothd"; then
            MOZ_B2G_BT_DAEMON=1
        fi
        MOZ_NFC=1
        MOZ_RTSP=1
        MOZ_OMX_DECODER=1
        MOZ_OMX_ENCODER=1
        AC_DEFINE(MOZ_OMX_ENCODER)
        MOZ_AUDIO_OFFLOAD=1
        MOZ_SECUREELEMENT=1
        AC_SUBST(MOZ_AUDIO_OFFLOAD)
        AC_DEFINE(MOZ_AUDIO_OFFLOAD)
        MOZ_FMP4=1
        ;;
    21)
        GONK_INCLUDES="-I$gonkdir/frameworks/native/include -I$gonkdir/frameworks/av/include -I$gonkdir/frameworks/av/include/media -I$gonkdir/frameworks/av/include/camera -I$gonkdir/frameworks/native/include/media/openmax -I$gonkdir/frameworks/av/media/libstagefright/include"
        MOZ_AUDIO_OFFLOAD=1
        MOZ_OMX_DECODER=1
        AC_SUBST(MOZ_AUDIO_OFFLOAD)
        AC_DEFINE(MOZ_AUDIO_OFFLOAD)
        MOZ_FMP4=
        MOZ_B2G_CAMERA=1
        MOZ_B2G_BT=1
        MOZ_B2G_BT_BLUEDROID=1
        if test -d "$gonkdir/system/bluetoothd"; then
            MOZ_B2G_BT_DAEMON=1
        fi
        MOZ_NFC=1
        ;;
    *)
        AC_MSG_ERROR([Unsupported platform version: $ANDROID_VERSION])
        ;;
    esac
    CPPFLAGS="-DANDROID $TARGET_C_INCLUDES -I$gonkdir/system -I$gonkdir/system/core/include -isystem $gonkdir/bionic -I$gonkdir/hardware/libhardware/include -I$gonkdir/external/valgrind/fxos-include $GONK_INCLUDES $CPPFLAGS"
    CFLAGS="-mandroid -fno-short-enums -fno-exceptions $CFLAGS"
    CXXFLAGS="-mandroid -fno-short-enums -fno-exceptions -Wno-psabi $CXXFLAGS $STLPORT_CPPFLAGS"
    dnl Add -llog by default, since we use it all over the place.
    LIBS="$LIBS -llog"

    LDFLAGS="-mandroid -L$gonkdir/out/target/product/$GONK_PRODUCT/obj/lib -Wl,-rpath-link=$gonkdir/out/target/product/$GONK_PRODUCT/obj/lib --sysroot=$gonkdir/out/target/product/$GONK_PRODUCT/obj/ $LDFLAGS"

    dnl prevent cross compile section from using these flags as host flags
    if test -z "$HOST_CPPFLAGS" ; then
        HOST_CPPFLAGS=" "
    fi
    if test -z "$HOST_CFLAGS" ; then
        HOST_CFLAGS=" "
    fi
    if test -z "$HOST_CXXFLAGS" ; then
        HOST_CXXFLAGS=" "
    fi
    if test -z "$HOST_LDFLAGS" ; then
        HOST_LDFLAGS=" "
    fi

    AC_DEFINE(ANDROID)
    AC_DEFINE_UNQUOTED(ANDROID_VERSION, $ANDROID_VERSION)
    AC_SUBST(ANDROID_VERSION)
    AC_DEFINE(HAVE_SYS_UIO_H)
    AC_DEFINE(HAVE_PTHREADS)
    MOZ_CHROME_FILE_FORMAT=omni
    direct_nspr_config=1
else
    MOZ_ANDROID_NDK

    case "$target" in
    *-android*|*-linuxandroid*)
        if test -z "$ANDROID_PACKAGE_NAME" ; then
            ANDROID_PACKAGE_NAME='org.mozilla.$(MOZ_APP_NAME)'
        fi
        MOZ_CHROME_FILE_FORMAT=omni
        ZLIB_DIR=yes
        ;;
    *-linux*)
        AC_PATH_PROG(OBJCOPY,objcopy)
        ;;
    esac
fi

AC_SUBST(ANDROID_SOURCE)
AC_SUBST(ANDROID_PACKAGE_NAME)
AC_SUBST(OBJCOPY)

dnl ========================================================
dnl Checks for compilers.
dnl ========================================================

dnl AR_FLAGS set here so HOST_AR_FLAGS can be set correctly (see bug 538269)
AR_FLAGS='crs $@'

if test "$COMPILE_ENVIRONMENT"; then

if test "$target" != "$host"; then
    MOZ_CROSS_COMPILER
else
    AC_PROG_CC
    case "$target" in
    *-mingw*)
      # Work around the conftest.exe access problem on Windows
      sleep 2
    esac
    AC_PROG_CXX
    AC_PROG_RANLIB
    MOZ_PATH_PROGS(AS, $AS as, $CC)
    AC_CHECK_PROGS(AR, ar, :)
    AC_CHECK_PROGS(LD, ld, :)
    AC_CHECK_PROGS(STRIP, strip, :)
    AC_CHECK_PROGS(WINDRES, windres, :)
    AC_CHECK_PROGS(OTOOL, otool, :)
    if test -z "$HOST_CC"; then
        HOST_CC="$CC"
    fi
    if test -z "$HOST_CFLAGS"; then
        HOST_CFLAGS="$CFLAGS"
    fi
    if test -z "$HOST_CXX"; then
        HOST_CXX="$CXX"
    fi
    if test -z "$HOST_CXXFLAGS"; then
        HOST_CXXFLAGS="$CXXFLAGS"
    fi
    if test -z "$HOST_LDFLAGS"; then
        HOST_LDFLAGS="$LDFLAGS"
    fi
    if test -z "$HOST_RANLIB"; then
        HOST_RANLIB="$RANLIB"
    fi
    if test -z "$HOST_AR"; then
        HOST_AR="$AR"
    fi
    if test -z "$HOST_AR_FLAGS"; then
        HOST_AR_FLAGS="$AR_FLAGS"
    fi
fi

if test -n "$MOZ_WINCONSOLE"; then
    AC_DEFINE(MOZ_WINCONSOLE)
fi

MOZ_TOOL_VARIABLES

MOZ_CHECK_COMPILER_WRAPPER

dnl ========================================================
dnl Special win32 checks
dnl ========================================================

# Target the Windows 8.1 SDK by default
WINSDK_TARGETVER=602
WINVER=502
MOZ_USE_D2D=

MOZ_ARG_WITH_STRING(windows-version,
[  --with-windows-version=WINSDK_TARGETVER
                          Windows SDK version to target. Win7 (601) is
                          currently the minimum supported version.],
  WINSDK_TARGETVER=$withval)

# Currently only version 601 to 603 are allowed
case "$WINSDK_TARGETVER" in
601)
    MOZ_WINSDK_TARGETVER=0${WINSDK_TARGETVER}0000
    ;;
602|603)
    MOZ_WINSDK_TARGETVER=0${WINSDK_TARGETVER}0000
    MOZ_USE_D2D=1
    CFLAGS="$CFLAGS -DUSE_D2D1_1"
    CXXFLAGS="$CXXFLAGS -DUSE_D2D1_1"
    ;;
*)
    AC_MSG_ERROR([Invalid value for --with-windows-version ($WINSDK_TARGETVER)]);
    ;;
esac

AC_DEFINE(MOZ_USE_D2D)
AC_SUBST(MOZ_USE_D2D)

case "$target" in
*-mingw*)
    if test "$GCC" != "yes"; then
        # Check to see if we are really running in a msvc environemnt
        _WIN32_MSVC=1
        AC_CHECK_PROGS(MIDL, midl)

        # Make sure compilers are valid
        CFLAGS="$CFLAGS -TC -nologo"
        CXXFLAGS="$CXXFLAGS -TP -nologo"
        AC_LANG_SAVE
        AC_LANG_C
        AC_TRY_COMPILE([#include <stdio.h>],
            [ printf("Hello World\n"); ],,
            AC_MSG_ERROR([\$(CC) test failed.  You must have MS VC++ in your path to build.]) )

        AC_LANG_CPLUSPLUS
        AC_TRY_COMPILE([#include <new.h>],
            [ unsigned *test = new unsigned(42); ],,
            AC_MSG_ERROR([\$(CXX) test failed.  You must have MS VC++ in your path to build.]) )
        AC_LANG_RESTORE

        changequote(,)
        _MSVC_VER_FILTER='s|.*[^!-~]([0-9]+\.[0-9]+\.[0-9]+(\.[0-9]+)?).*|\1|p'
        changequote([,])

        # Determine compiler version
        _CC_MAJOR_VERSION=`echo ${MSVC_VERSION_FULL} | cut -c 1-2`
        _CC_MINOR_VERSION=`echo ${MSVC_VERSION_FULL} | cut -c 3-4`
        _CC_BUILD_VERSION=`echo ${MSVC_VERSION_FULL} | cut -c 5-`
        _MSC_VER=${CC_VERSION}

        _CXX_MAJOR_VERSION=`echo ${CXX_VERSION} | cut -c 1-2`

        if test "$_CC_MAJOR_VERSION" != "$_CXX_MAJOR_VERSION"; then
            AC_MSG_ERROR([The major versions of \$CC and \$CXX do not match.])
        fi

        AC_DEFINE(_CRT_SECURE_NO_WARNINGS)
        AC_DEFINE(_CRT_NONSTDC_NO_WARNINGS)

	if test "$_CC_MAJOR_VERSION" = "16"; then
            _CC_SUITE=10
            MSVS_VERSION=2010
            MSVC_REDIST_CRT_DIR=Microsoft.VC100.CRT
            MSVC_C_RUNTIME_DLL=msvcr100.dll
            MSVC_CXX_RUNTIME_DLL=msvcp100.dll
            MSVC_REDIST_OPENMP_DIR=Microsoft.VC100.OPENMP
            MSVC_OPENMP_DLL=vcomp100.dll
            # C4275: non dll-interface class 'stdext::exception' used as base for dll-interface class 'this'
            # C4355: 'this' : used in base member initializer list
            # C4396: 'this' : the inline specifier cannot be used when a friend declaration refers to a specialization of a function template
            CFLAGS="$CFLAGS -wd4275 -wd4355 -wd4396"
            CXXFLAGS="$CXXFLAGS -wd4275 -wd4355 -wd4396"
	elif test "$_CC_MAJOR_VERSION" = "17"; then
            _CC_SUITE=11
            MSVS_VERSION=2012
            MSVC_REDIST_CRT_DIR=Microsoft.VC110.CRT
            MSVC_C_RUNTIME_DLL=msvcr110.dll
            MSVC_CXX_RUNTIME_DLL=msvcp110.dll
            MSVC_REDIST_OPENMP_DIR=Microsoft.VC110.OPENMP
            MSVC_OPENMP_DLL=vcomp110.dll
        elif test "$_CC_MAJOR_VERSION" = "18" -a "$_CC_BUILD_VERSION" -ge "30723"; then
            _CC_SUITE=12
            MSVS_VERSION=2013
            MSVC_REDIST_CRT_DIR=Microsoft.VC120.CRT
            MSVC_C_RUNTIME_DLL=msvcr120.dll
            MSVC_CXX_RUNTIME_DLL=msvcp120.dll
            MSVC_REDIST_OPENMP_DIR=Microsoft.VC120.OPENMP
            MSVC_OPENMP_DLL=vcomp120.dll
        elif test "$_CC_MAJOR_VERSION" = "19"; then
            _CC_SUITE=14
            MSVS_VERSION=2015
            MSVC_C_RUNTIME_DLL=vcruntime140.dll
            MSVC_CXX_RUNTIME_DLL=msvcp140.dll
            MSVC_APPCRT_DLL=appcrt140.dll
            MSVC_DESKTOPCRT_DLL=desktopcrt140.dll

            # -Wv:18 disables all warnings introduced after VS2013
            # See http://blogs.msdn.com/b/vcblog/archive/2014/11/12/improvements-to-warnings-in-the-c-compiler.aspx
            CFLAGS="$CFLAGS -Wv:18"
            CXXFLAGS="$CXXFLAGS -Wv:18"

            # https://connect.microsoft.com/VisualStudio/feedback/details/888527/warnings-on-dbghelp-h
            # for dbghelp.h, imagehlp.h, and shobj.h
            # C4091: 'typedef ': ignored on left of '' when no variable is declared
            CFLAGS="$CFLAGS -wd4091"
            CXXFLAGS="$CXXFLAGS -wd4091"
        else
            AC_MSG_ERROR([This version (${_CC_MAJOR_VERSION}.${_CC_MINOR_VERSION}.${_CC_BUILD_VERSION}) of the MSVC compiler is unsupported.
You must install Visual C++ 2013 Update 3 or newer in order to build.
See https://developer.mozilla.org/en/Windows_Build_Prerequisites.])
        fi
        AC_SUBST(MSVS_VERSION)
        AC_SUBST(MSVC_REDIST_CRT_DIR)
        AC_SUBST(MSVC_C_RUNTIME_DLL)
        AC_SUBST(MSVC_CXX_RUNTIME_DLL)
        AC_SUBST(MSVC_REDIST_OPENMP_DIR)
        AC_SUBST(MSVC_OPENMP_DLL)
        AC_SUBST(MSVC_APPCRT_DLL)
        AC_SUBST(MSVC_DESKTOPCRT_DLL)

        # Disable SEH on clang-cl because it doesn't implement them yet.
        if test -z "$CLANG_CL"; then
            AC_DEFINE(HAVE_SEH_EXCEPTIONS)
        else
            # Send our CFLAGS to NSS
            MOZ_CFLAGS_NSS=1
            AC_DEFINE_UNQUOTED(GTEST_HAS_SEH, 0)
        fi

        if test -n "$WIN32_REDIST_DIR"; then
          if test ! -d "$WIN32_REDIST_DIR"; then
            AC_MSG_ERROR([Invalid Win32 Redist directory: ${WIN32_REDIST_DIR}])
          fi
<<<<<<< HEAD

          if test -f "$WIN32_REDIST_DIR/$MSVC_C_RUNTIME_DLL"; then
            AC_MSG_ERROR([The Win32 Redist directory must be set to the directory above Microsoft.VCXX0.CRT])
          fi
=======
          
          #if test -f "$WIN32_REDIST_DIR/$MSVC_C_RUNTIME_DLL"; then
          #  AC_MSG_ERROR([The Win32 Redist directory must be set to the directory above Microsoft.VCXX0.CRT])
          #fi
>>>>>>> d0444154
          WIN32_REDIST_DIR=`cd "$WIN32_REDIST_DIR" && pwd`
        fi

        dnl Ensure that mt.exe is 'Microsoft (R) Manifest Tool',
        dnl not something else like "magnetic tape manipulation utility".
        MSMT_TOOL=`${MT-mt} 2>&1|grep 'Microsoft (R) Manifest Tool'`
        if test -z "$MSMT_TOOL"; then
          AC_MSG_ERROR([Microsoft (R) Manifest Tool must be in your \$PATH.])
        fi

        changequote(,)
        _MSMT_VER_FILTER='s|.*[^!-~]\([0-9][0-9]*\.[0-9][0-9]*\.[0-9][0-9]*\.[0-9][0-9]*\).*|\1|p'
        changequote([,])
        MSMANIFEST_TOOL_VERSION=`echo ${MSMT_TOOL}|sed -ne "$_MSMT_VER_FILTER"`
        if test -z "$MSMANIFEST_TOOL_VERSION"; then
          AC_MSG_WARN([Unknown version of the Microsoft (R) Manifest Tool.])
        fi

        MSMANIFEST_TOOL=1
        unset MSMT_TOOL

        # Check linker version
        _LD_FULL_VERSION=`"${LD}" -v 2>&1 | sed -nre "$_MSVC_VER_FILTER"`
        _LD_MAJOR_VERSION=`echo ${_LD_FULL_VERSION} | $AWK -F\. '{ print $1 }'`
        if test "$_LD_MAJOR_VERSION" != "$_CC_SUITE"; then
            AC_MSG_ERROR([The linker major version, $_LD_FULL_VERSION,  does not match the compiler suite version, $_CC_SUITE.])
        fi

        INCREMENTAL_LINKER=1

        # Set midl environment
        case "$target" in
        i*86-*)
            MIDL_FLAGS="${MIDL_FLAGS} -env win32"
            ;;
        x86_64-*)
            MIDL_FLAGS="${MIDL_FLAGS} -env x64"
            ;;
        esac

        unset _MSVC_VER_FILTER

        AC_CACHE_CHECK(for std::_Throw, ac_cv_have_std__Throw,
            [
                AC_LANG_SAVE
                AC_LANG_CPLUSPLUS
                _SAVE_CXXFLAGS="$CXXFLAGS"
                CXXFLAGS="${CXXFLAGS} -D_HAS_EXCEPTIONS=0"
                AC_TRY_COMPILE([#include <exception>],
                            [std::_Throw(std::exception()); return 0;],
                            ac_cv_have_std__Throw="yes",
                            ac_cv_have_std__Throw="no")
                CXXFLAGS="$_SAVE_CXXFLAGS"
                AC_LANG_RESTORE
            ])

        if test "$ac_cv_have_std__Throw" = "yes"; then
            AC_CACHE_CHECK(for |class __declspec(dllimport) exception| bug,
                           ac_cv_have_dllimport_exception_bug,
                [
                    AC_LANG_SAVE
                    AC_LANG_CPLUSPLUS
                    _SAVE_CXXFLAGS="$CXXFLAGS"
                    CXXFLAGS="${CXXFLAGS} -D_HAS_EXCEPTIONS=0"
                    AC_TRY_LINK([#include <vector>],
                                [std::vector<int> v; return v.at(1);],
                                ac_cv_have_dllimport_exception_bug="no",
                                ac_cv_have_dllimport_exception_bug="yes")
                    CXXFLAGS="$_SAVE_CXXFLAGS"
                    AC_LANG_RESTORE
                ])
            if test "$ac_cv_have_dllimport_exception_bug" = "no"; then
                WRAP_STL_INCLUDES=1
                MOZ_MSVC_STL_WRAP_Throw=1
                AC_DEFINE(MOZ_MSVC_STL_WRAP_Throw)
            fi
        else
            AC_CACHE_CHECK(for overridable _RAISE,
                           ac_cv_have__RAISE,
                [
                    AC_LANG_SAVE
                    AC_LANG_CPLUSPLUS
                    _SAVE_CXXFLAGS="$CXXFLAGS"
                    CXXFLAGS="${CXXFLAGS} -D_HAS_EXCEPTIONS=0"
                    AC_TRY_COMPILE([#include <xstddef>
                                    #undef _RAISE
                                    #define _RAISE(x) externallyDefinedFunction((x).what())
                                    #include <vector>
                                   ],
                                   [std::vector<int> v; return v.at(1);],
                                   ac_cv_have__RAISE="no",
                                   ac_cv_have__RAISE="yes")
                    CXXFLAGS="$_SAVE_CXXFLAGS"
                    AC_LANG_RESTORE
                ])
            if test "$ac_cv_have__RAISE" = "yes"; then
                WRAP_STL_INCLUDES=1
                MOZ_MSVC_STL_WRAP_RAISE=1
                AC_DEFINE(MOZ_MSVC_STL_WRAP_RAISE)
            else
                AC_MSG_ERROR([Goanna exception wrapping doesn't understand your your MSVC/SDK.  Please file a bug describing this error and your build configuration.])
            fi
        fi

        if test "$WRAP_STL_INCLUDES" = "1"; then
            STL_FLAGS='-I$(DIST)/stl_wrappers'
        fi
        CFLAGS="$CFLAGS -D_HAS_EXCEPTIONS=0"
        CXXFLAGS="$CXXFLAGS -D_HAS_EXCEPTIONS=0"

        MOZ_FIND_WINSDK_VERSION
    else
        # Check w32api version
        _W32API_MAJOR_VERSION=`echo $W32API_VERSION | $AWK -F\. '{ print $1 }'`
        _W32API_MINOR_VERSION=`echo $W32API_VERSION | $AWK -F\. '{ print $2 }'`
        AC_MSG_CHECKING([for w32api version >= $W32API_VERSION])
        AC_TRY_COMPILE([#include <w32api.h>],
            #if (__W32API_MAJOR_VERSION < $_W32API_MAJOR_VERSION) || \
                (__W32API_MAJOR_VERSION == $_W32API_MAJOR_VERSION && \
                 __W32API_MINOR_VERSION < $_W32API_MINOR_VERSION)
                #error "test failed."
            #endif
            , [ res=yes ], [ res=no ])
        AC_MSG_RESULT([$res])
        if test "$res" != "yes"; then
            AC_MSG_ERROR([w32api version $W32API_VERSION or higher required.])
        fi
        # Check windres version
        AC_MSG_CHECKING([for windres version >= $WINDRES_VERSION])
        _WINDRES_VERSION=`${WINDRES} --version 2>&1 | grep -i windres 2>/dev/null | $AWK '{ print $3 }'`
        AC_MSG_RESULT([$_WINDRES_VERSION])
        _WINDRES_MAJOR_VERSION=`echo $_WINDRES_VERSION | $AWK -F\. '{ print $1 }'`
        _WINDRES_MINOR_VERSION=`echo $_WINDRES_VERSION | $AWK -F\. '{ print $2 }'`
        _WINDRES_RELEASE_VERSION=`echo $_WINDRES_VERSION | $AWK -F\. '{ print $3 }'`
        WINDRES_MAJOR_VERSION=`echo $WINDRES_VERSION | $AWK -F\. '{ print $1 }'`
        WINDRES_MINOR_VERSION=`echo $WINDRES_VERSION | $AWK -F\. '{ print $2 }'`
        WINDRES_RELEASE_VERSION=`echo $WINDRES_VERSION | $AWK -F\. '{ print $3 }'`
        if test "$_WINDRES_MAJOR_VERSION" -lt "$WINDRES_MAJOR_VERSION" -o \
                "$_WINDRES_MAJOR_VERSION" -eq "$WINDRES_MAJOR_VERSION" -a \
                "$_WINDRES_MINOR_VERSION" -lt "$WINDRES_MINOR_VERSION" -o \
                "$_WINDRES_MAJOR_VERSION" -eq "$WINDRES_MAJOR_VERSION" -a \
                "$_WINDRES_MINOR_VERSION" -eq "$WINDRES_MINOR_VERSION" -a \
                "$_WINDRES_RELEASE_VERSION" -lt "$WINDRES_RELEASE_VERSION"
        then
            AC_MSG_ERROR([windres version $WINDRES_VERSION or higher is required to build.])
        fi

        AC_CHECK_PROGS(MIDL, $target-widl widl)
        if test -n "$MIDL"; then
            case "$target" in
            i*86-*)
                MIDL_FLAGS="$MIDL_FLAGS --win32 -m32"
                ;;
            x86_64-*)
                MIDL_FLAGS="$MIDL_FLAGS --win64 -m64"
                ;;
            esac
        fi

        # strsafe.h on mingw uses macros for function deprecation that pollutes namespace
        # causing problems with local implementations with the same name.
        AC_DEFINE(STRSAFE_NO_DEPRECATE)

        MOZ_WINSDK_MAXVER=0x06030000
    fi # !GNU_CC

    AC_DEFINE_UNQUOTED(WINVER,0x$WINVER)
    AC_DEFINE_UNQUOTED(_WIN32_WINNT,0x$WINVER)
    # Require OS features provided by IE 6.0 SP2 (XP SP2)
    AC_DEFINE_UNQUOTED(_WIN32_IE,0x0603)

    # If the maximum version supported by this SDK is lower than the target
    # version, error out
    AC_MSG_CHECKING([for Windows SDK being recent enough])
    if $PERL -e "exit(0x$MOZ_WINSDK_TARGETVER > $MOZ_WINSDK_MAXVER)"; then
        AC_MSG_RESULT("yes")
    else
        AC_MSG_RESULT("no")
        AC_MSG_ERROR([You are targeting Windows version 0x$MOZ_WINSDK_TARGETVER, but your SDK only supports up to version $MOZ_WINSDK_MAXVER. Install and use an updated SDK, or target a lower version using --with-windows-version. Alternatively, try running the Windows SDK Configuration Tool and selecting a newer SDK. See https://developer.mozilla.org/En/Windows_SDK_versions for more details on fixing this.])
    fi

    AC_DEFINE_UNQUOTED(MOZ_WINSDK_TARGETVER,0x$MOZ_WINSDK_TARGETVER)
    # Definitions matching sdkddkver.h
    AC_DEFINE_UNQUOTED(MOZ_NTDDI_WIN7, 0x06010000)
    AC_DEFINE_UNQUOTED(MOZ_WINSDK_MAXVER,$MOZ_WINSDK_MAXVER)
    AC_SUBST(MOZ_WINSDK_MAXVER)
    ;;
esac

AC_PROG_CPP
AC_PROG_CXXCPP

if test -n "$_WIN32_MSVC"; then
    SKIP_PATH_CHECKS=1
    SKIP_COMPILER_CHECKS=1
    SKIP_LIBRARY_CHECKS=1

    # Since we're skipping compiler and library checks, hard-code
    # some facts here.
    AC_DEFINE(HAVE_IO_H)
    AC_DEFINE(HAVE_SETBUF)
    AC_DEFINE(HAVE_ISATTY)
fi

fi # COMPILE_ENVIRONMENT

AC_SUBST(MIDL_FLAGS)
AC_SUBST(_MSC_VER)

AC_SUBST(GNU_AS)
AC_SUBST(GNU_LD)
AC_SUBST(GNU_CC)
AC_SUBST(GNU_CXX)
AC_SUBST(INTEL_CC)
AC_SUBST(INTEL_CXX)

AC_SUBST(STL_FLAGS)
AC_SUBST(WRAP_STL_INCLUDES)
AC_SUBST(MOZ_MSVC_STL_WRAP_Throw)
AC_SUBST(MOZ_MSVC_STL_WRAP_RAISE)

dnl ========================================================
dnl Checks for programs.
dnl ========================================================
AC_PROG_INSTALL
AC_PROG_LN_S

AC_MSG_CHECKING([for minimum required perl version >= $PERL_VERSION])
_perl_version=`PERL_VERSION=$PERL_VERSION $PERL -e 'print "$]"; if ($] >= $ENV{PERL_VERSION}) { exit(0); } else { exit(1); }' 2>&5`
_perl_res=$?
AC_MSG_RESULT([$_perl_version])

if test "$_perl_res" != 0; then
    AC_MSG_ERROR([Perl $PERL_VERSION or higher is required.])
fi

AC_MSG_CHECKING([for full perl installation])
_perl_archlib=`$PERL -e 'use Config; if ( -d $Config{archlib} ) { exit(0); } else { exit(1); }' 2>&5`
_perl_res=$?
if test "$_perl_res" != 0; then
    AC_MSG_RESULT([no])
    AC_MSG_ERROR([Cannot find Config.pm or \$Config{archlib}.  A full perl installation is required.])
else
    AC_MSG_RESULT([yes])
fi

if test -z "$COMPILE_ENVIRONMENT"; then
    NSINSTALL_BIN='$(PYTHON) $(topsrcdir)/config/nsinstall.py'
fi
AC_SUBST(NSINSTALL_BIN)

MOZ_PATH_PROG(DOXYGEN, doxygen, :)
MOZ_PATH_PROG(AUTOCONF, autoconf, :)
MOZ_PATH_PROGS(UNZIP, unzip)
if test -z "$UNZIP" -o "$UNZIP" = ":"; then
    AC_MSG_ERROR([unzip not found in \$PATH])
fi
MOZ_PATH_PROGS(ZIP, zip)
if test -z "$ZIP" -o "$ZIP" = ":"; then
    AC_MSG_ERROR([zip not found in \$PATH])
fi
MOZ_PATH_PROG(XARGS, xargs)
if test -z "$XARGS" -o "$XARGS" = ":"; then
    AC_MSG_ERROR([xargs not found in \$PATH .])
fi

MOZ_PATH_PROG(RPMBUILD, rpmbuild, :)
AC_SUBST(RPMBUILD)

if test "$COMPILE_ENVIRONMENT"; then

dnl ========================================================
dnl = Mac OS X toolchain support
dnl ========================================================

dnl The universal machinery sets UNIVERSAL_BINARY to inform packager.mk
dnl that a universal binary is being produced and MOZ_CAN_RUN_PROGRAMS
dnl when we can run target binaries.
AC_SUBST(UNIVERSAL_BINARY)
AC_SUBST(MOZ_CAN_RUN_PROGRAMS)

MOZ_ARG_WITH_STRING(unify-dist,
[  --with-unify-dist=dir   Location of the dist directory to unify with at packaging time (Mac OS X universal build only)],
    UNIFY_DIST=$withval)
if test -n "$UNIVERSAL_BINARY"; then
    if test -z "$UNIFY_DIST"; then
        AC_MSG_ERROR([You need to provide the --with-unify-dist=dir argument when performing a universal build])
    fi
    case "$UNIFY_DIST" in
    /*)
        ;;
    *)
        UNIFY_DIST="${MOZ_BUILD_ROOT}/${UNIFY_DIST}"
        ;;
    esac
fi
AC_SUBST(UNIFY_DIST)

dnl ========================================================
dnl Check for MacOS deployment target version
dnl ========================================================

MOZ_ARG_ENABLE_STRING(macos-target,
                      [  --enable-macos-target=VER (default=10.6)
                          Set the minimum MacOS version needed at runtime],
                      [_MACOSX_DEPLOYMENT_TARGET=$enableval])

case "$target" in
*-darwin*)
    if test -n "$_MACOSX_DEPLOYMENT_TARGET" ; then
        dnl Use the specified value
        export MACOSX_DEPLOYMENT_TARGET=$_MACOSX_DEPLOYMENT_TARGET
    else
        dnl No value specified on the command line or in the environment,
        dnl use architecture minimum.
        export MACOSX_DEPLOYMENT_TARGET=10.6
    fi
    ;;
esac

AC_SUBST(MACOSX_DEPLOYMENT_TARGET)

dnl ========================================================
dnl = Mac OS X SDK support
dnl ========================================================
MACOS_SDK_DIR=
MOZ_ARG_WITH_STRING(macos-sdk,
[  --with-macos-sdk=dir    Location of platform SDK to use (Mac OS X only)],
    MACOS_SDK_DIR=$withval)

MACOS_PRIVATE_FRAMEWORKS_DIR_DEFAULTED=
MOZ_ARG_WITH_STRING(macos-private-frameworks,
[  --with-macos-private-frameworks=dir    Location of private frameworks to use (Mac OS X only)],
    MACOS_PRIVATE_FRAMEWORKS_DIR=$withval,
    MACOS_PRIVATE_FRAMEWORKS_DIR=/System/Library/PrivateFrameworks
    MACOS_PRIVATE_FRAMEWORKS_DEFAULTED=1)

if test -z "${MACOS_PRIVATE_FRAMEWORKS_DEFAULTED}"; then
  if test -z "$CROSS_COMPILE"; then
    AC_MSG_WARN([You should only be using --with-macos-private-frameworks when cross-compiling.])
  fi
  if test ! -d "$MACOS_PRIVATE_FRAMEWORKS_DIR"; then
    AC_MSG_ERROR([PrivateFrameworks directory not found.])
  fi
fi

dnl MACOS_SDK_DIR will be set to the SDK location whenever one is in use.
AC_SUBST(MACOS_SDK_DIR)
AC_SUBST(MACOS_PRIVATE_FRAMEWORKS_DIR)

if test "$MACOS_SDK_DIR"; then
  dnl Sync this section with the ones in NSPR and NSS.
  dnl Changes to the cross environment here need to be accounted for in
  dnl the libIDL checks (below) and xpidl build.

  if test ! -d "$MACOS_SDK_DIR"; then
    AC_MSG_ERROR([SDK not found.  When using --with-macos-sdk, you must
specify a valid SDK.  SDKs are installed when the optional cross-development
tools are selected during the Xcode/Developer Tools installation.])
  fi

  CFLAGS="$CFLAGS -isysroot ${MACOS_SDK_DIR}"
  CXXFLAGS="$CXXFLAGS -isysroot ${MACOS_SDK_DIR}"

  dnl CPP/CXXCPP needs to be set for MOZ_CHECK_HEADER.
  CPP="$CPP -isysroot ${MACOS_SDK_DIR}"
  CXXCPP="$CXXCPP -isysroot ${MACOS_SDK_DIR}"

  AC_LANG_SAVE
  AC_MSG_CHECKING([for valid compiler/Mac OS X SDK combination])
  AC_LANG_CPLUSPLUS
  AC_TRY_COMPILE([#include <new>],[],
   result=yes,
   result=no)
  AC_LANG_RESTORE
  AC_MSG_RESULT($result)

  if test "$result" = "no" ; then
    AC_MSG_ERROR([The selected compiler and Mac OS X SDK are incompatible.])
  fi
fi

fi # COMPILE_ENVIRONMENT

if test -n "$MAKE"; then
  if test `echo $MAKE | grep -c make.py` != 1; then
     NOT_PYMAKE=$MAKE
  fi
fi

case "$host_os" in
mingw*)
    MOZ_PATH_PROGS(GMAKE, $GMAKE $NOT_PYMAKE make gmake, :)
    ;;
*)
    MOZ_PATH_PROGS(GMAKE, $GMAKE $NOT_PYMAKE gmake make, :)
    ;;
esac
if test "$GMAKE" = ":"; then
   AC_MSG_ERROR([GNU make not found])
fi
AC_SUBST(GMAKE)

if test -z "$MAKE"; then
  MAKE=$GMAKE
fi

if test "$COMPILE_ENVIRONMENT"; then

AC_PATH_XTRA

XCFLAGS="$X_CFLAGS"

fi # COMPILE_ENVIRONMENT

dnl ========================================================
dnl set the defaults first
dnl ========================================================
AS_BIN=$AS
AR_LIST='$(AR) t'
AR_EXTRACT='$(AR) x'
AR_DELETE='$(AR) d'
AS='$(CC)'
AS_DASH_C_FLAG='-c'
DLL_PREFIX=lib
LIB_PREFIX=lib
DLL_SUFFIX=.so
OBJ_SUFFIX=o
LIB_SUFFIX=a
ASM_SUFFIX=s
IMPORT_LIB_SUFFIX=
TARGET_MD_ARCH=unix
DIRENT_INO=d_ino
MOZ_USER_DIR=".mozilla"

MOZ_FIX_LINK_PATHS='-Wl,-rpath-link,$(LIBXUL_DIST)/bin -Wl,-rpath-link,$(prefix)/lib'

MOZ_FS_LAYOUT=unix

USE_DEPENDENT_LIBS=1

_PLATFORM_DEFAULT_TOOLKIT=cairo-gtk2

if test -n "$CROSS_COMPILE"; then
    OS_TARGET="${target_os}"
    OS_ARCH=`echo $target_os | sed -e 's|/|_|g'`
    OS_RELEASE=
    case "${target_os}" in
        linux*)       OS_ARCH=Linux OS_TARGET=Linux ;;
        kfreebsd*-gnu) OS_ARCH=GNU_kFreeBSD OS_TARGET=GNU/kFreeBSD ;;
        gnu*)         OS_ARCH=GNU ;;
        solaris*)     OS_ARCH=SunOS OS_RELEASE=5 ;;
        mingw*)       OS_ARCH=WINNT OS_TARGET=WINNT ;;
        darwin*)      OS_ARCH=Darwin OS_TARGET=Darwin ;;
        dragonfly*)   OS_ARCH=DragonFly OS_TARGET=DragonFly ;;
        freebsd*)     OS_ARCH=FreeBSD OS_TARGET=FreeBSD ;;
        netbsd*)      OS_ARCH=NetBSD OS_TARGET=NetBSD ;;
        openbsd*)     OS_ARCH=OpenBSD OS_TARGET=OpenBSD ;;
    esac
    case "${target}" in
        *-android*|*-linuxandroid*) OS_ARCH=Linux OS_TARGET=Android ;;
    esac
else
    OS_TARGET=`uname -s`
    OS_ARCH=`uname -s | sed -e 's|/|_|g'`
    OS_RELEASE=`uname -r`
fi

# Before this used `uname -m` when not cross compiling
# but that breaks when you have a 64 bit kernel with a 32 bit userland.
OS_TEST="${target_cpu}"

HOST_OS_ARCH=`echo $host_os | sed -e 's|/|_|g'`

#######################################################################
# Master "Core Components" macros for getting the OS target           #
#######################################################################

#
# If OS_TARGET is not specified, it defaults to $(OS_ARCH), i.e., no
# cross-compilation.
#

#
# Define and override various archtecture-specific variables, including
# HOST_OS_ARCH
# OS_ARCH
# OS_TEST
# OS_TARGET
# OS_RELEASE
# OS_MINOR_RELEASE
#

case "$HOST_OS_ARCH" in
mingw*)
    HOST_OS_ARCH=WINNT
    ;;
darwin*)
    HOST_OS_ARCH=Darwin
    ;;
linux*)
    HOST_OS_ARCH=Linux
    ;;
kfreebsd*-gnu)
    HOST_OS_ARCH=GNU_kFreeBSD
    ;;
gnu*)
    HOST_OS_ARCH=GNU
    ;;
dragonfly*)
    HOST_OS_ARCH=DragonFly
    ;;
freebsd*)
    HOST_OS_ARCH=FreeBSD
    ;;
netbsd*)
    HOST_OS_ARCH=NetBSD
    ;;
openbsd*)
    HOST_OS_ARCH=OpenBSD
    ;;
solaris*)
    HOST_OS_ARCH=SunOS
    SOLARIS_SUNPRO_CC=
    SOLARIS_SUNPRO_CXX=
    if test -z "$GNU_CC"; then
        if test "`$CC -V 2>&1 | egrep -c 'Sun.*C '`" != "0"; then
            SOLARIS_SUNPRO_CC=1
       fi
    fi

    if test -z "$GNU_CXX"; then
       if test "`$CXX -V 2>&1 | egrep -c 'Sun.*C\+\+ '`" != "0"; then
           SOLARIS_SUNPRO_CXX=1
       fi
    fi
    AC_SUBST(SOLARIS_SUNPRO_CC)
    AC_SUBST(SOLARIS_SUNPRO_CXX)
    ;;
esac

case "$OS_ARCH" in
WINNT)
    if test -z "$CROSS_COMPILE" ; then
        OS_TEST=`uname -p`
    fi
    ;;
Windows_NT)
#
# If uname -s returns "Windows_NT", we assume that we are using
# the uname.exe in MKS toolkit.
#
# The -r option of MKS uname only returns the major version number.
# So we need to use its -v option to get the minor version number.
# Moreover, it doesn't have the -p option, so we need to use uname -m.
#
    OS_ARCH=WINNT
    OS_TARGET=WINNT
    OS_MINOR_RELEASE=`uname -v`
    if test "$OS_MINOR_RELEASE" = "00"; then
        OS_MINOR_RELEASE=0
    fi
    OS_RELEASE="${OS_RELEASE}.${OS_MINOR_RELEASE}"
    ;;
MINGW*_NT*)
#
# If uname -s returns MINGW32_NT-5.1, we assume that we are using
# the uname.exe in the MSYS tools.
#
    OS_RELEASE=`expr $OS_ARCH : '.*NT-\(.*\)'`
    OS_ARCH=WINNT
    OS_TARGET=WINNT
    ;;
AIX)
    OS_RELEASE=`uname -v`.`uname -r`
    OS_TEST=${target_cpu}
    ;;
Darwin)
    case "${target_cpu}" in
    powerpc*)
        OS_TEST=ppc
        ;;
    i*86*)
        OS_TEST=i386
        ;;
    x86_64)
        OS_TEST=x86_64
        ;;
    *)
        if test -z "$CROSS_COMPILE" ; then
            OS_TEST=`uname -p`
        fi
        ;;
    esac
    ;;
esac

# Only set CPU_ARCH if we recognize the value of OS_TEST

case "$OS_TEST" in
*86 | i86pc)
    CPU_ARCH=x86
    ;;

powerpc64 | ppc64 | powerpc64le | ppc64le)
    CPU_ARCH=ppc64
    ;;

powerpc | ppc | rs6000)
    CPU_ARCH=ppc
    ;;

Alpha | alpha | ALPHA)
    CPU_ARCH=Alpha
    ;;

s390)
    CPU_ARCH=s390
    ;;

s390x)
    CPU_ARCH=s390x
    ;;

hppa* | parisc)
    CPU_ARCH=hppa
    ;;

sun4u | sparc*)
    CPU_ARCH=sparc
    ;;

x86_64 | ia64)
    CPU_ARCH="$OS_TEST"
    ;;

arm*)
    CPU_ARCH=arm
    ;;

mips|mipsel)
    CPU_ARCH="mips"
    ;;

aarch64*)
    CPU_ARCH=aarch64
    ;;
esac

if test -z "$OS_TARGET"; then
    OS_TARGET=$OS_ARCH
fi
OS_CONFIG="${OS_TARGET}${OS_RELEASE}"

dnl Set INTEL_ARCHITECTURE if we're compiling for x86-32 or x86-64.
dnl ===============================================================
INTEL_ARCHITECTURE=
case "$OS_TEST" in
    x86_64|i?86)
      INTEL_ARCHITECTURE=1
esac

dnl Configure platform-specific CPU architecture compiler options.
dnl ==============================================================
MOZ_ARCH_OPTS

dnl =================================================================
dnl Set up and test static assertion macros used to avoid AC_TRY_RUN,
dnl which is bad when cross compiling.
dnl =================================================================
if test "$COMPILE_ENVIRONMENT"; then
configure_static_assert_macros='
#define CONFIGURE_STATIC_ASSERT(condition) CONFIGURE_STATIC_ASSERT_IMPL(condition, __LINE__)
#define CONFIGURE_STATIC_ASSERT_IMPL(condition, line) CONFIGURE_STATIC_ASSERT_IMPL2(condition, line)
#define CONFIGURE_STATIC_ASSERT_IMPL2(condition, line) typedef int static_assert_line_##line[(condition) ? 1 : -1]
'

dnl test that the macros actually work:
AC_MSG_CHECKING(that static assertion macros used in autoconf tests work)
AC_CACHE_VAL(ac_cv_static_assertion_macros_work,
 [AC_LANG_SAVE
  AC_LANG_C
  ac_cv_static_assertion_macros_work="yes"
  AC_TRY_COMPILE([$configure_static_assert_macros],
                 [CONFIGURE_STATIC_ASSERT(1)],
                 ,
                 ac_cv_static_assertion_macros_work="no")
  AC_TRY_COMPILE([$configure_static_assert_macros],
                 [CONFIGURE_STATIC_ASSERT(0)],
                 ac_cv_static_assertion_macros_work="no",
                 )
  AC_LANG_CPLUSPLUS
  AC_TRY_COMPILE([$configure_static_assert_macros],
                 [CONFIGURE_STATIC_ASSERT(1)],
                 ,
                 ac_cv_static_assertion_macros_work="no")
  AC_TRY_COMPILE([$configure_static_assert_macros],
                 [CONFIGURE_STATIC_ASSERT(0)],
                 ac_cv_static_assertion_macros_work="no",
                 )
  AC_LANG_RESTORE
 ])
AC_MSG_RESULT("$ac_cv_static_assertion_macros_work")
if test "$ac_cv_static_assertion_macros_work" = "no"; then
    AC_MSG_ERROR([Compiler cannot compile macros used in autoconf tests.])
fi
fi # COMPILE_ENVIRONMENT

dnl ========================================================
dnl Android libstdc++, placed here so it can use MOZ_ARCH
dnl computed above.
dnl ========================================================

MOZ_ANDROID_STLPORT

dnl ========================================================
dnl = Nightly build
dnl ========================================================
MOZ_ARG_ENABLE_BOOL(nightly-build,
[  --enable-nightly-build       Enable Nightly build (default=no)],
    NIGHTLY_BUILD=1,
    NIGHTLY_BUILD= )
if test -n "$NIGHTLY_BUILD"; then
    AC_DEFINE(NIGHTLY_BUILD)
fi
AC_SUBST(NIGHTLY_BUILD)

dnl ========================================================
dnl Suppress Clang Argument Warnings
dnl ========================================================
if test -n "${CLANG_CC}${CLANG_CL}"; then
    _WARNINGS_CFLAGS="-Qunused-arguments ${_WARNINGS_CFLAGS}"
    CPPFLAGS="-Qunused-arguments ${CPPFLAGS}"
fi
if test -n "${CLANG_CXX}${CLANG_CL}"; then
    _WARNINGS_CXXFLAGS="-Qunused-arguments ${_WARNINGS_CXXFLAGS}"
fi

dnl ========================================================
dnl = Use Address Sanitizer
dnl ========================================================
MOZ_ARG_ENABLE_BOOL(address-sanitizer,
[  --enable-address-sanitizer       Enable Address Sanitizer (default=no)],
    MOZ_ASAN=1,
    MOZ_ASAN= )
if test -n "$MOZ_ASAN"; then
    MOZ_LLVM_HACKS=1
    if test -n "$CLANG_CL"; then
        # Look for clang_rt.asan_dynamic-i386.dll
        MOZ_CLANG_RT_ASAN_LIB=clang_rt.asan_dynamic-i386.dll
        # We use MOZ_PATH_PROG in order to get a Windows style path.
        MOZ_PATH_PROG(MOZ_CLANG_RT_ASAN_LIB_PATH, $MOZ_CLANG_RT_ASAN_LIB)
        if test -z "$MOZ_CLANG_RT_ASAN_LIB_PATH"; then
            AC_MSG_ERROR([Couldn't find $MOZ_CLANG_RT_ASAN_LIB.  It should be available in the same location as clang-cl.])
        fi
        AC_SUBST(MOZ_CLANG_RT_ASAN_LIB_PATH)
    fi
    AC_DEFINE(MOZ_ASAN)
    MOZ_PATH_PROG(LLVM_SYMBOLIZER, llvm-symbolizer)
fi
AC_SUBST(MOZ_ASAN)

dnl ========================================================
dnl = Use Memory Sanitizer
dnl ========================================================
MOZ_ARG_ENABLE_BOOL(memory-sanitizer,
[  --enable-memory-sanitizer       Enable Memory Sanitizer (default=no)],
    MOZ_MSAN=1,
    MOZ_MSAN= )
if test -n "$MOZ_MSAN"; then
    MOZ_LLVM_HACKS=1
    AC_DEFINE(MOZ_MSAN)
    MOZ_PATH_PROG(LLVM_SYMBOLIZER, llvm-symbolizer)
fi
AC_SUBST(MOZ_MSAN)

dnl ========================================================
dnl = Use Thread Sanitizer
dnl ========================================================
MOZ_ARG_ENABLE_BOOL(thread-sanitizer,
[  --enable-thread-sanitizer       Enable Thread Sanitizer (default=no)],
   MOZ_TSAN=1,
   MOZ_TSAN= )
if test -n "$MOZ_TSAN"; then
    MOZ_LLVM_HACKS=1
    AC_DEFINE(MOZ_TSAN)
    MOZ_PATH_PROG(LLVM_SYMBOLIZER, llvm-symbolizer)
fi
AC_SUBST(MOZ_TSAN)

# The LLVM symbolizer is used by all sanitizers
AC_SUBST(LLVM_SYMBOLIZER)

dnl ========================================================
dnl = Enable hacks required for LLVM instrumentations
dnl ========================================================
MOZ_ARG_ENABLE_BOOL(llvm-hacks,
[  --enable-llvm-hacks       Enable workarounds required for several LLVM instrumentations (default=no)],
    MOZ_LLVM_HACKS=1,
    MOZ_LLVM_HACKS= )
if test -n "$MOZ_LLVM_HACKS"; then
    MOZ_NO_WLZDEFS=1
    MOZ_CFLAGS_NSS=1
fi
AC_SUBST(MOZ_NO_WLZDEFS)
AC_SUBST(MOZ_CFLAGS_NSS)

dnl ========================================================
dnl = Enable treating compiler warnings as errors
dnl ========================================================
MOZ_ARG_ENABLE_BOOL(warnings-as-errors,
[  --enable-warnings-as-errors
                          Enable treating warnings as errors],
    MOZ_ENABLE_WARNINGS_AS_ERRORS=1,
    MOZ_ENABLE_WARNINGS_AS_ERRORS=)

dnl ========================================================
dnl GNU specific defaults
dnl ========================================================
if test "$GNU_CC"; then
    MMX_FLAGS="-mmmx"
    SSE_FLAGS="-msse"
    SSE2_FLAGS="-msse2"
    # Per bug 719659 comment 2, some of the headers on ancient build machines
    # may require gnu89 inline semantics.  But otherwise, we use C99.
    # But on OS X we just use C99 plus GNU extensions, in order to fix
    # bug 917526.
    CFLAGS="$CFLAGS -std=gnu99"
    if test "${OS_ARCH}" != Darwin; then
        CFLAGS="$CFLAGS -fgnu89-inline"
    fi
    # FIXME: Let us build with strict aliasing. bug 414641.
    CFLAGS="$CFLAGS -fno-strict-aliasing"
    MKSHLIB='$(CXX) $(CXXFLAGS) $(DSO_PIC_CFLAGS) $(DSO_LDOPTS) -Wl,-h,$(DSO_SONAME) -o $@'
    MKCSHLIB='$(CC) $(CFLAGS) $(DSO_PIC_CFLAGS) $(DSO_LDOPTS) -Wl,-h,$(DSO_SONAME) -o $@'
    WARNINGS_AS_ERRORS='-Werror'
    DSO_CFLAGS=''
    DSO_PIC_CFLAGS='-fPIC'
    ASFLAGS="$ASFLAGS -fPIC"
    AC_MSG_CHECKING([for --noexecstack option to as])
    _SAVE_CFLAGS=$CFLAGS
    CFLAGS="$CFLAGS -Wa,--noexecstack"
    AC_TRY_COMPILE(,,AC_MSG_RESULT([yes])
                     [ASFLAGS="$ASFLAGS -Wa,--noexecstack"],
                     AC_MSG_RESULT([no]))
    CFLAGS=$_SAVE_CFLAGS
    AC_MSG_CHECKING([for -z noexecstack option to ld])
    _SAVE_LDFLAGS=$LDFLAGS
    LDFLAGS="$LDFLAGS -Wl,-z,noexecstack"
    AC_TRY_LINK(,,AC_MSG_RESULT([yes]),
                  AC_MSG_RESULT([no])
                  LDFLAGS=$_SAVE_LDFLAGS)

    AC_MSG_CHECKING([for -z text option to ld])
    _SAVE_LDFLAGS=$LDFLAGS
    LDFLAGS="$LDFLAGS -Wl,-z,text"
    AC_TRY_LINK(,,AC_MSG_RESULT([yes])
                  [NSPR_LDFLAGS="$NSPR_LDFLAGS -Wl,-z,text"],
                  AC_MSG_RESULT([no])
                  LDFLAGS=$_SAVE_LDFLAGS)

    AC_MSG_CHECKING([for --build-id option to ld])
    _SAVE_LDFLAGS=$LDFLAGS
    LDFLAGS="$LDFLAGS -Wl,--build-id"
    AC_TRY_LINK(,,AC_MSG_RESULT([yes])
                  [NSPR_LDFLAGS="$NSPR_LDFLAGS -Wl,--build-id"],
                  AC_MSG_RESULT([no])
                  LDFLAGS=$_SAVE_LDFLAGS)

    AC_MSG_CHECKING([for --ignore-unresolved-symbol option to ld])
    HAVE_LINKER_SUPPORT_IGNORE_UNRESOLVED=
    _SAVE_LDFLAGS=$LDFLAGS
    LDFLAGS="$LDFLAGS -Wl,--ignore-unresolved-symbol,environ"
    AC_TRY_LINK(,,AC_MSG_RESULT([yes])
                  [HAVE_LINKER_SUPPORT_IGNORE_UNRESOLVED=1],
                  AC_MSG_RESULT([no]))
    LDFLAGS=$_SAVE_LDFLAGS

    # Check for -mssse3 on $CC
    AC_MSG_CHECKING([if toolchain supports -mssse3 option])
    HAVE_TOOLCHAIN_SUPPORT_MSSSE3=
    _SAVE_CFLAGS=$CFLAGS
    CFLAGS="$CFLAGS -mssse3"
    AC_TRY_COMPILE([asm ("pmaddubsw %xmm2,%xmm3");],,AC_MSG_RESULT([yes])
                     [HAVE_TOOLCHAIN_SUPPORT_MSSSE3=1],
                     AC_MSG_RESULT([no]))
    CFLAGS=$_SAVE_CFLAGS

    # Check for -msse4.1 on $CC
    AC_MSG_CHECKING([if toolchain supports -msse4.1 option])
    HAVE_TOOLCHAIN_SUPPORT_MSSE4_1=
    _SAVE_CFLAGS=$CFLAGS
    CFLAGS="$CFLAGS -msse4.1"
    AC_TRY_COMPILE([asm ("pmulld %xmm6,%xmm0");],,AC_MSG_RESULT([yes])
                     [HAVE_TOOLCHAIN_SUPPORT_MSSE4_1=1],
                     AC_MSG_RESULT([no]))
    CFLAGS=$_SAVE_CFLAGS

    case "${CPU_ARCH}" in
    x86 | x86_64)
      AC_MSG_CHECKING(for x86 AVX2 asm support in compiler)
      AC_TRY_COMPILE([],
                     [asm volatile ("vpermq      \$0xd8,%ymm0,%ymm0 \n");],
                     result="yes", result="no")
      AC_MSG_RESULT("$result")
      if test "$result" = "yes"; then
          HAVE_X86_AVX2=1
      fi
    esac

    DSO_LDOPTS='-shared'
    if test "$GCC_USE_GNU_LD"; then
        # Some tools like ASan use a runtime library that is only
        # linked against executables, so we must allow undefined
        # symbols for shared objects in some cases.
        if test -z "$MOZ_NO_WLZDEFS"; then
            # Don't allow undefined symbols in libraries
            DSO_LDOPTS="$DSO_LDOPTS -Wl,-z,defs"

            # BSDs need `environ' exposed for posix_spawn (bug 753046)
            case "$OS_TARGET" in
            DragonFly|FreeBSD|NetBSD|OpenBSD)
                if test -n "$HAVE_LINKER_SUPPORT_IGNORE_UNRESOLVED"; then
                    DSO_LDOPTS="$DSO_LDOPTS -Wl,--ignore-unresolved-symbol,environ"
                else
                    DSO_LDOPTS="$DSO_LDOPTS -Wl,--warn-unresolved-symbols"
                fi
                ;;
            esac
        fi
    fi

    # Turn on gcc/clang warnings:
    # https://gcc.gnu.org/onlinedocs/gcc-4.4.0/gcc/Warning-Options.html
    #
    # -Wall - turn on a lot of warnings
    # -Wchar-subscripts - catches array index using signed char
    # -Wcomment - catches nested comments
    # -Wdeclaration-after-statement - MSVC doesn't like these
    # -Wempty-body - catches bugs, e.g. "if (c); foo();", few false positives
    # -Wendif-labels - catches `#else FOO` and `#endif FOO` not in comment
    # -Wenum-compare - catches comparison of different enum types
    # -Wignored-qualifiers - catches returns types with qualifiers like const
    # -Wint-to-pointer-cast - catches cast to pointer from integer of different size
    # -Wmultichar - catches multicharacter integer constants like 'THIS'
    # -Wnon-literal-null-conversion - catches expressions used as a null pointer constant
    # -Wnonnull - catches NULL used with functions arguments marked as non-null
    # -Wpointer-arith - catches pointer arithmetic using NULL or sizeof(void)
    # -Wpointer-sign - catches mixing pointers to signed and unsigned types
    # -Wpointer-to-int-cast - catches casts from pointer to different sized int
    # -Wreturn-type - catches missing returns, zero false positives
    # -Wsequence-point - catches undefined order behavior like `a = a++`
    # -Wsign-compare - catches comparison of signed and unsigned types
    # -Wtrigraphs - catches unlikely use of trigraphs
    # -Wtype-limits - catches overflow bugs, few false positives
    # -Wunknown-pragmas - catches unexpected #pragma directives
    #
    _WARNINGS_CFLAGS="${_WARNINGS_CFLAGS} -Wall"
    _WARNINGS_CFLAGS="${_WARNINGS_CFLAGS} -Wdeclaration-after-statement"
    _WARNINGS_CFLAGS="${_WARNINGS_CFLAGS} -Wempty-body"
    _WARNINGS_CFLAGS="${_WARNINGS_CFLAGS} -Wpointer-to-int-cast"
    _WARNINGS_CFLAGS="${_WARNINGS_CFLAGS} -Wsign-compare"
    _WARNINGS_CFLAGS="${_WARNINGS_CFLAGS} -Wtype-limits"

    # Treat some warnings as errors if --enable-warnings-as-errors:
    if test "$MOZ_ENABLE_WARNINGS_AS_ERRORS"; then
        _WARNINGS_CFLAGS="${_WARNINGS_CFLAGS} -Werror=char-subscripts"
        _WARNINGS_CFLAGS="${_WARNINGS_CFLAGS} -Werror=comment"
        _WARNINGS_CFLAGS="${_WARNINGS_CFLAGS} -Werror=endif-labels"
        _WARNINGS_CFLAGS="${_WARNINGS_CFLAGS} -Werror=enum-compare"
        _WARNINGS_CFLAGS="${_WARNINGS_CFLAGS} -Werror=ignored-qualifiers"
        _WARNINGS_CFLAGS="${_WARNINGS_CFLAGS} -Werror=int-to-pointer-cast"
        _WARNINGS_CFLAGS="${_WARNINGS_CFLAGS} -Werror=multichar"
        _WARNINGS_CFLAGS="${_WARNINGS_CFLAGS} -Werror=nonnull"
        _WARNINGS_CFLAGS="${_WARNINGS_CFLAGS} -Werror=pointer-arith"
        _WARNINGS_CFLAGS="${_WARNINGS_CFLAGS} -Werror=pointer-sign"
        _WARNINGS_CFLAGS="${_WARNINGS_CFLAGS} -Werror=return-type"
        _WARNINGS_CFLAGS="${_WARNINGS_CFLAGS} -Werror=sequence-point"
        _WARNINGS_CFLAGS="${_WARNINGS_CFLAGS} -Werror=trigraphs"
        _WARNINGS_CFLAGS="${_WARNINGS_CFLAGS} -Werror=unknown-pragmas"

        MOZ_C_SUPPORTS_WARNING(-Werror=, non-literal-null-conversion, ac_c_has_werror_non_literal_null_conversion)
    fi

    # Turn off the following warnings that -Wall turns on:
    # -Wno-unused - lots of violations in third-party code
    #
    _WARNINGS_CFLAGS="${_WARNINGS_CFLAGS} -Wno-unused"

    if test -z "$INTEL_CC" -a -z "$CLANG_CC"; then
       # Don't use -Wcast-align with ICC or clang
       case "$CPU_ARCH" in
           # And don't use it on hppa, ia64, sparc, arm, since it's noisy there
           hppa | ia64 | sparc | arm)
           ;;
           *)
        _WARNINGS_CFLAGS="${_WARNINGS_CFLAGS} -Wcast-align"
           ;;
       esac
    fi

    _DEFINES_CFLAGS='-include $(DEPTH)/mozilla-config.h -DMOZILLA_CLIENT'
    _USE_CPP_INCLUDE_FLAG=1
    ASFLAGS="$ASFLAGS $_DEFINES_CFLAGS"

elif test "$SOLARIS_SUNPRO_CC"; then
    DSO_CFLAGS=''
    if test "$CPU_ARCH" = "sparc"; then
        # for Sun Studio on Solaris/SPARC
        DSO_PIC_CFLAGS='-xcode=pic32'
    else
        DSO_PIC_CFLAGS='-KPIC'
    fi
    _DEFINES_CFLAGS='$(ACDEFINES) -D_MOZILLA_CONFIG_H_ -DMOZILLA_CLIENT'
else
    MKSHLIB='$(LD) $(DSO_LDOPTS) -h $(DSO_SONAME) -o $@'
    MKCSHLIB='$(LD) $(DSO_LDOPTS) -h $(DSO_SONAME) -o $@'

    DSO_LDOPTS='-shared'
    if test "$GNU_LD"; then
        # Don't allow undefined symbols in libraries
        DSO_LDOPTS="$DSO_LDOPTS -z defs"
    fi

    DSO_CFLAGS=''
    DSO_PIC_CFLAGS='-KPIC'
    _DEFINES_CFLAGS='$(ACDEFINES) -D_MOZILLA_CONFIG_H_ -DMOZILLA_CLIENT'
fi

if test "$GNU_CXX"; then
    # FIXME: Let us build with strict aliasing. bug 414641.
    CXXFLAGS="$CXXFLAGS -fno-exceptions -fno-strict-aliasing"

    # Turn on gcc/clang warnings:
    # https://gcc.gnu.org/onlinedocs/gcc-4.4.0/gcc/Warning-Options.html
    #
    # -Wall - turn on a lot of warnings
    # -Wempty-body - catches bugs, e.g. "if (c); foo();", few false positives
    # -Wendif-labels - catches `#else FOO` and `#endif FOO` not in comment
    # -Wint-to-pointer-cast - catches cast to pointer from integer of different size
    # -Wmissing-braces - catches aggregate initializers missing nested braces
    # -Wnon-literal-null-conversion - catches expressions used as a null pointer constant
    # -Woverloaded-virtual - function declaration hides virtual function from base class
    # -Wparentheses - catches `if (a=b)` and operator precedence bugs
    # -Wpointer-arith - catches pointer arithmetic using NULL or sizeof(void)
    # -Wreturn-type - catches missing returns, zero false positives
    # -Wsequence-point - catches undefined order behavior like `a = a++`
    # -Wsign-compare - catches comparison of signed and unsigned types
    # -Wswitch - catches switches without all enum cases or default case
    # -Wtrigraphs - catches unlikely use of trigraphs
    # -Wtype-limits - catches overflow bugs, few false positives
    # -Wunused-label - catches unused goto labels
    # -Wwrite-strings - catches non-const char* pointers to string literals
    #
    _WARNINGS_CXXFLAGS="${_WARNINGS_CXXFLAGS} -Wall"
    _WARNINGS_CXXFLAGS="${_WARNINGS_CXXFLAGS} -Wempty-body"
    _WARNINGS_CXXFLAGS="${_WARNINGS_CXXFLAGS} -Woverloaded-virtual"
    _WARNINGS_CXXFLAGS="${_WARNINGS_CXXFLAGS} -Wsign-compare"
    _WARNINGS_CXXFLAGS="${_WARNINGS_CXXFLAGS} -Wwrite-strings"

    # Treat some warnings as errors if --enable-warnings-as-errors:
    if test "$MOZ_ENABLE_WARNINGS_AS_ERRORS"; then
        _WARNINGS_CXXFLAGS="${_WARNINGS_CXXFLAGS} -Werror=endif-labels"
        _WARNINGS_CXXFLAGS="${_WARNINGS_CXXFLAGS} -Werror=int-to-pointer-cast"
        _WARNINGS_CXXFLAGS="${_WARNINGS_CXXFLAGS} -Werror=missing-braces"
        _WARNINGS_CXXFLAGS="${_WARNINGS_CXXFLAGS} -Werror=parentheses"
        _WARNINGS_CXXFLAGS="${_WARNINGS_CXXFLAGS} -Werror=pointer-arith"
        _WARNINGS_CXXFLAGS="${_WARNINGS_CXXFLAGS} -Werror=return-type"
        _WARNINGS_CXXFLAGS="${_WARNINGS_CXXFLAGS} -Werror=sequence-point"
        _WARNINGS_CXXFLAGS="${_WARNINGS_CXXFLAGS} -Werror=switch"
        _WARNINGS_CXXFLAGS="${_WARNINGS_CXXFLAGS} -Werror=trigraphs"
        _WARNINGS_CXXFLAGS="${_WARNINGS_CXXFLAGS} -Werror=type-limits"
        _WARNINGS_CXXFLAGS="${_WARNINGS_CXXFLAGS} -Werror=unused-label"

        MOZ_CXX_SUPPORTS_WARNING(-Werror=, non-literal-null-conversion, ac_cxx_has_werror_non_literal_null_conversion)
    fi

    # Turn off the following warnings that -Wall turns on:
    # -Wno-invalid-offsetof - we use offsetof on non-POD types frequently
    # -Wno-inline-new-delete - we inline 'new' and 'delete' in mozalloc
    #   for performance reasons, and because GCC and clang accept it (though
    #   clang warns about it).
    #
    _WARNINGS_CXXFLAGS="${_WARNINGS_CXXFLAGS} -Wno-invalid-offsetof"

    MOZ_CXX_SUPPORTS_WARNING(-Wno-, inline-new-delete, ac_cxx_has_wno_inline_new_delete)

    if test -z "$INTEL_CXX" -a -z "$CLANG_CXX"; then
       # Don't use -Wcast-align with ICC or clang
       case "$CPU_ARCH" in
           # And don't use it on hppa, ia64, sparc, arm, since it's noisy there
           hppa | ia64 | sparc | arm)
           ;;
           *)
        _WARNINGS_CXXFLAGS="${_WARNINGS_CXXFLAGS} -Wcast-align"
           ;;
       esac
    fi

    _DEFINES_CXXFLAGS='-DMOZILLA_CLIENT -include $(DEPTH)/mozilla-config.h'
    _USE_CPP_INCLUDE_FLAG=1

    # Recent clang and gcc support C++11 deleted functions without warnings if
    # compiling with -std=c++0x or -std=gnu++0x (or c++11 or gnu++11 in very new
    # versions).  We can't use -std=c++0x yet, so gcc's support must remain
    # unused.  But clang's warning can be disabled, so when compiling with clang
    # we use it to opt out of the warning, enabling (macro-encapsulated) use of
    # deleted function syntax.
    if test "$CLANG_CXX"; then
        _WARNINGS_CXXFLAGS="${_WARNINGS_CXXFLAGS} -Wno-c++0x-extensions"
        MOZ_CXX_SUPPORTS_WARNING(-Wno-, extended-offsetof, ac_cxx_has_wno_extended_offsetof)
    fi

else
    _DEFINES_CXXFLAGS='-DMOZILLA_CLIENT -D_MOZILLA_CONFIG_H_ $(ACDEFINES)'
fi

#FIXME: Work around breaking optimizations performed by GCC 6
if test "$GCC_MAJOR_VERSION" -eq "6" ; then
    CFLAGS="$CFLAGS -fno-delete-null-pointer-checks -fno-lifetime-dse -fno-schedule-insns2"
    CXXFLAGS="$CXXFLAGS -fno-delete-null-pointer-checks -fno-lifetime-dse -fno-schedule-insns2"
fi

dnl gcc can come with its own linker so it is better to use the pass-thru calls
dnl MKSHLIB_FORCE_ALL is used to force the linker to include all object
dnl files present in an archive. MKSHLIB_UNFORCE_ALL reverts the linker to
dnl normal behavior.
dnl ========================================================
MKSHLIB_FORCE_ALL=
MKSHLIB_UNFORCE_ALL=

if test "$COMPILE_ENVIRONMENT"; then
if test "$GNU_CC"; then
  AC_MSG_CHECKING(whether ld has archive extraction flags)
  AC_CACHE_VAL(ac_cv_mkshlib_force_and_unforce,
   [_SAVE_LDFLAGS=$LDFLAGS; _SAVE_LIBS=$LIBS
    ac_cv_mkshlib_force_and_unforce="no"
    exec 3<&0 <<LOOP_INPUT
  force="-Wl,--whole-archive";   unforce="-Wl,--no-whole-archive"
  force="-Wl,-z -Wl,allextract"; unforce="-Wl,-z -Wl,defaultextract"
  force="-Wl,-all";              unforce="-Wl,-none"
LOOP_INPUT
    while read line
    do
      eval $line
      LDFLAGS=$force
      LIBS=$unforce
      AC_TRY_LINK(,, ac_cv_mkshlib_force_and_unforce=$line; break)
    done
    exec 0<&3 3<&-
    LDFLAGS=$_SAVE_LDFLAGS; LIBS=$_SAVE_LIBS
   ])
  if test "$ac_cv_mkshlib_force_and_unforce" = "no"; then
    AC_MSG_RESULT(no)
  else
    AC_MSG_RESULT(yes)
    eval $ac_cv_mkshlib_force_and_unforce
    MKSHLIB_FORCE_ALL=$force
    MKSHLIB_UNFORCE_ALL=$unforce
  fi
fi # GNU_CC
fi # COMPILE_ENVIRONMENT

dnl ========================================================
dnl Checking for 64-bit OS
dnl ========================================================
if test "$COMPILE_ENVIRONMENT"; then
AC_LANG_SAVE
AC_LANG_C
AC_MSG_CHECKING(for 64-bit OS)
AC_TRY_COMPILE([$configure_static_assert_macros],
               [CONFIGURE_STATIC_ASSERT(sizeof(void*) == 8)],
               result="yes", result="no")
AC_MSG_RESULT("$result")
if test "$result" = "yes"; then
    AC_DEFINE(HAVE_64BIT_BUILD)
    HAVE_64BIT_BUILD=1
fi
AC_SUBST(HAVE_64BIT_BUILD)
AC_LANG_RESTORE
fi # COMPILE_ENVIRONMENT

dnl ========================================================
dnl = Use profiling compile flags
dnl ========================================================
MOZ_ARG_ENABLE_BOOL(profiling,
[  --enable-profiling      Set compile flags necessary for using sampling profilers (e.g. shark, perf)],
    MOZ_PROFILING=1,
    MOZ_PROFILING= )

dnl ========================================================
dnl = Turn on systrace for android/b2g.
dnl ========================================================
MOZ_ARG_ENABLE_BOOL(systrace,
[  --enable-systrace       Set compile flags necessary for using sampling profilers (e.g. shark, perf)],
    MOZ_USE_SYSTRACE=1,
    MOZ_USE_SYSTRACE= )
if test -n "$MOZ_USE_SYSTRACE"; then
    AC_DEFINE(MOZ_USE_SYSTRACE)
fi

# For profiling builds keep the symbol information
if test "$MOZ_PROFILING" -a -z "$STRIP_FLAGS"; then
    case "$OS_TARGET" in
    Linux|DragonFly|FreeBSD|NetBSD|OpenBSD)
        STRIP_FLAGS="--strip-debug"
        ;;
    esac
fi

dnl ========================================================
dnl = Use Valgrind
dnl ========================================================
MOZ_ARG_ENABLE_BOOL(valgrind,
[  --enable-valgrind       Enable Valgrind integration hooks (default=no)],
    MOZ_VALGRIND=1,
    MOZ_VALGRIND= )
if test -n "$MOZ_VALGRIND"; then
    MOZ_CHECK_HEADER([valgrind/valgrind.h], [],
        AC_MSG_ERROR(
            [--enable-valgrind specified but Valgrind is not installed]))
    AC_DEFINE(MOZ_VALGRIND)
fi
AC_SUBST(MOZ_VALGRIND)

dnl ========================================================
dnl jprof
dnl ========================================================
MOZ_ARG_ENABLE_BOOL(jprof,
[  --enable-jprof          Enable jprof profiling tool (needs mozilla/tools/jprof). Implies --enable-profiling.],
    MOZ_JPROF=1,
    MOZ_JPROF= )
if test -n "$MOZ_JPROF"; then
    MOZ_PROFILING=1
    AC_DEFINE(MOZ_JPROF)
fi

dnl ========================================================
dnl shark
dnl ========================================================
MOZ_ARG_ENABLE_BOOL(shark,
[  --enable-shark          Enable shark remote profiling. Implies --enable-profiling.],
    MOZ_SHARK=1,
    MOZ_SHARK= )
if test -n "$MOZ_SHARK"; then
    MOZ_PROFILING=1
    AC_DEFINE(MOZ_SHARK)
fi

dnl ========================================================
dnl instruments
dnl ========================================================
MOZ_ARG_ENABLE_BOOL(instruments,
[  --enable-instruments    Enable instruments remote profiling. Implies --enable-profiling.],
    MOZ_INSTRUMENTS=1,
    MOZ_INSTRUMENTS= )
if test -n "$MOZ_INSTRUMENTS"; then
    MOZ_PROFILING=1
    AC_DEFINE(MOZ_INSTRUMENTS)
fi

dnl ========================================================
dnl callgrind
dnl ========================================================
MOZ_ARG_ENABLE_BOOL(callgrind,
[  --enable-callgrind      Enable callgrind profiling. Implies --enable-profiling.],
    MOZ_CALLGRIND=1,
    MOZ_CALLGRIND= )
if test -n "$MOZ_CALLGRIND"; then
    MOZ_PROFILING=1
    AC_DEFINE(MOZ_CALLGRIND)
fi

dnl ========================================================
dnl vtune
dnl ========================================================
MOZ_ARG_ENABLE_BOOL(vtune,
[  --enable-vtune          Enable vtune profiling. Implies --enable-profiling.],
    MOZ_VTUNE=1,
    MOZ_VTUNE= )
if test -n "$MOZ_VTUNE"; then
    MOZ_PROFILING=1
    AC_DEFINE(MOZ_VTUNE)
fi

dnl ========================================================
dnl Profiling
dnl ========================================================
if test -n "$MOZ_PROFILING"; then
    AC_DEFINE(MOZ_PROFILING)
fi

dnl ========================================================
dnl System overrides of the defaults for host
dnl ========================================================
case "$host" in
*mingw*)
    if test -n "$_WIN32_MSVC"; then
        HOST_AR=lib
        HOST_AR_FLAGS='-NOLOGO -OUT:$@'
        HOST_CFLAGS="$HOST_CFLAGS -TC -nologo"
        HOST_RANLIB='echo ranlib'
    else
        HOST_CFLAGS="$HOST_CFLAGS -mwindows"
    fi
    HOST_CFLAGS="$HOST_CFLAGS -DXP_WIN32 -DXP_WIN -DWIN32 -D_WIN32 -DNO_X11 -D_CRT_SECURE_NO_WARNINGS"
    HOST_NSPR_MDCPUCFG='\"md/_winnt.cfg\"'
    HOST_OPTIMIZE_FLAGS="${HOST_OPTIMIZE_FLAGS=-O2}"
    HOST_BIN_SUFFIX=.exe
    case "$host" in
    *mingw*)
        PERL="/bin/sh ${_topsrcdir}/build/msys-perl-wrapper"
        ;;
    esac

    case "${host_cpu}" in
    i*86)
        if test -n "$_WIN32_MSVC"; then
            HOST_LDFLAGS="$HOST_LDFLAGS -MACHINE:X86"
        fi
        ;;
    x86_64)
        if test -n "$_WIN32_MSVC"; then
            HOST_LDFLAGS="$HOST_LDFLAGS -MACHINE:X64"
        fi
        HOST_CFLAGS="$HOST_CFLAGS -D_AMD64_"
        ;;
    esac
    ;;

*-darwin*)
    HOST_CFLAGS="$HOST_CFLAGS -DXP_UNIX -DXP_MACOSX -DNO_X11"
    HOST_NSPR_MDCPUCFG='\"md/_darwin.cfg\"'
    HOST_OPTIMIZE_FLAGS="${HOST_OPTIMIZE_FLAGS=-O3}"
    ;;

*-linux*|*-kfreebsd*-gnu|*-gnu*)
    HOST_CFLAGS="$HOST_CFLAGS -DXP_UNIX"
    HOST_NSPR_MDCPUCFG='\"md/_linux.cfg\"'
    HOST_OPTIMIZE_FLAGS="${HOST_OPTIMIZE_FLAGS=-O3}"
    ;;

*)
    HOST_CFLAGS="$HOST_CFLAGS -DXP_UNIX"
    HOST_OPTIMIZE_FLAGS="${HOST_OPTIMIZE_FLAGS=-O2}"
    ;;
esac

dnl ==============================================================
dnl Get mozilla version from central milestone file
dnl ==============================================================
MOZILLA_VERSION=`$PYTHON $srcdir/python/mozbuild/mozbuild/milestone.py --topsrcdir $srcdir`
MOZILLA_UAVERSION=`$PYTHON $srcdir/python/mozbuild/mozbuild/milestone.py --topsrcdir $srcdir --uaversion`
MOZILLA_SYMBOLVERSION=`$PYTHON $srcdir/python/mozbuild/mozbuild/milestone.py --topsrcdir $srcdir --symbolversion`

AC_DEFINE_UNQUOTED(MOZILLA_VERSION,"$MOZILLA_VERSION")
AC_DEFINE_UNQUOTED(MOZILLA_VERSION_U,$MOZILLA_VERSION)
AC_DEFINE_UNQUOTED(MOZILLA_UAVERSION,"$MOZILLA_UAVERSION")
AC_DEFINE_UNQUOTED(MOZILLA_UAVERSION_U,$MOZILLA_UAVERSION)
AC_SUBST(MOZILLA_SYMBOLVERSION)
AC_SUBST(MOZILLA_UAVERSION)
AC_SUBST(MOZILLA_UAVERSION_U)

dnl ========================================================
dnl Get Firefox compatibility version we claim in our UA
dnl ========================================================
MOZILLA_COMPATVERSION=`tail -n 1 "$_topsrcdir"/config/compatversion.txt 2>/dev/null || tail -1 "$_topsrcdir"/config/compatversion.txt`
AC_DEFINE_UNQUOTED(MOZILLA_COMPATVERSION,"$MOZILLA_COMPATVERSION")
AC_DEFINE_UNQUOTED(MOZILLA_COMPATVERSION_U,$MOZILLA_COMPATVERSION)
AC_SUBST(MOZILLA_COMPATVERSION)
AC_SUBST(MOZILLA_COMPATVERSION_U)

MOZ_DOING_LTO(lto_is_enabled)

dnl ========================================================
dnl System overrides of the defaults for target
dnl ========================================================

case "$target" in
*-aix*)
    AC_DEFINE(AIX)
    if test ! "$GNU_CC"; then
        if test ! "$HAVE_64BIT_BUILD"; then
            # Compiling with Visual Age C++ object model compat is the
            # default. To compile with object model ibm, add
            # AIX_OBJMODEL=ibm to .mozconfig.
            if test "$AIX_OBJMODEL" = "ibm"; then
                CXXFLAGS="$CXXFLAGS -qobjmodel=ibm"
            else
                AIX_OBJMODEL=compat
            fi
        else
            AIX_OBJMODEL=compat
        fi
        AC_SUBST(AIX_OBJMODEL)
        DSO_LDOPTS='-qmkshrobj=1'
        DSO_CFLAGS='-qflag=w:w'
        DSO_PIC_CFLAGS=
        LDFLAGS="$LDFLAGS -Wl,-brtl -blibpath:/usr/lib:/lib"
        MOZ_FIX_LINK_PATHS=
        MKSHLIB='$(CXX) $(DSO_LDOPTS) -o $@'
        MKCSHLIB='$(CC) $(DSO_LDOPTS) -o $@'
        if test "$COMPILE_ENVIRONMENT"; then
            AC_LANG_SAVE
            AC_LANG_CPLUSPLUS
            AC_MSG_CHECKING([for IBM XLC/C++ compiler version >= 9.0.0.7])
            AC_TRY_COMPILE([],
                [#if (__IBMCPP__ < 900)
                 #error "Bad compiler"
                 #endif],
                _BAD_COMPILER=,_BAD_COMPILER=1)
            if test -n "$_BAD_COMPILER"; then
                AC_MSG_RESULT([no])
                AC_MSG_ERROR([IBM XLC/C++ 9.0.0.7 or higher is required to build.])
            else
                AC_MSG_RESULT([yes])
            fi
            AC_LANG_RESTORE
            TARGET_COMPILER_ABI="ibmc"
            CC_VERSION=`lslpp -Lcq vac.C 2>/dev/null | awk -F: '{ print $3 }'`
            CXX_VERSION=`lslpp -Lcq vacpp.cmp.core 2>/dev/null | awk -F: '{ print $3 }'`
        fi
    fi
    case "${target_os}" in
    aix4.1*)
        DLL_SUFFIX='_shr.a'
        ;;
    esac
    if test "$COMPILE_ENVIRONMENT"; then
        MOZ_CHECK_HEADERS(sys/inttypes.h)
    fi
    AC_DEFINE(NSCAP_DISABLE_DEBUG_PTR_TYPES)
    ;;

*-darwin*)
    MKSHLIB='$(CXX) $(CXXFLAGS) $(DSO_PIC_CFLAGS) $(DSO_LDOPTS) -o $@'
    MKCSHLIB='$(CC) $(CFLAGS) $(DSO_PIC_CFLAGS) $(DSO_LDOPTS) -o $@'
    MOZ_OPTIMIZE_FLAGS="-O3"
    # Statically disable jemalloc on 10.5 and 32-bit 10.6.  See bug 702250.
    if test "$HAVE_64BIT_BUILD"; then
        MOZ_MEMORY=1
    fi
    DLL_SUFFIX=".dylib"
    DSO_LDOPTS=''
    STRIP_FLAGS="$STRIP_FLAGS -x -S"
    # Check whether we're targeting OS X or iOS
    AC_CACHE_CHECK(for iOS target,
                   ac_cv_ios_target,
                   [AC_TRY_COMPILE([#include <TargetConditionals.h>
#if !(TARGET_OS_IPHONE || TARGET_IPHONE_SIMULATOR)
#error not iOS
#endif],
                                   [],
                                   ac_cv_ios_target="yes",
                                   ac_cv_ios_target="no")])
    if test "$ac_cv_ios_target" = "yes"; then
        AC_DEFINE(XP_IOS)
        AC_DEFINE(XP_DARWIN)
        _PLATFORM_DEFAULT_TOOLKIT='cairo-uikit'
    else
        AC_DEFINE(XP_MACOSX)
        AC_DEFINE(XP_DARWIN)
        _PLATFORM_DEFAULT_TOOLKIT='cairo-cocoa'
        # The ExceptionHandling framework is needed for Objective-C exception
        # logging code in nsObjCExceptions.h. Currently we only use that in debug
        # builds.
        MOZ_DEBUG_LDFLAGS="$MOZ_DEBUG_LDFLAGS -framework ExceptionHandling";
    fi
    TARGET_NSPR_MDCPUCFG='\"md/_darwin.cfg\"'

    if test "x$lto_is_enabled" = "xyes"; then
        echo "Skipping -dead_strip because lto is enabled."
    dnl DTrace and -dead_strip don't interact well. See bug 403132.
    dnl ===================================================================
    elif test "x$enable_dtrace" = "xyes"; then
        echo "Skipping -dead_strip because DTrace is enabled. See bug 403132."
    else
        dnl check for the presence of the -dead_strip linker flag
        AC_MSG_CHECKING([for -dead_strip option to ld])
        _SAVE_LDFLAGS=$LDFLAGS
        LDFLAGS="$LDFLAGS -Wl,-dead_strip"
        AC_TRY_LINK(,[return 0;],_HAVE_DEAD_STRIP=1,_HAVE_DEAD_STRIP=)
        if test -n "$_HAVE_DEAD_STRIP" ; then
            AC_MSG_RESULT([yes])
            MOZ_OPTIMIZE_LDFLAGS="-Wl,-dead_strip"
        else
            AC_MSG_RESULT([no])
        fi

        LDFLAGS=$_SAVE_LDFLAGS
    fi

    dnl With newer linkers we need to pass -allow_heap_execute because of
    dnl Microsoft Silverlight (5.1.10411.0 at least).
    AC_MSG_CHECKING([for -allow_heap_execute option to ld])
    _SAVE_LDFLAGS=$LDFLAGS
    LDFLAGS="$LDFLAGS -Wl,-allow_heap_execute"
    AC_TRY_LINK(,[return 0;],_HAVE_ALLOW_HEAP_EXECUTE=1,
                _HAVE_ALLOW_HEAP_EXECUTE=)
    if test -n "$_HAVE_ALLOW_HEAP_EXECUTE" ; then
        AC_MSG_RESULT([yes])
        MOZ_ALLOW_HEAP_EXECUTE_FLAGS="-Wl,-allow_heap_execute"
    else
        AC_MSG_RESULT([no])
    fi
    LDFLAGS=$_SAVE_LDFLAGS

    MOZ_FIX_LINK_PATHS='-Wl,-executable_path,$(LIBXUL_DIST)/bin'
    ;;

ia64*-hpux*)
    DLL_SUFFIX=".so"
    if test ! "$GNU_CC"; then
       DSO_LDOPTS='-b'
       DSO_CFLAGS=""
       DSO_PIC_CFLAGS=
       MKSHLIB='$(CXX) $(CXXFLAGS) $(DSO_LDOPTS) -o $@'
       MKCSHLIB='$(CC) $(CFLAGS) $(DSO_LDOPTS) -o $@'
       CXXFLAGS="$CXXFLAGS -Wc,-ansi_for_scope,on"
    else
       DSO_LDOPTS='-b -E'
       MKSHLIB='$(LD) $(DSO_LDOPTS) -o $@'
       MKCSHLIB='$(LD) $(DSO_LDOPTS) -o $@'
    fi
    MOZ_FIX_LINK_PATHS=
    AC_DEFINE(NSCAP_DISABLE_DEBUG_PTR_TYPES)
    AC_DEFINE(_LARGEFILE64_SOURCE)
    ;;

*-hpux*)
    DLL_SUFFIX=".sl"
    if test ! "$GNU_CC"; then
        DSO_LDOPTS='-b -Wl,+s'
        DSO_CFLAGS=""
        DSO_PIC_CFLAGS="+Z"
        MKSHLIB='$(CXX) $(CXXFLAGS) $(DSO_LDOPTS) -L$(LIBXUL_DIST)/bin -o $@'
        MKCSHLIB='$(LD) -b +s -L$(LIBXUL_DIST)/bin -o $@'
        CXXFLAGS="$CXXFLAGS -Wc,-ansi_for_scope,on"
    else
        DSO_LDOPTS='-b -E +s'
        MKSHLIB='$(LD) $(DSO_LDOPTS) -L$(LIBXUL_DIST)/bin -L$(LIBXUL_DIST)/lib -o $@'
        MKCSHLIB='$(LD) $(DSO_LDOPTS) -L$(LIBXUL_DIST)/bin -L$(LIBXUL_DIST)/lib -o $@'
    fi
    MOZ_POST_PROGRAM_COMMAND='chatr +s enable'
    AC_DEFINE(NSCAP_DISABLE_DEBUG_PTR_TYPES)
    ;;

*-android*|*-linuxandroid*)
    AC_DEFINE(NO_PW_GECOS)
    no_x=yes
    if test -n "$gonkdir"; then
        _PLATFORM_DEFAULT_TOOLKIT=cairo-gonk
        _PLATFORM_HAVE_RIL=1
        MOZ_B2G_FM=1
        MOZ_SYNTH_PICO=1
    else
        _PLATFORM_DEFAULT_TOOLKIT=cairo-android
        MOZ_LINKER=1
    fi
    TARGET_NSPR_MDCPUCFG='\"md/_linux.cfg\"'

    MOZ_GFX_OPTIMIZE_MOBILE=1
    MOZ_OPTIMIZE_FLAGS="-O2 -fno-reorder-functions"
    if test -z "$CLANG_CC"; then
       MOZ_OPTIMIZE_FLAGS="-freorder-blocks $MOZ_OPTIMIZE_FLAGS"
    fi
    ;;

*-*linux*)
    # Note: both GNU_CC and INTEL_CC are set when using Intel's C compiler.
    # Similarly for GNU_CXX and INTEL_CXX.
    if test "$INTEL_CC" -o "$INTEL_CXX"; then
        # -Os has been broken on Intel's C/C++ compilers for quite a
        # while; Intel recommends against using it.
        MOZ_OPTIMIZE_FLAGS="-O2"
    elif test "$GNU_CC" -o "$GNU_CXX"; then
        MOZ_PGO_OPTIMIZE_FLAGS="-O3"
        MOZ_OPTIMIZE_FLAGS="-O2"
        if test -z "$CLANG_CC"; then
           MOZ_OPTIMIZE_FLAGS="-freorder-blocks $MOZ_OPTIMIZE_FLAGS"
        fi
    fi

    TARGET_NSPR_MDCPUCFG='\"md/_linux.cfg\"'

    MOZ_MEMORY=1

    case "${target_cpu}" in
    alpha*)
        CFLAGS="$CFLAGS -mieee"
        CXXFLAGS="$CXXFLAGS -mieee"
    ;;
    esac

    if test -z "$MC"; then
        MC=mc.exe
    fi
    ;;
*-mingw*)
    DSO_CFLAGS=
    DSO_PIC_CFLAGS=
    DLL_SUFFIX=.dll
    RC=rc.exe
    MC=mc.exe
    # certain versions of cygwin's makedepend barf on the
    # #include <string> vs -I./dist/include/string issue so don't use it
    if test -n "$GNU_CC" -o -n "$CLANG_CC"; then
        CC="$CC -mwindows"
        CXX="$CXX -mwindows"
        CPP="$CPP -mwindows"
        CFLAGS="$CFLAGS -mms-bitfields"
        CXXFLAGS="$CXXFLAGS -mms-bitfields"
        DSO_LDOPTS='-shared'
        MKSHLIB='$(CXX) $(DSO_LDOPTS) -o $@'
        MKCSHLIB='$(CC) $(DSO_LDOPTS) -o $@'
        RC='$(WINDRES)'
        # Use static libgcc and libstdc++
        LDFLAGS="$LDFLAGS -static"
        NSPR_LDFLAGS="$NSPR_LDFLAGS -static-libgcc"
        # Use temp file for windres (bug 213281)
        RCFLAGS='-O coff --use-temp-file'
        # mingw doesn't require kernel32, user32, and advapi32 explicitly
        LIBS="$LIBS -luuid -lgdi32 -lwinmm -lwsock32 -luserenv -lsecur32 -lnetapi32"
        MOZ_FIX_LINK_PATHS=
        DLL_PREFIX=
        IMPORT_LIB_SUFFIX=a

        WIN32_CONSOLE_EXE_LDFLAGS=-mconsole
        WIN32_GUI_EXE_LDFLAGS=-mwindows

        # We use mix of both POSIX and Win32 printf format across the tree, so format
        # warnings are useless on mingw.
        MOZ_C_SUPPORTS_WARNING(-Wno-, format, ac_c_has_wno_format)
        MOZ_CXX_SUPPORTS_WARNING(-Wno-, format, ac_cxx_has_wno_format)
    else
        TARGET_COMPILER_ABI=msvc
        HOST_CC='$(CC)'
        HOST_CXX='$(CXX)'
        HOST_LD='$(LD)'
        if test "$AS_BIN"; then
            AS="$(basename "$AS_BIN")"
        fi
        AR='lib'
        AR_FLAGS='-NOLOGO -OUT:$@'
        AR_EXTRACT=
        RANLIB='echo not_ranlib'
        STRIP='echo not_strip'
        PKG_SKIP_STRIP=1
        XARGS=xargs
        ZIP=zip
        UNZIP=unzip
        DOXYGEN=:
        ASM_SUFFIX=asm
        OBJ_SUFFIX=obj
        LIB_SUFFIX=lib
        DLL_PREFIX=
        LIB_PREFIX=
        IMPORT_LIB_SUFFIX=lib
        MKSHLIB='$(LD) -NOLOGO -DLL -OUT:$@ -PDB:$(LINK_PDBFILE) $(DSO_LDOPTS)'
        MKCSHLIB='$(LD) -NOLOGO -DLL -OUT:$@ -PDB:$(LINK_PDBFILE) $(DSO_LDOPTS)'
        MKSHLIB_FORCE_ALL=
        MKSHLIB_UNFORCE_ALL=
        dnl Set subsystem version 5 for Windows XP.
        WIN32_SUBSYSTEM_VERSION=5.01
        if test "$HAVE_64BIT_BUILD"; then
            WIN32_SUBSYSTEM_VERSION=5.02
        fi
        WIN32_CONSOLE_EXE_LDFLAGS=-SUBSYSTEM:CONSOLE,$WIN32_SUBSYSTEM_VERSION
        WIN32_GUI_EXE_LDFLAGS=-SUBSYSTEM:WINDOWS,$WIN32_SUBSYSTEM_VERSION
        DSO_LDOPTS=-SUBSYSTEM:WINDOWS,$WIN32_SUBSYSTEM_VERSION
        _USE_CPP_INCLUDE_FLAG=1
        _DEFINES_CFLAGS='-FI $(DEPTH)/dist/include/mozilla-config.h -DMOZILLA_CLIENT'
        _DEFINES_CXXFLAGS='-FI $(DEPTH)/dist/include/mozilla-config.h -DMOZILLA_CLIENT'
        CFLAGS="$CFLAGS -W3 -Gy"
        CXXFLAGS="$CXXFLAGS -W3 -Gy"
        if test "$_CC_SUITE" -ge "11"; then
        if test "$CPU_ARCH" = "x86"; then
            dnl VS2012+ defaults to -arch:SSE2.
            CFLAGS="$CFLAGS -arch:IA32"
            CXXFLAGS="$CXXFLAGS -arch:IA32"
        fi
        fi
        if test "$_CC_SUITE" -ge "12"; then
        dnl VS2013+ requires -FS when parallel building by make -jN.
        dnl If nothing, compiler sometimes causes C1041 error.
        CFLAGS="$CFLAGS -FS"
        CXXFLAGS="$CXXFLAGS -FS"
        fi
        # khuey says we can safely ignore MSVC warning C4251
        # MSVC warning C4244 (implicit type conversion may lose data) warns
        # and requires workarounds for perfectly valid code.  Also, GCC/clang
        # don't warn about it by default. So for consistency/sanity, we turn
        # it off on MSVC, too.
        # MSVC warning C4267 warns for narrowing type conversions from size_t
        # to 32-bit integer types on 64-bit platforms.  Since this is virtually
        # the same thing as C4244, we disable C4267, too.
        # MSVC warning C4345 warns of newly conformant behavior as of VS2003.
        # MSVC warning C4351 warns of newly conformant behavior as of VS2005.
        # MSVC warning C4482 warns when an enum value is refered specifing the
        # name of the enum itself.  This behavior is allowed in C++11, and the
        # warning has been removed in VS2012.
        # MSVC warning C4800 warns when a value is implicitly cast to bool,
        # because this also forces narrowing to a single byte, which can be a
        # perf hit.  But this matters so little in practice (and often we want
        # that behavior) that it's better to turn it off.
        # MSVC warning C4819 warns some UTF-8 characters (e.g. copyright sign)
        # on non-Western system locales even if it is in a comment.
        CFLAGS="$CFLAGS -wd4244 -wd4267 -wd4819"
        CXXFLAGS="$CXXFLAGS -wd4251 -wd4244 -wd4267 -wd4345 -wd4351 -wd4482 -wd4800 -wd4819"
        if test -n "$CLANG_CL"; then
            # Suppress the clang-cl warning for the inline 'new' and 'delete' in mozalloc
            CXXFLAGS="$CXXFLAGS -Wno-inline-new-delete"
        fi
        # make 'foo == bar;' error out
        CFLAGS="$CFLAGS -we4553"
        CXXFLAGS="$CXXFLAGS -we4553"
        LIBS="$LIBS kernel32.lib user32.lib gdi32.lib winmm.lib wsock32.lib advapi32.lib secur32.lib netapi32.lib"
        MOZ_DEBUG_LDFLAGS='-DEBUG -DEBUGTYPE:CV'
        WARNINGS_AS_ERRORS='-WX'
        MOZ_OPTIMIZE_FLAGS='-O1 -Oi'
        MOZ_FIX_LINK_PATHS=
        MOZ_COMPONENT_NSPR_LIBS='$(NSPR_LIBS)'
        # Disable these flags on clang-cl since it doesn't ignore unknown arguments by default, and
        # autoconf insists on passing $LDFLAGS to the compiler.
        if test -z "$CLANG_CL"; then
            LDFLAGS="$LDFLAGS -LARGEADDRESSAWARE -NXCOMPAT"
            if test -z "$DEVELOPER_OPTIONS"; then
                LDFLAGS="$LDFLAGS -RELEASE"
            fi
        fi
        dnl For profile-guided optimization
        PROFILE_GEN_CFLAGS="-GL"
        PROFILE_GEN_LDFLAGS="-LTCG:PGINSTRUMENT"
        dnl XXX: PGO builds can fail with warnings treated as errors,
        dnl specifically "no profile data available" appears to be
        dnl treated as an error sometimes. This might be a consequence
        dnl of using WARNINGS_AS_ERRORS in some modules, combined
        dnl with the linker doing most of the work in the whole-program
        dnl optimization/PGO case. I think it's probably a compiler bug,
        dnl but we work around it here.
        PROFILE_USE_CFLAGS="-GL -wd4624 -wd4952"
        dnl XXX: should be -LTCG:PGOPTIMIZE, but that fails on libxul.
        dnl Probably also a compiler bug, but what can you do?
        PROFILE_USE_LDFLAGS="-LTCG:PGUPDATE"
        LDFLAGS="$LDFLAGS -DYNAMICBASE"
        if test "$_CC_MAJOR_VERSION" = "18" -a "$_CC_BUILD_VERSION" = "31101"; then
            dnl Use MaxILKSize as a workaround for LNK1248 in VS2013update4
            dnl See https://connect.microsoft.com/VisualStudio/feedback/details/1044914/fatal-error-lnk1248
            LDFLAGS="$LDFLAGS -MaxILKSize:0x7FF00000"
        fi
        dnl Minimum reqiurement of Goanna is VS2010 or later which supports
        dnl both SSSE3 and SSE4.1.
        HAVE_TOOLCHAIN_SUPPORT_MSSSE3=1
        HAVE_TOOLCHAIN_SUPPORT_MSSE4_1=1
        dnl allow AVX2 code from VS2012
        HAVE_X86_AVX2=1
        MOZ_MEMORY=1
    fi
    AC_DEFINE(HAVE_SNPRINTF)
    AC_DEFINE(_WINDOWS)
    AC_DEFINE(WIN32)
    AC_DEFINE(XP_WIN)
    AC_DEFINE(XP_WIN32)
    AC_DEFINE(HW_THREADS)
    AC_DEFINE(STDC_HEADERS)
    AC_DEFINE(WIN32_LEAN_AND_MEAN)
    TARGET_MD_ARCH=win32
    _PLATFORM_DEFAULT_TOOLKIT='cairo-windows'
    BIN_SUFFIX='.exe'
    MOZ_USER_DIR="Mozilla"

    dnl Hardcode to win95 for now - cls
    TARGET_NSPR_MDCPUCFG='\"md/_win95.cfg\"'

    dnl set NO_X11 defines here as the general check is skipped on win32
    no_x=yes
    AC_DEFINE(NO_X11)

    case "$host" in
    *-mingw*)
        if test -n "$L10NBASEDIR"; then
            L10NBASEDIR=`cd $L10NBASEDIR && pwd -W`
        fi
        ;;
    esac

    case "$host" in
    *-mingw*)
        if test -z "$MOZ_TOOLS"; then
            AC_MSG_ERROR([MOZ_TOOLS is not set])
        fi
        MOZ_TOOLS_DIR=`cd $MOZ_TOOLS && pwd -W`
        if test "$?" != "0" -o -z "$MOZ_TOOLS_DIR"; then
            AC_MSG_ERROR([cd \$MOZ_TOOLS failed. MOZ_TOOLS ==? $MOZ_TOOLS])
        fi
        MOZ_TOOLS_BIN_DIR="$(cd "$MOZ_TOOLS_DIR/bin" && pwd)"
        if test `echo ${PATH}: | grep -ic "$MOZ_TOOLS_BINDIR:"` = 0; then
            AC_MSG_ERROR([\$MOZ_TOOLS\\bin must be in your path.])
        fi
        ;;
    esac

    case "$host_os" in
    cygwin*|msvc*|mks*)
        AC_MSG_ERROR([Using a Cygwin build environment is unsupported. Configure cannot check for presence of necessary headers. Please upgrade to MozillaBuild; see https://developer.mozilla.org/en/Windows_Build_Prerequisites.])
        ;;
    esac

    case "$target" in
    i*86-*)
        if test "$HAVE_64BIT_BUILD"; then
            AC_MSG_ERROR([You are targeting i386 but using the 64-bit compiler.])
        fi

        if test -n "$GNU_CC"; then
            CFLAGS="$CFLAGS -mstackrealign -fno-keep-inline-dllexport"
            CXXFLAGS="$CXXFLAGS -mstackrealign -fno-keep-inline-dllexport"
            LDFLAGS="$LDFLAGS -Wl,--enable-stdcall-fixup -Wl,--large-address-aware"
        else
            DSO_LDOPTS="$DSO_LDOPTS -MACHINE:X86"
            # Disable this flag on clang-cl since it doesn't ignore unknown arguments by default, and
            # autoconf insists on passing $LDFLAGS to the compiler.
            if test -z "$CLANG_CL"; then
                LDFLAGS="$LDFLAGS -SAFESEH"
            fi
        fi

        AC_DEFINE(_X86_)
        ;;
    x86_64-*)
        if test -z "$HAVE_64BIT_BUILD"; then
            AC_MSG_ERROR([You are targeting 64-bit but using the 32-bit compiler.])
        fi
        if test -n "$_WIN32_MSVC"; then
            DSO_LDOPTS="$DSO_LDOPTS -MACHINE:X64"
        fi
        AC_DEFINE(_AMD64_)
        ;;
    *)
        AC_DEFINE(_CPU_ARCH_NOT_DEFINED)
        ;;
    esac
    ;;

*-netbsd*)
    DSO_CFLAGS=''
    CFLAGS="$CFLAGS -Dunix"
    CXXFLAGS="$CXXFLAGS -Dunix"
    if $CC -E - -dM </dev/null | grep __ELF__ >/dev/null; then
        DLL_SUFFIX=".so"
        DSO_PIC_CFLAGS='-fPIC -DPIC'
        DSO_LDOPTS='-shared'
        BIN_FLAGS='-Wl,--export-dynamic'
    else
        DSO_PIC_CFLAGS='-fPIC -DPIC'
        DLL_SUFFIX=".so.1.0"
        DSO_LDOPTS='-shared'
    fi
    # This will fail on a.out systems prior to 1.5.1_ALPHA.
    MKSHLIB_FORCE_ALL='-Wl,--whole-archive'
    MKSHLIB_UNFORCE_ALL='-Wl,--no-whole-archive'
    if test "$LIBRUNPATH"; then
        DSO_LDOPTS="-Wl,-R$LIBRUNPATH $DSO_LDOPTS"
    fi
    MKSHLIB='$(CXX) $(CXXFLAGS) $(DSO_PIC_CFLAGS) $(DSO_LDOPTS) -Wl,-soname,$(DSO_SONAME) -o $@'
    MKCSHLIB='$(CC) $(CFLAGS) $(DSO_PIC_CFLAGS) $(DSO_LDOPTS) -Wl,-soname,$(DSO_SONAME) -o $@'
    ;;

*-openbsd*)
    if test "$SO_VERSION"; then
        DLL_SUFFIX=".so.$SO_VERSION"
    else
        DLL_SUFFIX=".so.1.0"
    fi
    MOZ_FIX_LINK_PATHS='-Wl,-rpath-link,$(LIBXUL_DIST)/bin -Wl,-rpath-link,$(prefix)/lib -Wl,-rpath-link,$(if $(X11BASE),$(X11BASE),/usr/X11R6)/lib'
    DSO_CFLAGS=''
    DSO_PIC_CFLAGS='-fPIC'
    DSO_LDOPTS='-shared -fPIC'
    if test "$LIBRUNPATH"; then
        DSO_LDOPTS="-R$LIBRUNPATH $DSO_LDOPTS"
    fi
    ;;

*-solaris*)
    AC_DEFINE(SOLARIS)
    TARGET_NSPR_MDCPUCFG='\"md/_solaris.cfg\"'
    MOZ_FIX_LINK_PATHS=
    # $ORIGIN/.. is for shared libraries under components/ to locate shared
    # libraries one level up (e.g. libnspr4.so)
    if test "$SOLARIS_SUNPRO_CC"; then
       LDFLAGS="$LDFLAGS -z ignore -R '\$\$ORIGIN:\$\$ORIGIN/..' -z lazyload -z combreloc -z muldefs"
       LIBS="-lCrun -lCstd -lc $LIBS"
       AC_DEFINE(NSCAP_DISABLE_DEBUG_PTR_TYPES)
       CFLAGS="$CFLAGS -xlibmieee -xstrconst -xbuiltin=%all -D__FUNCTION__=__func__"
       CXXFLAGS="$CXXFLAGS -xlibmieee -xbuiltin=%all -features=tmplife,tmplrefstatic,extensions,no%except -norunpath -D__FUNCTION__=__func__ -template=no%extdef"
       LDFLAGS="-xildoff $LDFLAGS"
       MMX_FLAGS="-xarch=mmx -xO4"
       SSE_FLAGS="-xarch=sse"
       SSE2_FLAGS="-xarch=ssei2 -xO4"
       if test -z "$CROSS_COMPILE" -a -f /usr/lib/ld/map.noexstk; then
           _SAVE_LDFLAGS=$LDFLAGS
           LDFLAGS="-M /usr/lib/ld/map.noexstk $LDFLAGS"
           AC_TRY_LINK([#include <stdio.h>],
                       [printf("Hello World\n");],
                       ,
                       [LDFLAGS=$_SAVE_LDFLAGS])
       fi
       MOZ_OPTIMIZE_FLAGS="-xO4"
       MKSHLIB='$(CXX) $(CXXFLAGS) $(DSO_PIC_FLAGS) $(DSO_LDOPTS) -h $(DSO_SONAME) -o $@'
       MKCSHLIB='$(CC) $(CFLAGS) $(DSO_PIC_FLAGS) $(DSO_LDOPTS) -h $(DSO_SONAME) -o $@'
       MKSHLIB_FORCE_ALL='-z allextract'
       MKSHLIB_UNFORCE_ALL='-z defaultextract'
       DSO_LDOPTS='-G'
       AR_LIST="$AR t"
       AR_EXTRACT="$AR x"
       AR_DELETE="$AR d"
       AR='$(CXX) -xar'
       AR_FLAGS='-o $@'
       AS='/usr/ccs/bin/as'
       ASFLAGS="$ASFLAGS -K PIC -L -P -D_ASM -D__STDC__=0"
       AS_DASH_C_FLAG=''
       TARGET_COMPILER_ABI="sunc"
       CC_VERSION=`$CC -V 2>&1 | grep '^cc:' 2>/dev/null | $AWK -F\: '{ print $2 }'`
       CXX_VERSION=`$CXX -V 2>&1 | grep '^CC:' 2>/dev/null | $AWK -F\: '{ print $2 }'`
       AC_MSG_CHECKING([for Sun C++ compiler version >= 5.9])
       AC_LANG_SAVE
       AC_LANG_CPLUSPLUS
       AC_TRY_COMPILE([],
           [#if (__SUNPRO_CC < 0x590)
           #error "Denied"
           #endif],
           _BAD_COMPILER=,_BAD_COMPILER=1)
       if test -n "$_BAD_COMPILER"; then
           _res="no"
           AC_MSG_ERROR([Sun C++ 5.9 (Sun Studio 12) or higher is required to build. Your compiler version is $CXX_VERSION .])
       else
           _res="yes"
       fi
       AC_TRY_COMPILE([],
           [#if (__SUNPRO_CC >= 0x5100)
           #error "Sun C++ 5.10 or above"
           #endif],
           _ABOVE_SS12U1=,_ABOVE_SS12U1=1)
       if test "$_ABOVE_SS12U1"; then
           # disable xannotate
           CXXFLAGS="$CXXFLAGS -xannotate=no"
       fi
       AC_MSG_RESULT([$_res])
       AC_LANG_RESTORE
    else
       LDFLAGS="$LDFLAGS -Wl,-z,ignore -Wl,-R,'\$\$ORIGIN:\$\$ORIGIN/..' -Wl,-z,lazyload -Wl,-z,combreloc -Wl,-z,muldefs"
       LIBS="-lc $LIBS"
       MKSHLIB_FORCE_ALL='-Wl,-z -Wl,allextract'
       MKSHLIB_UNFORCE_ALL='-Wl,-z -Wl,defaultextract'
       ASFLAGS="$ASFLAGS -fPIC"
       DSO_LDOPTS='-shared'
       WARNINGS_AS_ERRORS='-Werror'
       _WARNINGS_CFLAGS=''
       _WARNINGS_CXXFLAGS=''
       if test "$OS_RELEASE" = "5.3"; then
           AC_DEFINE(MUST_UNDEF_HAVE_BOOLEAN_AFTER_INCLUDES)
       fi
    fi
    if test "$OS_RELEASE" = "5.5.1"; then
        AC_DEFINE(NEED_USLEEP_PROTOTYPE)
    fi
    ;;

*-sunos*)
    DSO_LDOPTS='-Bdynamic'
    MKSHLIB='-$(LD) $(DSO_LDOPTS) -o $@'
    MKCSHLIB='-$(LD) $(DSO_LDOPTS) -o $@'
    AC_DEFINE(SUNOS4)
    AC_DEFINE(SPRINTF_RETURNS_STRING)
    case "$(target_os)" in
    sunos4.1*)
        DLL_SUFFIX='.so.1.0'
        ;;
    esac
    ;;

esac

AC_SUBST_LIST(MMX_FLAGS)
AC_SUBST_LIST(SSE_FLAGS)
AC_SUBST_LIST(SSE2_FLAGS)

case "$target" in
*-*linux*)
    # Includes linux-android
    AC_DEFINE(XP_LINUX)
    ;;
esac

AC_SUBST(MOZ_LINKER)
if test -n "$MOZ_LINKER"; then
  AC_DEFINE(MOZ_LINKER)
fi

dnl Only one oddball right now (QNX), but this gives us flexibility
dnl if any other platforms need to override this in the future.
AC_DEFINE_UNQUOTED(D_INO,$DIRENT_INO)

dnl ========================================================
dnl Any platform that doesn't have MKSHLIB_FORCE_ALL defined
dnl by now will not have any way to link most binaries (tests
dnl as well as viewer, apprunner, etc.), because some symbols
dnl will be left out of the "composite" .so's by ld as unneeded.
dnl So, by defining NO_LD_ARCHIVE_FLAGS for these platforms,
dnl they can link in the static libs that provide the missing
dnl symbols.
dnl ========================================================
NO_LD_ARCHIVE_FLAGS=
if test -z "$MKSHLIB_FORCE_ALL" -o -z "$MKSHLIB_UNFORCE_ALL"; then
    NO_LD_ARCHIVE_FLAGS=1
fi
case "$target" in
*-aix4.3*|*-aix5*)
    NO_LD_ARCHIVE_FLAGS=
    ;;
*-mingw*)
    if test -z "$GNU_CC"; then
        NO_LD_ARCHIVE_FLAGS=
    fi
    ;;
esac
AC_SUBST(NO_LD_ARCHIVE_FLAGS)

dnl ========================================================
dnl = Flags to strip unused symbols from .so components and
dnl = to export jemalloc symbols when linking a program
dnl ========================================================
case "$target" in
    *-linux*|*-kfreebsd*-gnu|*-gnu*)
        MOZ_COMPONENTS_VERSION_SCRIPT_LDFLAGS='-Wl,--version-script -Wl,$(BUILD_TOOLS)/gnu-ld-scripts/components-version-script'
        ;;
    *-solaris*)
        if test -z "$GNU_CC"; then
         MOZ_COMPONENTS_VERSION_SCRIPT_LDFLAGS='-M $(BUILD_TOOLS)/gnu-ld-scripts/components-mapfile'
        else
         if test -z "$GCC_USE_GNU_LD"; then
          MOZ_COMPONENTS_VERSION_SCRIPT_LDFLAGS='-Wl,-M -Wl,$(BUILD_TOOLS)/gnu-ld-scripts/components-mapfile'
         else
          MOZ_COMPONENTS_VERSION_SCRIPT_LDFLAGS='-Wl,--version-script -Wl,$(BUILD_TOOLS)/gnu-ld-scripts/components-version-script'
         fi
        fi
        ;;
    *-darwin*)
        MOZ_COMPONENTS_VERSION_SCRIPT_LDFLAGS='-Wl,-exported_symbols_list -Wl,$(BUILD_TOOLS)/gnu-ld-scripts/components-export-list'
        ;;
    *-mingw*)
        if test -n "$GNU_CC"; then
           MOZ_COMPONENTS_VERSION_SCRIPT_LDFLAGS='-Wl,--version-script,$(BUILD_TOOLS)/gnu-ld-scripts/components-version-script'
        fi
        ;;
esac

if test -z "$COMPILE_ENVIRONMENT"; then
    SKIP_COMPILER_CHECKS=1
    SKIP_LIBRARY_CHECKS=1
else
    MOZ_COMPILER_OPTS
fi

if test -z "$SKIP_COMPILER_CHECKS"; then
dnl Checks for typedefs, structures, and compiler characteristics.
dnl ========================================================
AC_HEADER_STDC
AC_C_CONST
AC_TYPE_MODE_T
AC_TYPE_OFF_T
AC_TYPE_PID_T
AC_TYPE_SIZE_T
AC_LANG_CPLUSPLUS
AC_LANG_C

AC_LANG_CPLUSPLUS

MOZ_CXX11

AC_LANG_C

dnl Check for .hidden assembler directive and visibility attribute.
dnl Borrowed from glibc configure.in
dnl ===============================================================
if test "$GNU_CC" -a "$OS_TARGET" != WINNT; then
  AC_DEFINE(HAVE_VISIBILITY_HIDDEN_ATTRIBUTE)
  AC_DEFINE(HAVE_VISIBILITY_ATTRIBUTE)
  case "$OS_TARGET" in
  Darwin)
    VISIBILITY_FLAGS='-fvisibility=hidden'
    ;;
  *)
    VISIBILITY_FLAGS='-I$(DIST)/system_wrappers -include $(MOZILLA_DIR)/config/gcc_hidden.h'
    WRAP_SYSTEM_INCLUDES=1
    ;;
  esac
fi         # GNU_CC

# visibility hidden flag for Sun Studio on Solaris
if test "$SOLARIS_SUNPRO_CC"; then
VISIBILITY_FLAGS='-xldscope=hidden'
fi         # Sun Studio on Solaris

case "${OS_TARGET}" in
WINNT|Darwin|Android)
  ;;
*)
  STL_FLAGS='-I$(DIST)/stl_wrappers'
  WRAP_STL_INCLUDES=1
  ;;
esac

AC_SUBST(WRAP_SYSTEM_INCLUDES)
AC_SUBST(VISIBILITY_FLAGS)

MOZ_LLVM_PR8927

dnl Checks for header files.
dnl ========================================================
AC_HEADER_DIRENT
case "$target_os" in
freebsd*|openbsd*)
# for stuff like -lXshm
    CPPFLAGS="${CPPFLAGS} ${X_CFLAGS}"
    ;;
esac
MOZ_CHECK_COMMON_HEADERS

dnl These are all the places some variant of statfs can be hiding.
MOZ_CHECK_HEADERS(sys/statvfs.h sys/statfs.h sys/vfs.h sys/mount.h)

dnl Quota support
MOZ_CHECK_HEADERS(sys/quota.h sys/sysmacros.h)
MOZ_CHECK_HEADERS([linux/quota.h],,,[#include <sys/socket.h>])

dnl SCTP support - needs various network include headers
MOZ_CHECK_HEADERS([linux/if_addr.h linux/rtnetlink.h],,,[#include <sys/socket.h>])

MOZ_CHECK_HEADERS(sys/types.h netinet/in.h byteswap.h)

dnl Check for sin_len and sin6_len - used by SCTP; only appears in Mac/*BSD generally
AC_CACHE_CHECK(for sockaddr_in.sin_len,
                   ac_cv_sockaddr_in_sin_len,
                   [AC_TRY_COMPILE([#ifdef HAVE_SYS_TYPES_H
                                    #include <sys/types.h>
                                    #endif
                                    #include <netinet/in.h>
                                    struct sockaddr_in x;
                                    void *foo = (void*) &x.sin_len;],
                                   [],
                                   [ac_cv_sockaddr_in_sin_len=true],
                                   [ac_cv_sockaddr_in_sin_len=false])])
if test "$ac_cv_sockaddr_in_sin_len" = true ; then
  AC_DEFINE(HAVE_SIN_LEN)
dnl HAVE_CONN_LEN must be the same as HAVE_SIN_LEN (and HAVE_SIN6_LEN too)
  AC_DEFINE(HAVE_SCONN_LEN)
fi

AC_CACHE_CHECK(for sockaddr_in6.sin6_len,
               ac_cv_sockaddr_in6_sin6_len,
               [AC_TRY_COMPILE([#ifdef HAVE_SYS_TYPES_H
                                #include <sys/types.h>
                                #endif
                                #include <netinet/in.h>
                                struct sockaddr_in6 x;
                                void *foo = (void*) &x.sin6_len;],
                               [],
                               [ac_cv_sockaddr_in6_sin6_len=true],
                               [ac_cv_sockaddr_in6_sin6_len=false])])
if test "$ac_cv_sockaddr_in6_sin6_len" = true ; then
  AC_DEFINE(HAVE_SIN6_LEN)
fi

AC_CACHE_CHECK(for sockaddr.sa_len,
               ac_cv_sockaddr_sa_len,
               [AC_TRY_COMPILE([#ifdef HAVE_SYS_TYPES_H
                                #include <sys/types.h>
                                #endif
                                #include <sys/socket.h>
                                struct sockaddr x;
                                void *foo = (void*) &x.sa_len;],
                               [],
                               [ac_cv_sockaddr_sa_len=true],
                               [ac_cv_sockaddr_sa_len=false])])
if test "$ac_cv_sockaddr_sa_len" = true ; then
  AC_DEFINE(HAVE_SA_LEN)
fi

MOZ_ARG_ENABLE_BOOL(dtrace,
              [  --enable-dtrace         build with dtrace support if available (default=no)],
              [enable_dtrace="yes"],)
if test "x$enable_dtrace" = "xyes"; then
  MOZ_CHECK_HEADER(sys/sdt.h, HAVE_DTRACE=1)
  if test -n "$HAVE_DTRACE"; then
      AC_DEFINE(INCLUDE_MOZILLA_DTRACE)
  else
      AC_MSG_ERROR([dtrace enabled but sys/sdt.h not found]);
  fi
fi
AC_SUBST(HAVE_DTRACE)

case $target in
*-aix4.3*|*-aix5*)
    ;;
*)
    MOZ_CHECK_HEADERS(sys/cdefs.h)
    ;;
esac

MOZ_LINUX_PERF_EVENT

dnl Checks for libraries.
dnl ========================================================
case $target in
*-hpux11.*)
    ;;
*)
    AC_CHECK_LIB(c_r, gethostbyname_r)
    ;;
esac

dnl We don't want to link with libdl even if it's present on OS X, since
dnl it's not used and not part of the default installation. OS/2 has dlfcn
dnl in libc.
dnl We don't want to link against libm or libpthread on Darwin since
dnl they both are just symlinks to libSystem and explicitly linking
dnl against libSystem causes issues when debugging (see bug 299601).
case $target in
*-darwin*)
    ;;
*)
    AC_SEARCH_LIBS(dlopen, dl,
        MOZ_CHECK_HEADER(dlfcn.h,
        AC_DEFINE(HAVE_DLOPEN)))
    ;;
esac

_SAVE_CFLAGS="$CFLAGS"
CFLAGS="$CFLAGS -D_GNU_SOURCE"
AC_CHECK_FUNCS(dladdr memmem)
CFLAGS="$_SAVE_CFLAGS"

if test ! "$GNU_CXX"; then

    case $target in
    *-aix*)
        AC_CHECK_LIB(C_r, demangle)
        ;;
     *)
        AC_CHECK_LIB(C, demangle)
        ;;
     esac
fi

AC_CHECK_LIB(socket, socket)

XLDFLAGS="$X_LIBS"
XLIBS="$X_EXTRA_LIBS"

dnl ========================================================
dnl Checks for X libraries.
dnl Ordering is important.
dnl Xt is dependent upon SM as of X11R6
dnl ========================================================
if test "$no_x" = "yes"; then
    AC_DEFINE(NO_X11)
else
    AC_DEFINE_UNQUOTED(FUNCPROTO,15)
    XLIBS="-lX11 $XLIBS"
    _SAVE_LDFLAGS="$LDFLAGS"
    LDFLAGS="$XLDFLAGS $LDFLAGS"
    AC_CHECK_LIB(X11, XDrawLines, [X11_LIBS="-lX11"],
        [MISSING_X="$MISSING_X -lX11"], $XLIBS)
    AC_CHECK_LIB(Xext, XextAddDisplay, [XEXT_LIBS="-lXext"],
        [MISSING_X="$MISSING_X -lXext"], $XLIBS)

    AC_CHECK_LIB(Xt, XtFree, [ XT_LIBS="-lXt"], [
        unset ac_cv_lib_Xt_XtFree
        AC_CHECK_LIB(ICE, IceFlush, [XT_LIBS="-lICE $XT_LIBS"],, $XT_LIBS $XLIBS)
        AC_CHECK_LIB(SM, SmcCloseConnection, [XT_LIBS="-lSM $XT_LIBS"],, $XT_LIBS $XLIBS)
        AC_CHECK_LIB(Xt, XtFree, [ XT_LIBS="-lXt $XT_LIBS"],
            [MISSING_X="$MISSING_X -lXt"], $X_PRE_LIBS $XT_LIBS $XLIBS)
        ])

    # AIX needs the motif library linked before libXt to prevent
    # crashes in plugins linked against Motif - Bug #98892
    case "${target_os}" in
    aix*)
        XT_LIBS="-lXm $XT_LIBS"
        ;;
    esac

    dnl ========================================================
    dnl = Check for XShm
    dnl ========================================================
    AC_CHECK_LIB(Xext, XShmCreateImage, _HAVE_XSHM_XEXT=1,,
        $XLIBS $XEXT_LIBS)

    dnl ========================================================
    dnl = Check for Xss
    dnl ========================================================
    MOZ_CHECK_HEADER(X11/extensions/scrnsaver.h,
        AC_CHECK_LIB(Xss, XScreenSaverQueryInfo,
            [XSS_LIBS="-lXss $XEXT_LIBS $XLIBS"
             AC_DEFINE(HAVE_LIBXSS)],, $XEXT_LIBS $XLIBS))

    LDFLAGS="$_SAVE_LDFLAGS"
fi # $no_x

AC_SUBST_LIST(XCFLAGS)
AC_SUBST_LIST(XLDFLAGS)
AC_SUBST_LIST(XLIBS)
AC_SUBST_LIST(XEXT_LIBS)
AC_SUBST_LIST(XT_LIBS)
AC_SUBST_LIST(XSS_LIBS)

dnl ========================================================
dnl = pthread support
dnl = Start by checking whether the system support pthreads
dnl ========================================================
case "$target_os" in
darwin*)
    MOZ_USE_PTHREADS=1
    ;;
*)
    AC_CHECK_LIB(pthreads, pthread_create,
        MOZ_USE_PTHREADS=1 _PTHREAD_LDFLAGS="-lpthreads",
        AC_CHECK_LIB(pthread, pthread_create,
            MOZ_USE_PTHREADS=1 _PTHREAD_LDFLAGS="-lpthread",
            AC_CHECK_LIB(c_r, pthread_create,
                MOZ_USE_PTHREADS=1 _PTHREAD_LDFLAGS="-lc_r",
                AC_CHECK_LIB(c, pthread_create,
                    MOZ_USE_PTHREADS=1
                )
            )
        )
    )
    ;;
esac

dnl ========================================================
dnl Check the command line for --with-pthreads
dnl ========================================================
MOZ_ARG_WITH_BOOL(pthreads,
[  --with-pthreads         Force use of system pthread library with NSPR ],
[ if test "$MOZ_USE_PTHREADS"x = x; then
    AC_MSG_ERROR([ --with-pthreads specified for a system without pthread support ]);
fi],
    MOZ_USE_PTHREADS=
    _PTHREAD_LDFLAGS=
)

dnl ========================================================
dnl Do the platform specific pthread hackery
dnl ========================================================
if test "$MOZ_USE_PTHREADS"x != x
then
    dnl
    dnl See if -pthread is supported.
    dnl
    rm -f conftest*
    ac_cv_have_dash_pthread=no
    AC_MSG_CHECKING(whether ${CC-cc} accepts -pthread)
    echo 'int main() { return 0; }' | cat > conftest.c
    ${CC-cc} -pthread -o conftest conftest.c > conftest.out 2>&1
    if test $? -eq 0; then
        if test -z "`egrep -i '(unrecognize|unknown)' conftest.out | grep pthread`" -a -z "`egrep -i '(error|incorrect)' conftest.out`" ; then
            ac_cv_have_dash_pthread=yes
            case "$target_os" in
            freebsd*)
# Freebsd doesn't use -pthread for compiles, it uses them for linking
                ;;
            *)
                CFLAGS="$CFLAGS -pthread"
                CXXFLAGS="$CXXFLAGS -pthread"
                ;;
            esac
        fi
    fi
    rm -f conftest*
    AC_MSG_RESULT($ac_cv_have_dash_pthread)

    dnl
    dnl See if -pthreads is supported.
    dnl
    ac_cv_have_dash_pthreads=no
    if test "$ac_cv_have_dash_pthread" = "no"; then
        AC_MSG_CHECKING(whether ${CC-cc} accepts -pthreads)
        echo 'int main() { return 0; }' | cat > conftest.c
        ${CC-cc} -pthreads -o conftest conftest.c > conftest.out 2>&1
        if test $? -eq 0; then
            if test -z "`egrep -i '(unrecognize|unknown)' conftest.out | grep pthreads`" -a -z "`egrep -i '(error|incorrect)' conftest.out`" ; then
                ac_cv_have_dash_pthreads=yes
                CFLAGS="$CFLAGS -pthreads"
                CXXFLAGS="$CXXFLAGS -pthreads"
            fi
        fi
        rm -f conftest*
        AC_MSG_RESULT($ac_cv_have_dash_pthreads)
    fi

    case "$target" in
        *-*-freebsd*)
            AC_DEFINE(_REENTRANT)
            AC_DEFINE(_THREAD_SAFE)
            dnl -pthread links in -lpthread, so don't specify it explicitly.
            if test "$ac_cv_have_dash_pthread" = "yes"; then
                _PTHREAD_LDFLAGS="-pthread"
            fi
            ;;

        *-*-openbsd*|*-*-bsdi*)
            AC_DEFINE(_REENTRANT)
            AC_DEFINE(_THREAD_SAFE)
            dnl -pthread links in -lc_r, so don't specify it explicitly.
            if test "$ac_cv_have_dash_pthread" = "yes"; then
                _PTHREAD_LDFLAGS="-pthread"
            fi
            ;;

        *-*-linux*|*-*-kfreebsd*-gnu|*-*-gnu*)
            AC_DEFINE(_REENTRANT)
            ;;

        *-aix4.3*|*-aix5*)
            AC_DEFINE(_REENTRANT)
            ;;

        *-hpux11.*)
            AC_DEFINE(_REENTRANT)
            ;;

        *-*-solaris*)
            AC_DEFINE(_REENTRANT)
            if test "$SOLARIS_SUNPRO_CC"; then
                CFLAGS="$CFLAGS -mt"
                CXXFLAGS="$CXXFLAGS -mt"
            fi
            ;;
    esac
    LDFLAGS="${_PTHREAD_LDFLAGS} ${LDFLAGS}"
    AC_SUBST(MOZ_USE_PTHREADS)
fi


dnl Checks for library functions.
dnl ========================================================
AC_PROG_GCC_TRADITIONAL
AC_FUNC_MEMCMP
AC_CHECK_FUNCS(stat64 lstat64 truncate64 statvfs64 statvfs statfs64 statfs getpagesize gmtime_r localtime_r arc4random arc4random_buf)

dnl check for clock_gettime(), the CLOCK_MONOTONIC clock
AC_CACHE_CHECK(for clock_gettime(CLOCK_MONOTONIC),
               ac_cv_clock_monotonic,
               [for libs in "" -lrt; do
                    _SAVE_LIBS="$LIBS"
                    LIBS="$LIBS $libs"
                    AC_TRY_LINK([#include <time.h>],
                                 [ struct timespec ts;
                                   clock_gettime(CLOCK_MONOTONIC, &ts); ],
                                 ac_cv_clock_monotonic=$libs
                                 LIBS="$_SAVE_LIBS"
                                 break,
                                 ac_cv_clock_monotonic=no)
                    LIBS="$_SAVE_LIBS"
                done])
if test "$ac_cv_clock_monotonic" != "no"; then
    HAVE_CLOCK_MONOTONIC=1
    REALTIME_LIBS=$ac_cv_clock_monotonic
    AC_DEFINE(HAVE_CLOCK_MONOTONIC)
    AC_SUBST(HAVE_CLOCK_MONOTONIC)
    AC_SUBST_LIST(REALTIME_LIBS)
fi

dnl check for wcrtomb/mbrtowc
dnl =======================================================================
if test -z "$MACOS_DEPLOYMENT_TARGET" || test "$MACOS_DEPLOYMENT_TARGET" -ge "100300"; then
AC_LANG_SAVE
AC_LANG_CPLUSPLUS
AC_CACHE_CHECK(for wcrtomb,
    ac_cv_have_wcrtomb,
    [AC_TRY_LINK([#include <wchar.h>],
                 [mbstate_t ps={0};wcrtomb(0,'f',&ps);],
                 ac_cv_have_wcrtomb="yes",
                 ac_cv_have_wcrtomb="no")])
if test "$ac_cv_have_wcrtomb" = "yes"; then
    AC_DEFINE(HAVE_WCRTOMB)
fi
AC_CACHE_CHECK(for mbrtowc,
    ac_cv_have_mbrtowc,
    [AC_TRY_LINK([#include <wchar.h>],
                 [mbstate_t ps={0};mbrtowc(0,0,0,&ps);],
                 ac_cv_have_mbrtowc="yes",
                 ac_cv_have_mbrtowc="no")])
if test "$ac_cv_have_mbrtowc" = "yes"; then
    AC_DEFINE(HAVE_MBRTOWC)
fi
AC_LANG_RESTORE
fi

AC_CACHE_CHECK(
    [for res_ninit()],
    ac_cv_func_res_ninit,
    [if test "$OS_TARGET" = NetBSD -o "$OS_TARGET" = OpenBSD; then
        dnl no need for res_ninit() on NetBSD and OpenBSD
        ac_cv_func_res_ninit=no
     else
        AC_TRY_LINK([
            #ifdef linux
            #define _BSD_SOURCE 1
            #endif
            #include <sys/types.h>
            #include <netinet/in.h>
            #include <arpa/nameser.h>
            #include <resolv.h>
            ],
            [int foo = res_ninit(&_res);],
            [ac_cv_func_res_ninit=yes],
            [ac_cv_func_res_ninit=no])
     fi
    ])

if test "$ac_cv_func_res_ninit" = "yes"; then
    AC_DEFINE(HAVE_RES_NINIT)
dnl must add the link line we do something as foolish as this... dougt
dnl else
dnl    AC_CHECK_LIB(bind, res_ninit, AC_DEFINE(HAVE_RES_NINIT),
dnl        AC_CHECK_LIB(resolv, res_ninit, AC_DEFINE(HAVE_RES_NINIT)))
fi

AC_LANG_CPLUSPLUS

ICONV_LIBS=

case $target_os in
    darwin*|mingw*)
        ;;
    *)

AC_CHECK_LIB(c, iconv, [ICONV_LIBS=],
    AC_CHECK_LIB(iconv, iconv, [ICONV_LIBS="-liconv"],
        AC_CHECK_LIB(iconv, libiconv, [ICONV_LIBS="-liconv"])))
_SAVE_LIBS=$LIBS
LIBS="$LIBS $ICONV_LIBS"
AC_CACHE_CHECK(
    [for iconv()],
    ac_cv_func_iconv,
    [AC_TRY_LINK([
        #include <stdlib.h>
        #include <iconv.h>
        ],
        [
            iconv_t h = iconv_open("", "");
            iconv(h, NULL, NULL, NULL, NULL);
            iconv_close(h);
        ],
        [ac_cv_func_iconv=yes],
        [ac_cv_func_iconv=no]
        )]
    )
if test "$ac_cv_func_iconv" = "yes"; then
    AC_DEFINE(HAVE_ICONV)
    LIBICONV="$ICONV_LIBS"
    AC_CACHE_CHECK(
        [for iconv() with const input],
        ac_cv_func_const_iconv,
        [AC_TRY_COMPILE([
            #include <stdlib.h>
            #include <iconv.h>
            ],
            [
                const char *input = "testing";
                iconv_t h = iconv_open("", "");
                iconv(h, &input, NULL, NULL, NULL);
                iconv_close(h);
            ],
            [ac_cv_func_const_iconv=yes],
            [ac_cv_func_const_iconv=no]
            )]
        )
    if test "$ac_cv_func_const_iconv" = "yes"; then
        AC_DEFINE(HAVE_ICONV_WITH_CONST_INPUT)
    fi
fi
LIBS=$_SAVE_LIBS

    ;;
esac

AC_SUBST_LIST(ICONV_LIBS)

AM_LANGINFO_CODESET

AC_LANG_C

dnl **********************
dnl *** va_copy checks ***
AC_CACHE_CHECK([for an implementation of va_copy()],
               ac_cv_va_copy,
    [AC_TRY_COMPILE([#include <stdarg.h>
                     #include <stdlib.h>
        void f (int i, ...) {
            va_list args1, args2;
            va_start (args1, i);
            va_copy (args2, args1);
            if (va_arg (args2, int) != 42 || va_arg (args1, int) != 42)
                exit (1);
            va_end (args1); va_end (args2);
        }],
        [f(0, 42); return 0],
        [ac_cv_va_copy=yes],
        [ac_cv_va_copy=no]
    )]
)
AC_CACHE_CHECK([whether va_list can be copied by value],
               ac_cv_va_val_copy,
    [AC_TRY_COMPILE([#include <stdarg.h>
                     #include <stdlib.h>
        void f (int i, ...) {
            va_list args1, args2;
            va_start (args1, i);
            args2 = args1;
            if (va_arg (args2, int) != 42 || va_arg (args1, int) != 42)
                exit (1);
            va_end (args1); va_end (args2);
        }],
        [f(0, 42); return 0],
        [ac_cv_va_val_copy=yes],
        [ac_cv_va_val_copy=no],
    )]
)
if test "x$ac_cv_va_copy" = "xyes"; then
    AC_DEFINE(VA_COPY, va_copy)
    AC_DEFINE(HAVE_VA_COPY)
fi

if test "x$ac_cv_va_val_copy" = "xno"; then
   AC_DEFINE(HAVE_VA_LIST_AS_ARRAY)
fi

dnl ===================================================================
dnl ========================================================
dnl Put your C++ language/feature checks below
dnl ========================================================
AC_LANG_CPLUSPLUS

ARM_ABI_PREFIX=
if test "$GNU_CC"; then
  if test "$CPU_ARCH" = "arm" ; then
    AC_CACHE_CHECK(for ARM EABI,
        ac_cv_gcc_arm_eabi,
        [AC_TRY_COMPILE([],
                        [
#if defined(__ARM_EABI__)
  return 0;
#else
#error Not ARM EABI.
#endif
                        ],
                        ac_cv_gcc_arm_eabi="yes",
                        ac_cv_gcc_arm_eabi="no")])
    if test "$ac_cv_gcc_arm_eabi" = "yes"; then
        HAVE_ARM_EABI=1
        ARM_ABI_PREFIX=eabi-
    else
        ARM_ABI_PREFIX=oabi-
    fi
  fi

  TARGET_COMPILER_ABI="${TARGET_COMPILER_ABI-${ARM_ABI_PREFIX}gcc3}"
fi

dnl Check to see if we can resolve ambiguity with |using|.
AC_CACHE_CHECK(whether the C++ \"using\" keyword resolves ambiguity,
               ac_cv_cpp_ambiguity_resolving_using,
               [AC_TRY_COMPILE(class X {
                                 public: int go(const X&) {return 3;}
                                         int jo(const X&) {return 3;}
                               };
                               class Y : public X {
                                 public:  int go(int) {return 2;}
                                          int jo(int) {return 2;}
                                          using X::jo;
                                 private: using X::go;
                               };,
                               X x; Y y; y.jo(x);,
                               ac_cv_cpp_ambiguity_resolving_using=yes,
                               ac_cv_cpp_ambiguity_resolving_using=no)])
if test "$ac_cv_cpp_ambiguity_resolving_using" = yes ; then
   AC_DEFINE(HAVE_CPP_AMBIGUITY_RESOLVING_USING)
fi

dnl See if a dynamic_cast to void* gives the most derived object.
AC_CACHE_CHECK(for C++ dynamic_cast to void*,
               ac_cv_cpp_dynamic_cast_void_ptr,
               [AC_TRY_RUN([class X { int i; public: virtual ~X() { } };
                            class Y { int j; public: virtual ~Y() { } };
                            class Z : public X, public Y { int k; };

                            int main() {
                                 Z mdo;
                                 X *subx = (X*)&mdo;
                                 Y *suby = (Y*)&mdo;
                                 return !((((void*)&mdo != (void*)subx) &&
                                           ((void*)&mdo == dynamic_cast<void*>(subx))) ||
                                          (((void*)&mdo != (void*)suby) &&
                                           ((void*)&mdo == dynamic_cast<void*>(suby))));
                            }],
                           ac_cv_cpp_dynamic_cast_void_ptr=yes,
                           ac_cv_cpp_dynamic_cast_void_ptr=no,
                           ac_cv_cpp_dynamic_cast_void_ptr=no)])
if test "$ac_cv_cpp_dynamic_cast_void_ptr" = yes ; then
   AC_DEFINE(HAVE_CPP_DYNAMIC_CAST_TO_VOID_PTR)
fi


# try harder, when checking for __thread support, see bug 521750 comment #33 and below
# We pass MOZ_OPTIMIZE_LDFLAGS to the linker because if dead_strip is
# enabled, the linker in xcode 4.1 will crash. Without this it would crash when
# linking XUL.
_SAVE_LDFLAGS=$LDFLAGS
LDFLAGS="$LDFLAGS $DSO_PIC_CFLAGS $DSO_LDOPTS $MOZ_OPTIMIZE_LDFLAGS"
AC_CACHE_CHECK(for __thread keyword for TLS variables,
               ac_cv_thread_keyword,
               [AC_TRY_LINK([__thread bool tlsIsMainThread = false;],
                            [return tlsIsMainThread;],
                            ac_cv_thread_keyword=yes,
                            ac_cv_thread_keyword=no)])
LDFLAGS=$_SAVE_LDFLAGS
# The custom dynamic linker doesn't support TLS variables
MOZ_TLS=
if test "$ac_cv_thread_keyword" = yes -a "$MOZ_LINKER" != 1; then
  # mips builds fail with TLS variables because of a binutils bug.
  # See bug 528687
  # OpenBSD doesn't have TLS support, and the test succeeds with clang++
  case "${target}" in
    mips*-*)
      :
      ;;
    *-android*|*-linuxandroid*)
      :
      ;;
    *-openbsd*)
      :
      ;;
    *)
      AC_DEFINE(HAVE_THREAD_TLS_KEYWORD)
      MOZ_TLS=1
      ;;
  esac
fi

dnl Using the custom linker on ARMv6 requires 16k alignment of ELF segments.
if test -n "$MOZ_LINKER"; then
  if test "$CPU_ARCH" = arm; then
    dnl When building for < ARMv7, we need to ensure 16k alignment of ELF segments
    if test -n "$ARM_ARCH" && test "$ARM_ARCH" -lt 7; then
      LDFLAGS="$LDFLAGS -Wl,-z,max-page-size=0x4000 -Wl,-z,common-page-size=0x4000"
      _SUBDIR_LDFLAGS="$_SUBDIR_LDFLAGS -Wl,-z,max-page-size=0x4000 -Wl,-z,common-page-size=0x4000"
    fi
  fi

dnl gold emits wrong sysv-style elf hash tables when building both sysv and
dnl style tables. https://sourceware.org/bugzilla/show_bug.cgi?id=13597
dnl Since the linker only understands the sysv ones, no need to build the
dnl gnu style tables anyways.
  LDFLAGS="$LDFLAGS -Wl,--hash-style=sysv"
fi

dnl The custom linker doesn't support text relocations, but NDK >= r6b
dnl creates some (http://code.google.com/p/android/issues/detail?id=23203)
dnl We however want to avoid these text relocations, and this can be done
dnl by making gcc not link crtbegin and crtend. In the broken NDKs, crtend
dnl doesn't contain anything at all, beside placeholders for some sections,
dnl and crtbegin only contains a finalizer function that calls
dnl __cxa_finalize. The custom linker actually takes care of calling
dnl __cxa_finalize when the library doesn't call it itself, which makes it
dnl safe not to link crtbegin. Besides, previous versions of the NDK didn't
dnl link crtbegin and crtend at all.
if test -n "$MOZ_LINKER" -a "$OS_TARGET" = "Android"; then
  AC_CACHE_CHECK([whether the CRT objects have text relocations],
    ac_cv_crt_has_text_relocations,
    [echo 'int foo() { return 0; }' > conftest.cpp
     if AC_TRY_COMMAND(${CXX-g++} -o conftest${DLL_SUFFIX} $CXXFLAGS $DSO_LDOPTS $LDFLAGS conftest.cpp $LIBS 1>&5) &&
        test -s conftest${DLL_SUFFIX}; then
       if ${TOOLCHAIN_PREFIX}readelf -d conftest${DLL_SUFFIX} | grep TEXTREL > /dev/null; then
         ac_cv_crt_has_text_relocations=yes
       else
         ac_cv_crt_has_text_relocations=no
       fi
     else
       AC_ERROR([couldn't compile a simple C file])
     fi
     rm -rf conftest*])
  if test "$ac_cv_crt_has_text_relocations" = yes; then
    dnl While we want libraries to skip the CRT files, we don't want
    dnl executables to be treated the same way. We thus set the flag
    dnl in DSO_LDOPTS and not LDFLAGS. However, to pass it to nspr,
    dnl we need to use LDFLAGS because nspr doesn't inherit DSO_LDOPTS.
    dnl Using LDFLAGS in nspr is safe, since we only really build
    dnl libraries there.
    DSO_LDOPTS="$DSO_LDOPTS -nostartfiles"
    NSPR_LDFLAGS="$NSPR_LDFLAGS -nostartfiles"
  fi
fi

dnl Check for the existence of various allocation headers/functions

MALLOC_HEADERS="malloc.h malloc_np.h malloc/malloc.h sys/malloc.h"
MALLOC_H=

for file in $MALLOC_HEADERS; do
  MOZ_CHECK_HEADER($file, [MALLOC_H=$file])
  if test "$MALLOC_H" != ""; then
    AC_DEFINE_UNQUOTED(MALLOC_H, <$MALLOC_H>)
    break
  fi
done

MOZ_CHECK_HEADERS(alloca.h)

AC_CHECK_FUNCS(strndup posix_memalign memalign)

AC_CHECK_FUNCS(malloc_usable_size)
MALLOC_USABLE_SIZE_CONST_PTR=const
MOZ_CHECK_HEADERS([malloc.h], [
  AC_MSG_CHECKING([whether malloc_usable_size definition can use const argument])
  AC_TRY_COMPILE([#include <malloc.h>
                  #include <stddef.h>
                  size_t malloc_usable_size(const void *ptr);],
                  [return malloc_usable_size(0);],
                  AC_MSG_RESULT([yes]),
                  AC_MSG_RESULT([no])
                  MALLOC_USABLE_SIZE_CONST_PTR=)
])
AC_DEFINE_UNQUOTED([MALLOC_USABLE_SIZE_CONST_PTR],[$MALLOC_USABLE_SIZE_CONST_PTR])


dnl In newer bionic headers, valloc is built but not defined,
dnl so we check more carefully here.
AC_MSG_CHECKING([for valloc in malloc.h])
AC_EGREP_HEADER(valloc, malloc.h,
                AC_DEFINE(HAVE_VALLOC)
                AC_MSG_RESULT([yes]),
                AC_MSG_RESULT([no]))

AC_MSG_CHECKING([for valloc in unistd.h])
AC_EGREP_HEADER(valloc, unistd.h,
                AC_DEFINE(HAVE_VALLOC)
                AC_MSG_RESULT([yes]),
                AC_MSG_RESULT([no]))

dnl See if compiler supports some gcc-style attributes

AC_CACHE_CHECK(for __attribute__((always_inline)),
               ac_cv_attribute_always_inline,
               [AC_TRY_COMPILE([inline void f(void) __attribute__((always_inline));],
                               [],
                               ac_cv_attribute_always_inline=yes,
                               ac_cv_attribute_always_inline=no)])

AC_CACHE_CHECK(for __attribute__((malloc)),
               ac_cv_attribute_malloc,
               [AC_TRY_COMPILE([void* f(int) __attribute__((malloc));],
                               [],
                               ac_cv_attribute_malloc=yes,
                               ac_cv_attribute_malloc=no)])

AC_CACHE_CHECK(for __attribute__((warn_unused_result)),
               ac_cv_attribute_warn_unused,
               [AC_TRY_COMPILE([int f(void) __attribute__((warn_unused_result));],
                               [],
                               ac_cv_attribute_warn_unused=yes,
                               ac_cv_attribute_warn_unused=no)])

dnl End of C++ language/feature checks
AC_LANG_C

dnl ========================================================
dnl =  Internationalization checks
dnl ========================================================
dnl
dnl Internationalization and Locale support is different
dnl on various UNIX platforms.  Checks for specific i18n
dnl features go here.

dnl check for LC_MESSAGES
AC_CACHE_CHECK(for LC_MESSAGES,
               ac_cv_i18n_lc_messages,
               [AC_TRY_COMPILE([#include <locale.h>],
                               [int category = LC_MESSAGES;],
                               ac_cv_i18n_lc_messages=yes,
                               ac_cv_i18n_lc_messages=no)])
if test "$ac_cv_i18n_lc_messages" = yes; then
   AC_DEFINE(HAVE_I18N_LC_MESSAGES)
fi

AC_HAVE_FUNCS(localeconv)
fi # ! SKIP_COMPILER_CHECKS

TARGET_XPCOM_ABI=
if test -n "${CPU_ARCH}" -a -n "${TARGET_COMPILER_ABI}"; then
    TARGET_XPCOM_ABI="${CPU_ARCH}-${TARGET_COMPILER_ABI}"
    AC_DEFINE_UNQUOTED(TARGET_XPCOM_ABI, ["${TARGET_XPCOM_ABI}"])
fi

dnl Mozilla specific options
dnl ========================================================
dnl The macros used for command line options
dnl are defined in build/autoconf/altoptions.m4.

dnl If the compiler supports these attributes, define them as
dnl convenience macros.
if test "$ac_cv_attribute_malloc" = yes ; then
  AC_DEFINE(NS_ATTR_MALLOC, [__attribute__((malloc))])
else
  AC_DEFINE(NS_ATTR_MALLOC,)
fi

if test "$ac_cv_attribute_warn_unused" = yes ; then
  AC_DEFINE(NS_WARN_UNUSED_RESULT, [__attribute__((warn_unused_result))])
else
  AC_DEFINE(NS_WARN_UNUSED_RESULT,)
fi

dnl We can't run TRY_COMPILE tests on Windows, so hard-code some
dnl features that Windows actually does support.

if test -n "$SKIP_COMPILER_CHECKS"; then
   dnl Windows has malloc.h
   AC_DEFINE(MALLOC_H, [<malloc.h>])
   AC_DEFINE(HAVE_FORCEINLINE)
   AC_DEFINE(HAVE_LOCALECONV)
fi # SKIP_COMPILER_CHECKS

dnl ========================================================
dnl =
dnl = Check for external package dependencies
dnl =
dnl ========================================================
MOZ_ARG_HEADER(External Packages)

MOZ_ARG_WITH_STRING(libxul-sdk,
[  --with-libxul-sdk=PFX   Use the libXUL SDK at <PFX>],
  AC_MSG_ERROR([--with-libxul-sdk is not supported anymore.]))

LIBXUL_DIST="$MOZ_BUILD_ROOT/dist"
AC_SUBST(LIBXUL_DIST)

MOZ_CONFIG_NSPR()

dnl set GRE_MILESTONE
dnl ========================================================
if test -n "$LIBXUL_SDK"; then
    GRE_MILESTONE=`$PYTHON "$_topsrcdir"/config/printconfigsetting.py "$LIBXUL_DIST"/bin/platform.ini Build Milestone`
else
    GRE_MILESTONE=`tail -n 1 "$_topsrcdir"/config/milestone.txt 2>/dev/null || tail -1 "$_topsrcdir"/config/milestone.txt`
fi
AC_SUBST(GRE_MILESTONE)

# set RELEASE_BUILD and NIGHTLY_BUILD variables depending on the cycle we're in
# The logic works like this:
# - if we have "a1" in GRE_MILESTONE, we're building Nightly (define NIGHTLY_BUILD)
# - otherwise, if we have "a" in GRE_MILESTONE, we're building Nightly or Aurora
# - otherwise, we're building Release/Beta (define RELEASE_BUILD)
case "$GRE_MILESTONE" in
  *a1*)
      NIGHTLY_BUILD=1
      AC_DEFINE(NIGHTLY_BUILD)
      ;;
  *a*)
      ;;
  *)
      RELEASE_BUILD=1
      AC_DEFINE(RELEASE_BUILD)
      ;;
esac
AC_SUBST(NIGHTLY_BUILD)
AC_SUBST(RELEASE_BUILD)

dnl ========================================================
dnl system libevent Support
dnl ========================================================
MOZ_ARG_WITH_STRING(system-libevent,
[  --with-system-libevent[=PFX]
                          Use system libevent [installed at prefix PFX]],
    LIBEVENT_DIR=$withval)

_SAVE_CFLAGS=$CFLAGS
_SAVE_LDFLAGS=$LDFLAGS
_SAVE_LIBS=$LIBS
if test "$LIBEVENT_DIR" = yes; then
    PKG_CHECK_MODULES(MOZ_LIBEVENT, libevent,
        MOZ_NATIVE_LIBEVENT=1,
        LIBEVENT_DIR=/usr)
fi
if test -z "$LIBEVENT_DIR" -o "$LIBEVENT_DIR" = no; then
    MOZ_NATIVE_LIBEVENT=
elif test -z "$MOZ_NATIVE_LIBEVENT"; then
    CFLAGS="-I${LIBEVENT_DIR}/include $CFLAGS"
    LDFLAGS="-L${LIBEVENT_DIR}/lib $LDFLAGS"
    MOZ_CHECK_HEADER(event.h,
        [if test ! -f "${LIBEVENT_DIR}/include/event.h"; then
             AC_MSG_ERROR([event.h found, but is not in ${LIBEVENT_DIR}/include])
         fi],
        AC_MSG_ERROR([--with-system-libevent requested but event.h not found]))
    AC_CHECK_LIB(event, event_init,
                 [MOZ_NATIVE_LIBEVENT=1
                  MOZ_LIBEVENT_CFLAGS="-I${LIBEVENT_DIR}/include"
                  MOZ_LIBEVENT_LIBS="-L${LIBEVENT_DIR}/lib -levent"],
                 [MOZ_NATIVE_LIBEVENT= MOZ_LIBEVENT_CFLAGS= MOZ_LIBEVENT_LIBS=])
fi
CFLAGS=$_SAVE_CFLAGS
LDFLAGS=$_SAVE_LDFLAGS
LIBS=$_SAVE_LIBS

AC_SUBST(MOZ_NATIVE_LIBEVENT)

dnl ========================================================
dnl = If NSS was not detected in the system,
dnl = use the one in the source tree (mozilla/security/nss)
dnl ========================================================

MOZ_ARG_WITH_BOOL(system-nss,
[  --with-system-nss       Use system installed NSS],
    _USE_SYSTEM_NSS=1 )

if test -n "$_USE_SYSTEM_NSS"; then
    AM_PATH_NSS(3.31.1, [MOZ_NATIVE_NSS=1], [AC_MSG_ERROR([you don't have NSS installed or your version is too old])])
fi

if test -n "$MOZ_NATIVE_NSS"; then
   NSS_LIBS="$NSS_LIBS -lcrmf"
else
   NSS_CFLAGS='-I$(LIBXUL_DIST)/include/nss'

   if test -z "$GNU_CC" -a "$OS_ARCH" = "WINNT"; then
       NSS_LIBS="\
        \$(LIBXUL_DIST)/lib/\$(LIB_PREFIX)crmf.\$(LIB_SUFFIX) \
        \$(LIBXUL_DIST)/lib/\$(LIB_PREFIX)smime$NSS_VERSION.\$(LIB_SUFFIX) \
        \$(LIBXUL_DIST)/lib/\$(LIB_PREFIX)ssl$NSS_VERSION.\$(LIB_SUFFIX) \
        \$(LIBXUL_DIST)/lib/\$(LIB_PREFIX)nss$NSS_VERSION.\$(LIB_SUFFIX) \
        \$(LIBXUL_DIST)/lib/\$(LIB_PREFIX)nssutil$NSS_VERSION.\$(LIB_SUFFIX)"
   else
       NSS_LIBS='-L$(LIBXUL_DIST)/lib'" -lcrmf -lsmime$NSS_VERSION -lssl$NSS_VERSION -lnss$NSS_VERSION -lnssutil$NSS_VERSION"
   fi
fi

dnl ======================
dnl Detect yasm
dnl ======================

AC_MSG_CHECKING([for YASM assembler])
AC_CHECK_PROGS(YASM, yasm, "")

if test -n "$YASM"; then
  dnl Pull out yasm's version string
  YASM_VERSION=`yasm --version | $AWK '/^yasm/ { print $2 }'`
  _YASM_MAJOR_VERSION=`echo ${YASM_VERSION} | $AWK -F\. '{ print $1 }'`
  _YASM_MINOR_VERSION=`echo ${YASM_VERSION} | $AWK -F\. '{ print $2 }'`
  _YASM_RELEASE=`      echo ${YASM_VERSION} | $AWK -F\. '{ print $3 }'`
  _YASM_BUILD=`        echo ${YASM_VERSION} | $AWK -F\. '{ print $4 }'`
fi

if test -z "$SKIP_LIBRARY_CHECKS"; then
dnl system JPEG support
dnl ========================================================
MOZ_ARG_WITH_STRING(system-jpeg,
[  --with-system-jpeg[=PFX]
                          Use system libjpeg [installed at prefix PFX]],
    JPEG_DIR=$withval)

_SAVE_CFLAGS=$CFLAGS
_SAVE_LDFLAGS=$LDFLAGS
_SAVE_LIBS=$LIBS
if test -n "${JPEG_DIR}" -a "${JPEG_DIR}" != "yes"; then
    CFLAGS="-I${JPEG_DIR}/include $CFLAGS"
    LDFLAGS="-L${JPEG_DIR}/lib $LDFLAGS"
fi
if test -z "$JPEG_DIR" -o "$JPEG_DIR" = no; then
    MOZ_NATIVE_JPEG=
else
    AC_CHECK_LIB(jpeg, jpeg_destroy_compress, [MOZ_NATIVE_JPEG=1 MOZ_JPEG_LIBS="-ljpeg"], MOZ_NATIVE_JPEG=)
fi

if test "$MOZ_NATIVE_JPEG" = 1; then
    AC_TRY_COMPILE([ #include <stdio.h>
                     #include <sys/types.h>
                     #include <jpeglib.h> ],
                   [ #if JPEG_LIB_VERSION < $MOZJPEG
                     #error "Insufficient JPEG library version ($MOZJPEG required)."
                     #endif
                     #ifndef JCS_EXTENSIONS
                     #error "libjpeg-turbo JCS_EXTENSIONS required"
                     #endif
                     ],
                   MOZ_NATIVE_JPEG=1,
                   AC_MSG_ERROR([Insufficient JPEG library version for --with-system-jpeg]))
fi
CFLAGS=$_SAVE_CFLAGS
LDFLAGS=$_SAVE_LDFLAGS
LIBS=$_SAVE_LIBS

if test -n "${JPEG_DIR}" -a -d "${JPEG_DIR}" -a "$MOZ_NATIVE_JPEG" = 1; then
    MOZ_JPEG_CFLAGS="-I${JPEG_DIR}/include"
    MOZ_JPEG_LIBS="-L${JPEG_DIR}/lib ${MOZ_JPEG_LIBS}"
fi
fi # SKIP_LIBRARY_CHECKS

dnl system ZLIB support
dnl ========================================================
MOZ_ZLIB_CHECK([1.2.3])

if test "$MOZ_LINKER" = 1 -a "$MOZ_NATIVE_ZLIB" != 1; then
    AC_MSG_ERROR([Custom dynamic linker requires --with-system-zlib])
fi

MOZ_PNG_ARM_NEON=

if test -z "$SKIP_LIBRARY_CHECKS"; then
dnl system BZIP2 Support
dnl ========================================================
MOZ_ARG_WITH_STRING(system-bz2,
[  --with-system-bz2[=PFX]
                          Use system libbz2 [installed at prefix PFX]],
    BZ2_DIR=$withval)

_SAVE_CFLAGS=$CFLAGS
_SAVE_LDFLAGS=$LDFLAGS
_SAVE_LIBS=$LIBS
if test -n "${BZ2_DIR}" -a "${BZ2_DIR}" != "yes"; then
    CFLAGS="-I${BZ2_DIR}/include $CFLAGS"
    LDFLAGS="-L${BZ2_DIR}/lib $LDFLAGS"
fi
if test -z "$BZ2_DIR" -o "$BZ2_DIR" = no; then
    MOZ_NATIVE_BZ2=
else
    AC_CHECK_LIB(bz2, BZ2_bzread, [MOZ_NATIVE_BZ2=1 MOZ_BZ2_LIBS="-lbz2"],
    [MOZ_NATIVE_BZ2= MOZ_BZ2_CFLAGS= MOZ_BZ2_LIBS=])
fi
CFLAGS=$_SAVE_CFLAGS
LDFLAGS=$_SAVE_LDFLAGS
LIBS=$_SAVE_LIBS

if test "${BZ2_DIR}" -a -d "${BZ2_DIR}" -a "$MOZ_NATIVE_BZ2" = 1; then
    MOZ_BZ2_CFLAGS="-I${BZ2_DIR}/include"
    MOZ_BZ2_LIBS="-L${BZ2_DIR}/lib ${MOZ_BZ2_LIBS}"
fi

dnl system WEBP Support
dnl ========================================================
MOZ_ARG_WITH_STRING(system-webp,
[  --with-system-webp[=PFX]
                          Use system libwebp [installed at prefix PFX]],
    WEBP_DIR=$withval)

_SAVE_CFLAGS=$CFLAGS
_SAVE_LDFLAGS=$LDFLAGS
_SAVE_LIBS=$LIBS
if test -n "${WEBP_DIR}" -a "${WEBP_DIR}" != "yes"; then
    CFLAGS="-I${WEBP_DIR}/include $CFLAGS"
    LDFLAGS="-L${WEBP_DIR}/lib $LDFLAGS"
fi
if test -z "$WEBP_DIR" -o "$WEBP_DIR" = no; then
    MOZ_NATIVE_WEBP=
else
    AC_CHECK_LIB(webp, WebPGetDecoderVersion, [MOZ_NATIVE_WEBP=1 MOZ_WEBP_LIBS="-lwebp"],
        [MOZ_NATIVE_WEBP= MOZ_WEBP_CFLAGS= MOZ_WEBP_LIBS=])
fi
CFLAGS=$_SAVE_CFLAGS
LDFLAGS=$_SAVE_LDFLAGS
LIBS=$_SAVE_LIBS

if test "${WEBP_DIR}" -a -d "${WEBP_DIR}" -a "$MOZ_NATIVE_WEBP" = 1; then
    MOZ_WEBP_CFLAGS="-I${WEBP_DIR}/include"
    MOZ_WEBP_LIBS="-L${WEBP_DIR}/lib ${MOZ_WEBP_LIBS}"
fi

dnl ========================================================
dnl system PNG Support
dnl ========================================================
MOZ_ARG_WITH_STRING(system-png,
[  --with-system-png[=PFX]
                          Use system libpng [installed at prefix PFX]],
    PNG_DIR=$withval)

_SAVE_CFLAGS=$CFLAGS
_SAVE_LDFLAGS=$LDFLAGS
_SAVE_LIBS=$LIBS
if test -n "${PNG_DIR}" -a "${PNG_DIR}" != "yes"; then
    CFLAGS="-I${PNG_DIR}/include $CFLAGS"
    LDFLAGS="-L${PNG_DIR}/lib $LDFLAGS"
fi
if test -z "$PNG_DIR" -o "$PNG_DIR" = no; then
    MOZ_NATIVE_PNG=
else
    AC_CHECK_LIB(png, png_get_valid, [MOZ_NATIVE_PNG=1 MOZ_PNG_LIBS="-lpng"],
                 AC_MSG_ERROR([--with-system-png requested but no working libpng found]))
    AC_CHECK_LIB(png, png_get_acTL, ,
                 AC_MSG_ERROR([--with-system-png won't work because the system's libpng doesn't have APNG support]))
fi
if test "$MOZ_NATIVE_PNG" = 1; then
    AC_TRY_COMPILE([ #include <stdio.h>
                     #include <sys/types.h>
                     #include <png.h> ],
                   [ #if PNG_LIBPNG_VER < $MOZPNG
                     #error "Insufficient libpng version ($MOZPNG required)."
                     #endif
                     #ifndef PNG_UINT_31_MAX
                     #error "Insufficient libpng version."
                     #endif ],
                   MOZ_NATIVE_PNG=1,
                   AC_MSG_ERROR([--with-system-png requested but no working libpng found]))
fi
CFLAGS=$_SAVE_CFLAGS
LDFLAGS=$_SAVE_LDFLAGS
LIBS=$_SAVE_LIBS

if test "${PNG_DIR}" -a -d "${PNG_DIR}" -a "$MOZ_NATIVE_PNG" = 1; then
    MOZ_PNG_CFLAGS="-I${PNG_DIR}/include"
    MOZ_PNG_LIBS="-L${PNG_DIR}/lib ${MOZ_PNG_LIBS}"
fi

MOZ_PNG_ARM_NEON_CHECK=
if test "$MOZ_NATIVE_PNG" != 1 -a "$CPU_ARCH" = "arm" ; then
    MOZ_ARG_ENABLE_STRING(png-arm-neon-support,
        [  --enable-png-arm-neon-support=TYPE
             Options include:
                 no
                 check (default)
                 nocheck (faster but unsafe)],
        [MOZ_PNG_ARM_NEON_SUPPORT=$enableval ] )
    case "$MOZ_PNG_ARM_NEON_SUPPORT" in
        no)
            # enable-png-arm-neon-support = no
            ;;
        nocheck)
            # enable-png-arm-neon-support = nocheck
            MOZ_PNG_ARM_NEON=1
            ;;
        *)
            MOZ_PNG_ARM_NEON=1
            MOZ_PNG_ARM_NEON_CHECK=1
            ;;
    esac
fi

AC_SUBST(MOZ_PNG_ARM_NEON_CHECK)

fi # SKIP_LIBRARY_CHECKS

AC_SUBST(MOZ_PNG_ARM_NEON)

dnl ========================================================
dnl system HunSpell Support
dnl ========================================================
MOZ_ARG_ENABLE_BOOL(system-hunspell,
[  --enable-system-hunspell
                          Use system hunspell (located with pkgconfig)],
    MOZ_NATIVE_HUNSPELL=1 )

if test -n "$MOZ_NATIVE_HUNSPELL"; then
    PKG_CHECK_MODULES(MOZ_HUNSPELL, hunspell)
fi

AC_SUBST(MOZ_NATIVE_HUNSPELL)

dnl ========================================================
dnl system libffi Support
dnl ========================================================
MOZ_CONFIG_FFI()

MOZ_ARG_ENABLE_BOOL(shared-js,
[  --enable-shared-js
                          Create a shared JavaScript library.],
    JS_SHARED_LIBRARY=1,
    JS_SHARED_LIBRARY=)

dnl ========================================================
dnl Java SDK support
dnl ========================================================

JAVA_BIN_PATH=
MOZ_ARG_WITH_STRING(java-bin-path,
[  --with-java-bin-path=dir
                          Location of Java binaries (java, javac, jar)],
    JAVA_BIN_PATH=$withval)

dnl ========================================================
dnl =
dnl = Application
dnl =
dnl ========================================================

MOZ_ARG_HEADER(Application)

ENABLE_TESTS=
MOZ_DISABLE_PARENTAL_CONTROLS=1
ENABLE_SYSTEM_EXTENSION_DIRS=1
MOZ_BRANDING_DIRECTORY=
MOZ_OFFICIAL_BRANDING=
MC_OFFICIAL=1
MOZ_FEEDS=1
MOZ_AUTH_EXTENSION=1
MOZ_RAW=
MOZ_VORBIS=
MOZ_TREMOR=
MOZ_WAVE=1
MOZ_SAMPLE_TYPE_FLOAT32=
MOZ_SAMPLE_TYPE_S16=
MOZ_WEBM=1
MOZ_DIRECTSHOW=
MOZ_WMF=
if test -n "$MOZ_FMP4"; then
  MOZ_FMP4=1
else
  MOZ_FMP4=
fi
MOZ_FFMPEG=
MOZ_WEBRTC=1
MOZ_PEERCONNECTION=
MOZ_SRTP=
MOZ_WEBRTC_SIGNALING=
MOZ_WEBRTC_ASSERT_ALWAYS=1
MOZ_WEBRTC_HARDWARE_AEC_NS=
MOZ_SCTP=
MOZ_ANDROID_OMX=
MOZ_MEDIA_NAVIGATOR=
MOZ_OMX_PLUGIN=
MOZ_WEBP=1
MOZ_NATIVE_LIBWEBP=
MOZ_VPX=
MOZ_VPX_ERROR_CONCEALMENT=
MOZ_WEBSPEECH=1
MOZ_JXR=1
VPX_AS=
VPX_ASFLAGS=
VPX_AS_DASH_C_FLAG=
VPX_AS_CONVERSION=
VPX_ASM_SUFFIX=
VPX_X86_ASM=
VPX_ARM_ASM=
LIBJPEG_TURBO_AS=
LIBJPEG_TURBO_ASFLAGS=
LIBJPEG_TURBO_X86_ASM=
LIBJPEG_TURBO_X64_ASM=
LIBJPEG_TURBO_ARM_ASM=
LIBJPEG_TURBO_ARM64_ASM=
LIBJPEG_TURBO_MIPS_ASM=
MOZ_PERMISSIONS=1
MOZ_PLACES=1
MOZ_SOCIAL=1
MOZ_PREF_EXTENSIONS=1
MOZ_PROFILELOCKING=1
MOZ_REFLOW_PERF=
MOZ_HELP_VIEWER=
MOZ_SPELLCHECK=1
MOZ_ANDROID_APZ=
MOZ_TOOLKIT_SEARCH=1
MOZ_UI_LOCALE=en-US
MOZ_UNIVERSALCHARDET=1
MOZ_XUL=1
MOZ_ZIPWRITER=1
NS_PRINTING=1
MOZ_PDF_PRINTING=
MOZ_NO_SMART_CARDS=
NSS_DISABLE_DBM=
NECKO_COOKIES=1
NECKO_PROTOCOLS_DEFAULT="about app data file ftp http res viewsource websocket wyciwyg device"
if test -n "$MOZ_RTSP"; then
  NECKO_PROTOCOLS_DEFAULT="$NECKO_PROTOCOLS_DEFAULT rtsp"
fi
USE_ARM_KUSER=
BUILD_CTYPES=1
MOZ_USE_NATIVE_POPUP_WINDOWS=
MOZ_ANDROID_HISTORY=
MOZ_WEBSMS_BACKEND=
MOZ_ANDROID_BEAM=
MOZ_LOCALE_SWITCHER=
MOZ_ANDROID_READING_LIST_SERVICE=
MOZ_ANDROID_SEARCH_ACTIVITY=
MOZ_ANDROID_DOWNLOADS_INTEGRATION=
MOZ_ANDROID_MLS_STUMBLER=
MOZ_ANDROID_SHARE_OVERLAY=
ACCESSIBILITY=1
MOZ_TIME_MANAGER=
MOZ_PAY=
MOZ_AUDIO_CHANNEL_MANAGER=
NSS_NO_LIBPKIX=
MOZ_CONTENT_SANDBOX=
MOZ_GMP_SANDBOX=
MOZ_SANDBOX=
MOZ_DEVTOOLS=

case "$target_os" in
    mingw*)
        NS_ENABLE_TSF=1
        AC_DEFINE(NS_ENABLE_TSF)
        ;;
esac

case "${target}" in
    *-android*|*-linuxandroid*)
        if test "$CPU_ARCH" = "arm" ; then
          USE_ARM_KUSER=1
        fi

        NSS_DISABLE_DBM=1
        MOZ_THEME_FASTSTRIPE=1
        MOZ_TREE_FREETYPE=1
        MOZ_MEMORY=1
        MOZ_RAW=1
        ;;

esac

MOZ_ARG_WITH_STRING(external-source-dir,
[  --with-external-source-dir=dir
                          External directory containing additional build files.],
[ EXTERNAL_SOURCE_DIR=$withval])
AC_SUBST(EXTERNAL_SOURCE_DIR)

MOZ_ARG_ENABLE_STRING(application,
[  --enable-application=APP
                          Options include:
                            browser (Firefox)
                            xulrunner
                            tools/update-packaging (AUS-related packaging tools)],
[ MOZ_BUILD_APP=$enableval ] )

MOZ_ARG_WITH_STRING(xulrunner-stub-name,
[  --with-xulrunner-stub-name=appname   Create the xulrunner stub with the given name],
  XULRUNNER_STUB_NAME=$withval)

if test -z "$XULRUNNER_STUB_NAME"; then
  XULRUNNER_STUB_NAME=xulrunner-stub
fi
AC_SUBST(XULRUNNER_STUB_NAME)

AC_MSG_CHECKING([for application to build])
if test -z "$MOZ_BUILD_APP"; then
  AC_MSG_RESULT([browser])
  MOZ_BUILD_APP=browser
else
  # "mobile" no longer exists.
  if test "$MOZ_BUILD_APP" = "mobile" ; then
    AC_MSG_RESULT([none])
    AC_MSG_ERROR([--enable-application=mobile is no longer supported.])
  fi
  # Support comm-central.
  if test -n "$EXTERNAL_SOURCE_DIR" ; then
    MOZ_BUILD_APP="$EXTERNAL_SOURCE_DIR/$MOZ_BUILD_APP"
    MOZ_BUILD_APP=`${PYTHON} -c "import mozpack.path as mozpath; print(mozpath.relpath(\"${MOZ_BUILD_APP}\", \"${srcdir}\"))"`
  fi
  # We have a valid application only if it has a build.mk file in its top
  # directory.
  if test ! -f "${srcdir}/${MOZ_BUILD_APP}/build.mk" ; then
    AC_MSG_RESULT([none])
    AC_MSG_ERROR([--enable-application value not recognized (${MOZ_BUILD_APP}/build.mk does not exist).])
  else
    AC_MSG_RESULT([$MOZ_BUILD_APP])
  fi
fi

# The app update channel is 'default' when not supplied. The value is used in
# the application's confvars.sh so it must be set before confvars.sh is called.
MOZ_ARG_ENABLE_STRING([update-channel],
[  --enable-update-channel=CHANNEL
                          Select application update channel (default=default)],
    MOZ_UPDATE_CHANNEL=`echo $enableval | tr A-Z a-z`)

if test -z "$MOZ_UPDATE_CHANNEL"; then
    MOZ_UPDATE_CHANNEL=default
fi
AC_DEFINE_UNQUOTED(MOZ_UPDATE_CHANNEL, $MOZ_UPDATE_CHANNEL)
AC_SUBST(MOZ_UPDATE_CHANNEL)

# Allow to specify a Mozilla API key file that contains the secret key to be
# used for various Mozilla API requests.
MOZ_ARG_WITH_STRING(mozilla-api-keyfile,
[  --with-mozilla-api-keyfile=file   Use the secret key contained in the given keyfile for Mozilla API requests],
  MOZ_MOZILLA_API_KEY=`cat $withval`)
if test -z "$MOZ_MOZILLA_API_KEY"; then
    MOZ_MOZILLA_API_KEY=no-mozilla-api-key
fi
AC_SUBST(MOZ_MOZILLA_API_KEY)

# Allow to specify a Google API key file that contains the secret key to be
# used for various Google API requests.
MOZ_ARG_WITH_STRING(google-api-keyfile,
[  --with-google-api-keyfile=file   Use the secret key contained in the given keyfile for Google API requests],
  MOZ_GOOGLE_API_KEY=`cat $withval`)
if test -z "$MOZ_GOOGLE_API_KEY"; then
    MOZ_GOOGLE_API_KEY=no-google-api-key
fi
AC_SUBST(MOZ_GOOGLE_API_KEY)

# Allow to specify a Google OAuth API key file that contains the client ID and
# the secret key to be used for various Google OAuth API requests.
MOZ_ARG_WITH_STRING(google-oauth-api-keyfile,
[ --with-google-oauth-api-keyfile=file  Use the client id and secret key contained in the given keyfile for Google OAuth API requests],
 [MOZ_GOOGLE_OAUTH_API_CLIENTID=`cat $withval | cut -f 1 -d " "`
  MOZ_GOOGLE_OAUTH_API_KEY=`cat $withval | cut -f 2 -d " "`])
if test -z "$MOZ_GOOGLE_OAUTH_API_CLIENTID"; then
    MOZ_GOOGLE_OAUTH_API_CLIENTID=no-google-oauth-api-clientid
    MOZ_GOOGLE_OAUTH_API_KEY=no-google-oauth-api-key
fi
AC_SUBST(MOZ_GOOGLE_OAUTH_API_CLIENTID)
AC_SUBST(MOZ_GOOGLE_OAUTH_API_KEY)

# Allow specifying a Bing API key file that contains the client ID and the
# secret key to be used for the Bing Translation API requests.
MOZ_ARG_WITH_STRING(bing-api-keyfile,
[  --with-bing-api-keyfile=file   Use the client id and secret key contained in the given keyfile for Bing API requests],
 [MOZ_BING_API_CLIENTID=`cat $withval | cut -f 1 -d " "`
  MOZ_BING_API_KEY=`cat $withval | cut -f 2 -d " "`])
if test -z "$MOZ_BING_API_CLIENTID"; then
    MOZ_BING_API_CLIENTID=no-bing-api-clientid
    MOZ_BING_API_KEY=no-bing-api-key
fi
AC_SUBST(MOZ_BING_API_CLIENTID)
AC_SUBST(MOZ_BING_API_KEY)

# Whether to include optional-but-large font files in the final APK.
# We want this in mobile/android/confvars.sh, so it goes early.
MOZ_ARG_DISABLE_BOOL(android-include-fonts,
[  --disable-android-include-fonts
                          Disable the inclusion of fonts into the final APK],
    MOZ_ANDROID_EXCLUDE_FONTS=1)

if test -n "$MOZ_ANDROID_EXCLUDE_FONTS"; then
    AC_DEFINE(MOZ_ANDROID_EXCLUDE_FONTS)
fi
AC_SUBST(MOZ_ANDROID_EXCLUDE_FONTS)

# Whether this APK is destined for resource constrained devices.
# We want this in mobile/android/confvars.sh, so it goes early.
MOZ_ARG_ENABLE_BOOL(android-resource-constrained,
[  --enable-android-resource-constrained
                          Exclude hi-res images and similar from the final APK],
    MOZ_ANDROID_RESOURCE_CONSTRAINED=1)

if test -n "$MOZ_ANDROID_RESOURCE_CONSTRAINED"; then
    AC_DEFINE(MOZ_ANDROID_RESOURCE_CONSTRAINED)
fi
AC_SUBST(MOZ_ANDROID_RESOURCE_CONSTRAINED)

# Allow the application to influence configure with a confvars.sh script.
AC_MSG_CHECKING([if app-specific confvars.sh exists])
if test -f "${srcdir}/${MOZ_BUILD_APP}/confvars.sh" ; then
  AC_MSG_RESULT([${srcdir}/${MOZ_BUILD_APP}/confvars.sh])
  . "${srcdir}/${MOZ_BUILD_APP}/confvars.sh"
else
  AC_MSG_RESULT([no])
fi

# Allow influencing configure with a defines.sh script.
. "${srcdir}/build/defines.sh"

# If we're not building a release build, define EARLY_BETA_OR_EARLIER if it is
# set in defines.sh
if test "$BUILDING_RELEASE"; then
  # Override value in defines.sh, if any
  EARLY_BETA_OR_EARLIER=
elif test "$EARLY_BETA_OR_EARLIER"; then
  AC_DEFINE(EARLY_BETA_OR_EARLIER)
fi
AC_SUBST(EARLY_BETA_OR_EARLIER)

# Allow someone to change MOZ_APP_NAME and MOZ_APP_BASENAME in mozconfig
MOZ_ARG_WITH_STRING(app-name,
[--with-app-name=APPNAME sets MOZ_APP_NAME to APPNAME],
WITH_APP_NAME=$withval,
)

if test -n "$WITH_APP_NAME" ; then
    MOZ_APP_NAME="$WITH_APP_NAME"
fi

MOZ_ARG_WITH_STRING(app-basename,
[--with-app-basename=BASENAME sets MOZ_APP_BASENAME to BASENAME],
WITH_APP_BASENAME=$withval,
)

if test -n "$WITH_APP_BASENAME" ; then
    MOZ_APP_BASENAME="$WITH_APP_BASENAME"
fi

# Now is a good time to test for logic errors, define mismatches, etc.
case "$MOZ_BUILD_APP" in
xulrunner)
  if test "$LIBXUL_SDK"; then
    AC_MSG_ERROR([Building XULRunner --with-libxul-sdk doesn't make sense; XULRunner provides the libxul SDK.])
  fi
  ;;
esac

# Special cases where we need to AC_DEFINE something. Also a holdover for apps
# that haven't made a confvars.sh yet. Don't add new stuff here, use
# MOZ_BUILD_APP.
case "$MOZ_BUILD_APP" in
browser)
  AC_DEFINE(MOZ_PHOENIX)
  ;;

xulrunner)
  AC_DEFINE(MOZ_XULRUNNER)
  ;;
b2g)
  AC_DEFINE(MOZ_B2G)
  ;;
b2g/dev)
  AC_DEFINE(MOZ_B2G)
  AC_DEFINE(MOZ_MULET)
  ;;
esac

AC_SUBST(MOZ_BUILD_APP)
AC_SUBST(MOZ_PHOENIX)
AC_SUBST(MOZ_XULRUNNER)
AC_SUBST(MOZ_B2G)
AC_SUBST(MOZ_MULET)
AC_SUBST(MOZ_B2G_VERSION)

AC_DEFINE_UNQUOTED(MOZ_BUILD_APP,$MOZ_BUILD_APP)

case "$OS_TARGET" in
WINNT|Darwin|Android)
  MOZ_FOLD_LIBS=1
  ;;
*)
  MOZ_FOLD_LIBS=
  ;;
esac

dnl ========================================================
dnl Check Android SDK version depending on mobile target.
dnl ========================================================

if test -z "$gonkdir" ; then
    # Minimum Android SDK API Level we require.
    case "$MOZ_BUILD_APP" in
    mobile/android)
        android_min_api_level=20
        case "$target" in
        *-android*|*-linuxandroid*)
            :
            ;;
        *)
            AC_MSG_ERROR([You must specify --target=arm-linux-androideabi (or some other valid android target) when building with --enable-application=mobile/android. See https://wiki.mozilla.org/Mobile/Fennec/Android#Setup_Fennec_mozconfig for more information about the necessary options])
            ;;
        esac
        ;;
    esac

    MOZ_ANDROID_SDK($android_min_api_level)
fi

dnl ========================================================
dnl =
dnl = Toolkit Options
dnl =
dnl ========================================================
MOZ_ARG_HEADER(Toolkit Options)

    dnl ========================================================
    dnl = Select the default toolkit
    dnl ========================================================
    MOZ_ARG_ENABLE_STRING(default-toolkit,
    [  --enable-default-toolkit=TK
                          Select default toolkit
                          Platform specific defaults:
                            Mac OS X - cairo-cocoa
                            Win32 - cairo-windows
                            * - cairo-gtk2
                            * - cairo-gtk3
                            * - cairo-qt],
    [ _DEFAULT_TOOLKIT=$enableval ],
    [ _DEFAULT_TOOLKIT=$_PLATFORM_DEFAULT_TOOLKIT])

    if test "$_DEFAULT_TOOLKIT" = "cairo-windows" \
        -o "$_DEFAULT_TOOLKIT" = "cairo-gtk2" \
        -o "$_DEFAULT_TOOLKIT" = "cairo-gtk2-x11" \
        -o "$_DEFAULT_TOOLKIT" = "cairo-gtk3" \
        -o "$_DEFAULT_TOOLKIT" = "cairo-qt" \
        -o "$_DEFAULT_TOOLKIT" = "cairo-cocoa" \
        -o "$_DEFAULT_TOOLKIT" = "cairo-uikit" \
        -o "$_DEFAULT_TOOLKIT" = "cairo-android" \
        -o "$_DEFAULT_TOOLKIT" = "cairo-gonk"
    then
        dnl nglayout only supports building with one toolkit,
        dnl so ignore everything after the first comma (",").
        MOZ_WIDGET_TOOLKIT=`echo "$_DEFAULT_TOOLKIT" | sed -e "s/,.*$//"`
    else
        AC_MSG_ERROR([You must specify a default toolkit (perhaps $_PLATFORM_DEFAULT_TOOLKIT).])
    fi

MOZ_ARG_WITHOUT_BOOL(x,
[  --without-x              Build without X11],
    WITHOUT_X11=1)

dnl ========================================================
dnl = Enable the toolkit as needed                         =
dnl ========================================================

MOZ_WIDGET_GTK=

case "$MOZ_WIDGET_TOOLKIT" in

cairo-windows)
    MOZ_WIDGET_TOOLKIT=windows
    MOZ_WEBGL=1
    MOZ_PDF_PRINTING=1
    MOZ_INSTRUMENT_EVENT_LOOP=1
    if test -n "$GNU_CC"; then
        MOZ_FOLD_LIBS=
    fi
    ;;

cairo-gtk3)
    MOZ_WIDGET_TOOLKIT=gtk3
    MOZ_ENABLE_GTK=1
    MOZ_ENABLE_GTK3=1
    MOZ_WEBGL=1
    MOZ_ENABLE_XREMOTE=1
    MOZ_GL_DEFAULT_PROVIDER=GLX

    AC_DEFINE(MOZ_X11)
    MOZ_X11=1
    USE_FC_FREETYPE=1

    TK_CFLAGS='$(MOZ_GTK3_CFLAGS)'
    MOZ_WIDGET_GTK=3
    AC_DEFINE_UNQUOTED(MOZ_WIDGET_GTK,$MOZ_WIDGET_GTK)
    MOZ_PDF_PRINTING=1
    MOZ_INSTRUMENT_EVENT_LOOP=1
    ;;

cairo-gtk2|cairo-gtk2-x11)
    MOZ_WIDGET_TOOLKIT=gtk2
    MOZ_ENABLE_GTK=1
    MOZ_ENABLE_GTK2=1
    MOZ_ENABLE_XREMOTE=1
    MOZ_WEBGL=1
    MOZ_GL_DEFAULT_PROVIDER=GLX

    AC_DEFINE(MOZ_X11)
    MOZ_X11=1
    USE_FC_FREETYPE=1

    TK_CFLAGS='$(MOZ_GTK2_CFLAGS)'
    TK_LIBS='$(MOZ_GTK2_LIBS)'
    AC_DEFINE(MOZ_WIDGET_GTK2)
    MOZ_WIDGET_GTK=2
    AC_DEFINE_UNQUOTED(MOZ_WIDGET_GTK,$MOZ_WIDGET_GTK)
    MOZ_PDF_PRINTING=1
    MOZ_INSTRUMENT_EVENT_LOOP=1
    ;;

cairo-qt)
    MOZ_WIDGET_TOOLKIT=qt
    MOZ_ENABLE_QT=1
    if test -z "$WITHOUT_X11"; then
      MOZ_ENABLE_XREMOTE=1
      MOZ_GL_DEFAULT_PROVIDER=GLX
      MOZ_X11=1
      AC_DEFINE(MOZ_X11)
      XT_LIBS=
    fi

	MOZ_WEBGL=1
    USE_FC_FREETYPE=1
    TK_CFLAGS='$(MOZ_QT_CFLAGS)'
    TK_LIBS='$(MOZ_QT_LIBS)'
    AC_DEFINE(MOZ_WIDGET_QT)
    MOZ_PDF_PRINTING=1
    AC_DEFINE(QT_NO_KEYWORDS)
    ;;

cairo-cocoa)
    MOZ_WIDGET_TOOLKIT=cocoa
    AC_DEFINE(MOZ_WIDGET_COCOA)
    LDFLAGS="$LDFLAGS -framework Cocoa -lobjc"
    # Use -Wl as a trick to avoid -framework and framework names from
    # being separated by AC_SUBST_LIST.
    TK_LIBS='-Wl,-framework,CoreLocation -Wl,-framework,QuartzCore -Wl,-framework,Carbon -Wl,-framework,CoreAudio -Wl,-framework,AudioToolbox -Wl,-framework,AudioUnit -Wl,-framework,AddressBook -Wl,-framework,OpenGL'
    TK_CFLAGS="-DNO_X11"
    CFLAGS="$CFLAGS $TK_CFLAGS"
    CXXFLAGS="$CXXFLAGS $TK_CFLAGS"
    MOZ_USER_DIR="Mozilla"
    MOZ_FS_LAYOUT=bundle
    MOZ_WEBGL=1
    MOZ_INSTRUMENT_EVENT_LOOP=1
    ;;

cairo-uikit)
    MOZ_WIDGET_TOOLKIT=uikit
    AC_DEFINE(MOZ_WIDGET_UIKIT)
    LDFLAGS="$LDFLAGS -framework UIKit -lobjc"
    TK_CFLAGS="-DNO_X11"
    TK_LIBS='-Wl,-framework,Foundation -Wl,-framework,CoreFoundation -Wl,-framework,CoreGraphics -Wl,-framework,CoreText'
    CFLAGS="$CFLAGS $TK_CFLAGS"
    CXXFLAGS="$CXXFLAGS $TK_CFLAGS"
    MOZ_USER_DIR="Mozilla"
    MOZ_FS_LAYOUT=bundle
    MOZ_WEBGL=1
    ;;

cairo-android)
    AC_DEFINE(MOZ_WIDGET_ANDROID)
    MOZ_WIDGET_TOOLKIT=android
    TK_CFLAGS='$(MOZ_CAIRO_CFLAGS) $(MOZ_PIXMAN_CFLAGS)'
    TK_LIBS='$(MOZ_CAIRO_LIBS) $(MOZ_PIXMAN_LIBS)'
    MOZ_PDF_PRINTING=1
    MOZ_WEBGL=1
    MOZ_INSTRUMENT_EVENT_LOOP=1
    ;;

cairo-gonk)
    AC_DEFINE(MOZ_WIDGET_GONK)
    AC_DEFINE(MOZ_TOUCH)
    MOZ_WIDGET_TOOLKIT=gonk
    TK_CFLAGS='$(MOZ_CAIRO_CFLAGS) $(MOZ_PIXMAN_CFLAGS)'
    TK_LIBS='$(MOZ_CAIRO_LIBS) $(MOZ_PIXMAN_LIBS)'
    MOZ_PDF_PRINTING=1
    MOZ_TOUCH=1
    MOZ_INSTRUMENT_EVENT_LOOP=1
    MOZ_WEBGL=1
    ;;

esac

AC_SUBST(MOZ_PDF_PRINTING)
if test "$MOZ_PDF_PRINTING"; then
   PDF_SURFACE_FEATURE="#define CAIRO_HAS_PDF_SURFACE 1"
   AC_DEFINE(MOZ_PDF_PRINTING)
fi

if test "$MOZ_ENABLE_XREMOTE"; then
    AC_DEFINE(MOZ_ENABLE_XREMOTE)
fi

if test "$MOZ_INSTRUMENT_EVENT_LOOP"; then
   AC_DEFINE(MOZ_INSTRUMENT_EVENT_LOOP)
fi

if test "$COMPILE_ENVIRONMENT"; then
  if test "$MOZ_ENABLE_GTK3"; then
    PKG_CHECK_MODULES(MOZ_GTK3, gtk+-3.0 >= $GTK3_VERSION gtk+-unix-print-3.0 glib-2.0 gobject-2.0 atk-bridge-2.0 $GDK_PACKAGES)
    MOZ_GTK3_CFLAGS="-I${_topsrcdir}/widget/gtk/compat-gtk3 $MOZ_GTK3_CFLAGS"
    dnl Contrary to MOZ_GTK2_LIBS, MOZ_GTK3_LIBS needs to be literally added to TK_LIBS instead
    dnl of a make reference because of how TK_LIBS is mangled in toolkit/library/moz.build
    dnl for GTK+3 builds.
    TK_LIBS=$MOZ_GTK3_LIBS
    GLIB_VERSION_MAX_ALLOWED=GLIB_VERSION_2_32
  fi
  if test "$MOZ_ENABLE_GTK2"; then
    GLIB_VERSION_MAX_ALLOWED=$GLIB_VERSION_MIN_REQUIRED
  fi
  if test "$MOZ_ENABLE_GTK"; then
    if test "$MOZ_X11"; then
      GDK_PACKAGES=gdk-x11-2.0
    fi
    AC_DEFINE_UNQUOTED(GLIB_VERSION_MIN_REQUIRED,$GLIB_VERSION_MIN_REQUIRED)
    AC_DEFINE_UNQUOTED(GLIB_VERSION_MAX_ALLOWED,$GLIB_VERSION_MAX_ALLOWED)

    PKG_CHECK_MODULES(MOZ_GTK2, gtk+-2.0 >= $GTK2_VERSION gtk+-unix-print-2.0 glib-2.0 >= $GLIB_VERSION gobject-2.0 $GDK_PACKAGES)
    MOZ_GTK2_CFLAGS="-I${_topsrcdir}/widget/gtk/compat $MOZ_GTK2_CFLAGS"
  fi

fi # COMPILE_ENVIRONMENT

AC_SUBST(MOZ_FS_LAYOUT)

dnl ========================================================
dnl Use ARM userspace kernel helpers; tell NSPR to enable
dnl their usage and use them in spidermonkey.
dnl ========================================================
MOZ_ARG_WITH_BOOL(arm-kuser,
[  --with-arm-kuser         Use kuser helpers (Linux/ARM only -- requires kernel 2.6.13 or later)],
    USE_ARM_KUSER=1,)
if test -n "$USE_ARM_KUSER"; then
   AC_DEFINE(USE_ARM_KUSER)
fi

dnl ========================================================
dnl = startup-notification support module
dnl ========================================================

if test "$MOZ_ENABLE_GTK"
then
    MOZ_ENABLE_STARTUP_NOTIFICATION=

    MOZ_ARG_ENABLE_BOOL(startup-notification,
    [  --enable-startup-notification
                          Enable startup-notification support (default: disabled) ],
        MOZ_ENABLE_STARTUP_NOTIFICATION=force,
        MOZ_ENABLE_STARTUP_NOTIFICATION=)
    if test "$MOZ_ENABLE_STARTUP_NOTIFICATION"
    then
        PKG_CHECK_MODULES(MOZ_STARTUP_NOTIFICATION,
                          libstartup-notification-1.0 >= $STARTUP_NOTIFICATION_VERSION,
        [MOZ_ENABLE_STARTUP_NOTIFICATION=1], [
            if test "$MOZ_ENABLE_STARTUP_NOTIFICATION" = "force"
            then
                AC_MSG_ERROR([* * * Could not find startup-notification >= $STARTUP_NOTIFICATION_VERSION])
            fi
            MOZ_ENABLE_STARTUP_NOTIFICATION=
        ])
    fi

    if test "$MOZ_ENABLE_STARTUP_NOTIFICATION"; then
        AC_DEFINE(MOZ_ENABLE_STARTUP_NOTIFICATION)
    fi

    TK_LIBS="$TK_LIBS $MOZ_STARTUP_NOTIFICATION_LIBS"
fi
AC_SUBST(MOZ_ENABLE_STARTUP_NOTIFICATION)

dnl ========================================================
dnl Disable printing
dnl ========================================================
MOZ_ARG_DISABLE_BOOL(printing,
[  --disable-printing      Disable printing support],
    NS_PRINTING=,
    NS_PRINTING=1)

if test "$NS_PRINTING"; then
    AC_DEFINE(NS_PRINTING)
    AC_DEFINE(NS_PRINT_PREVIEW)
fi

dnl ========================================================
dnl = QT support
dnl ========================================================
if test "$MOZ_ENABLE_QT"
then
    MOZ_ARG_WITH_STRING(qtdir,
    [  --with-qtdir=\$dir       Specify Qt directory ],
    [ QTDIR=$withval])

    if test -z "$QTDIR"; then
        AC_CHECK_PROGS(HOST_QMAKE, $HOST_QMAKE qmake, "")
    else
        HOST_QMAKE="$QTDIR/bin/qmake"
    fi
    QT_VERSION=`$HOST_QMAKE -v | grep 'Using Qt version' | egrep -o '[[0-9]]+\.[[0-9]]+\.[[0-9]]+'`

    if test -z "$QTDIR"; then
        case $QT_VERSION in
        5.*)
            AC_MSG_RESULT("Using qt5: $QT_VERSION")
            PKG_CHECK_MODULES(MOZ_QT, Qt5Gui Qt5Network Qt5Core Qt5Quick, ,
            [
              AC_MSG_ERROR([$MOZ_QT_PKG_ERRORS Need qtbase development packages, (On Ubuntu, you might try installing the packages qtbase5-dev libqt5opengl5-dev.)])
            ])
            QT5INCDIR=`pkg-config --variable=includedir Qt5Gui`
            MOZ_QT_CFLAGS="$MOZ_QT_CFLAGS -I$QT5INCDIR/QtGui/$QT_VERSION/QtGui"
            if test "$NS_PRINTING"; then
                PKG_CHECK_MODULES(MOZ_QT_WIDGETS, Qt5PrintSupport, ,
                [
                  AC_MSG_ERROR([$MOZ_QT_PKG_ERRORS Need qtbase widgets development package])
                ])
                MOZ_QT_LIBS="$MOZ_QT_LIBS $MOZ_QT_WIDGETS_LIBS"
                MOZ_QT_CFLAGS="$MOZ_QT_CFLAGS $MOZ_QT_WIDGETS_CFLAGS"
            fi
            ;;
        *)
            AC_MSG_ERROR([* * * Unsupported Qt Version: $QT_VERSION])
            ;;
        esac

        AC_CHECK_PROGS(HOST_MOC, $MOC moc, "")
        AC_CHECK_PROGS(HOST_RCC, $RCC rcc, "")
    else
        MOZ_QT_CFLAGS="-DQT_SHARED"
        MOZ_QT_CFLAGS="$MOZ_QT_CFLAGS -I$QTDIR/include"
        MOZ_QT_CFLAGS="$MOZ_QT_CFLAGS -I$QTDIR/include/QtGui"
        MOZ_QT_CFLAGS="$MOZ_QT_CFLAGS -I$QTDIR/include/QtCore"
        MOZ_QT_CFLAGS="$MOZ_QT_CFLAGS -I$QTDIR/include/QtNetwork"
        MOZ_QT_CFLAGS="$MOZ_QT_CFLAGS -I$QTDIR/include/QtXml"
        MOZ_QT_CFLAGS="$MOZ_QT_CFLAGS -I$QTDIR/include/QtDeclarative"
        case $QT_VERSION in
        5.*)
            AC_MSG_RESULT("Using qt5: $QT_VERSION")
            MOZ_QT_LIBS="$MOZ_QT_LIBS -L$QTDIR/lib/ -lQt5Gui -lQt5Network -lQt5Core -lQt5Xml"
            MOZ_QT_CFLAGS="$MOZ_QT_CFLAGS -I$QTDIR/include/QtGui/$QT_VERSION/QtGui"
            if test "$NS_PRINTING"; then
                MOZ_QT_LIBS="$MOZ_QT_LIBS -lQt5Widgets -lQt5PrintSupport"
                MOZ_QT_CFLAGS="$MOZ_QT_CFLAGS -I$QTDIR/include/QtPrintSupport"
            fi
            ;;
        *)
            AC_MSG_ERROR([* * * Unsupported Qt Version: $QT_VERSION])
            ;;
        esac

        HOST_MOC="$QTDIR/bin/moc"
        HOST_RCC="$QTDIR/bin/rcc"
    fi
    if test -z "$HOST_MOC"; then
        AC_MSG_ERROR([No acceptable moc preprocessor found. Qt SDK is not installed or --with-qt is incorrect])
    fi
    if test -z "$HOST_RCC"; then
        AC_MSG_ERROR([No acceptable rcc preprocessor found. Qt SDK is not installed or --with-qt is incorrect])
    fi

    MOC=$HOST_MOC
    RCC=$HOST_RCC

    MOZ_ENABLE_QMSYSTEM2=
    PKG_CHECK_MODULES(_QMSYSTEM2, qmsystem2,
                      MOZ_ENABLE_QMSYSTEM2=1,
                      MOZ_ENABLE_QMSYSTEM2=)

    if test "$MOZ_ENABLE_QMSYSTEM2"; then
      MOZ_ENABLE_QMSYSTEM2=1
      MOZ_QT_CFLAGS="$MOZ_QT_CFLAGS $_QMSYSTEM2_CFLAGS"
      MOZ_QT_LIBS="$MOZ_QT_LIBS $_QMSYSTEM2_LIBS"
      AC_DEFINE(MOZ_ENABLE_QMSYSTEM2)
    fi

    MOZ_ENABLE_QTNETWORK=
    PKG_CHECK_MODULES(_QTNETWORK, QtNetwork >= 4.7,
                      MOZ_ENABLE_QTNETWORK=1,
                      MOZ_ENABLE_QTNETWORK=)

    if test "$MOZ_ENABLE_QTNETWORK"; then
      MOZ_ENABLE_QTNETWORK=1
      AC_DEFINE(MOZ_ENABLE_QTNETWORK)
    fi

    MOZ_ENABLE_QTMOBILITY=
    PKG_CHECK_MODULES(_QTMOBILITY, QtSensors QtFeedback QtLocation,
                      MOZ_ENABLE_QTMOBILITY=1,
                      MOZ_ENABLE_QTMOBILITY=)
    if test "$MOZ_ENABLE_QTMOBILITY"; then
       MOZ_ENABLE_QTMOBILITY=1
       MOZ_QT_CFLAGS="$MOZ_QT_CFLAGS $_QTMOBILITY_CFLAGS"
       MOZ_QT_LIBS="$MOZ_QT_LIBS $_QTMOBILITY_LIBS"
       AC_DEFINE(MOZ_ENABLE_QTMOBILITY)
       AC_SUBST(MOZ_ENABLE_QTMOBILITY)
    else
       AC_CHECK_LIB(QtSensors, main, [
          MOZ_ENABLE_QTMOBILITY=1
          MOZ_QT_CFLAGS="$MOZ_QT_CFLAGS -I$QTDIR/include/QtMobility"
          MOZ_QT_CFLAGS="$MOZ_QT_CFLAGS -I$QTDIR/include/QtSensors"
          MOZ_QT_CFLAGS="$MOZ_QT_CFLAGS -I$QTDIR/include/QtFeedback"
          MOZ_QT_CFLAGS="$MOZ_QT_CFLAGS -I$QTDIR/include/QtLocation"
          MOZ_QT_LIBS="$MOZ_QT_LIBS -lQtSensors -lQtFeedback -lQtLocation"
       ])
    fi

    MOZ_ENABLE_QT5FEEDBACK=
    PKG_CHECK_MODULES(_QT5FEEDBACK, Qt0Feedback,
                      MOZ_ENABLE_QT5FEEDBACK=1,
                      MOZ_ENABLE_QT5FEEDBACK=)
    if test "$MOZ_ENABLE_QT5FEEDBACK"; then
       MOZ_ENABLE_QT5FEEDBACK=1
       MOZ_QT_CFLAGS="$MOZ_QT_CFLAGS $_QT5FEEDBACK_CFLAGS"
       MOZ_QT_LIBS="$MOZ_QT_LIBS $_QT5FEEDBACK_LIBS"
       AC_DEFINE(MOZ_ENABLE_QT5FEEDBACK)
       AC_SUBST(MOZ_ENABLE_QT5FEEDBACK)
    fi

    MOZ_ENABLE_QT5GEOPOSITION=
    PKG_CHECK_MODULES(_QT5GEOPOSITION, Qt5Positioning,
                      MOZ_ENABLE_QT5GEOPOSITION=1,
                      MOZ_ENABLE_QT5GEOPOSITION=)
    if test "$MOZ_ENABLE_QT5GEOPOSITION"; then
       MOZ_ENABLE_QT5GEOPOSITION=1
       MOZ_QT_CFLAGS="$MOZ_QT_CFLAGS $_QT5GEOPOSITION_CFLAGS"
       MOZ_QT_LIBS="$MOZ_QT_LIBS $_QT5GEOPOSITION_LIBS"
       AC_DEFINE(MOZ_ENABLE_QT5GEOPOSITION)
       AC_SUBST(MOZ_ENABLE_QT5GEOPOSITION)
    fi

    if test "$MOZ_ENABLE_CONTENTACTION"; then
      MOZ_ENABLE_CONTENTACTION=1
      AC_DEFINE(MOZ_ENABLE_CONTENTACTION)
    fi

    MOZ_ENABLE_CONTENTACTION=
    PKG_CHECK_MODULES(LIBCONTENTACTION, contentaction-0.1, _LIB_FOUND=1, _LIB_FOUND=)
    if test "$MOZ_ENABLE_CONTENTACTION"; then
       MOZ_ENABLE_CONTENTACTION=1
       MOZ_QT_CFLAGS="$MOZ_QT_CFLAGS $_CONTENTACTION_CFLAGS"
       MOZ_QT_LIBS="$MOZ_QT_LIBS $_CONTENTACTION_LIBS"
       AC_DEFINE(MOZ_ENABLE_CONTENTACTION)
       AC_SUBST(MOZ_ENABLE_CONTENTACTION)
    fi
fi

AC_SUBST(GTK_CONFIG)
AC_SUBST_LIST(TK_CFLAGS)
AC_SUBST_LIST(TK_LIBS)

AC_SUBST(MOZ_ENABLE_GTK2)
AC_SUBST(MOZ_ENABLE_GTK3)
AC_SUBST(MOZ_ENABLE_GTK)
AC_SUBST(MOZ_ENABLE_QT)
AC_SUBST(MOZ_ENABLE_QTNETWORK)
AC_SUBST(MOZ_ENABLE_QMSYSTEM2)
AC_SUBST(MOZ_ENABLE_QTMOBILITY)
AC_SUBST(MOZ_ENABLE_XREMOTE)
AC_SUBST(MOZ_WIDGET_GTK)
AC_SUBST_LIST(MOZ_QT_CFLAGS)
AC_SUBST_LIST(MOZ_QT_LIBS)

AC_SUBST(MOC)
AC_SUBST(RCC)

AC_SUBST(MOZ_X11)

dnl ========================================================
dnl =
dnl = Components & Features
dnl =
dnl ========================================================
MOZ_ARG_HEADER(Components and Features)

dnl ========================================================
dnl = Localization
dnl ========================================================
MOZ_ARG_ENABLE_STRING(ui-locale,
[  --enable-ui-locale=ab-CD
                          Select the user interface locale (default: en-US)],
    MOZ_UI_LOCALE=$enableval )
AC_SUBST(MOZ_UI_LOCALE)

dnl ========================================================
dnl = Vendor override
dnl ========================================================
MOZ_ARG_DISABLE_BOOL(official-vendor,
[  --disable-official-vendor   Disable the use of official vendor.],
    MC_OFFICIAL=,
    MC_OFFICIAL=1)

dnl ========================================================
dnl = Trademarked Branding
dnl ========================================================
MOZ_ARG_ENABLE_BOOL(official-branding,
[  --enable-official-branding
                          Enable official branding
                          Do not distribute builds with
                          --enable-official-branding unless you have
                          permission to use the name/logo per
                          http://www.palemoon.org/redist.shtml .],
[
  if test -z "$MOZ_OFFICIAL_BRANDING_DIRECTORY"; then
    AC_MSG_ERROR([You must specify MOZ_OFFICIAL_BRANDING_DIRECTORY to use --enable-official-branding.])
  else
    MOZ_BRANDING_DIRECTORY=${MOZ_OFFICIAL_BRANDING_DIRECTORY}
    MOZ_OFFICIAL_BRANDING=1
    MC_OFFICIAL=1
  fi
], MOZ_OFFICIAL_BRANDING=)

AC_SUBST(MC_OFFICIAL)
if test -n "$MC_OFFICIAL"; then
  AC_DEFINE(MC_OFFICIAL)
fi

AC_SUBST(MOZ_OFFICIAL_BRANDING)
if test -n "$MOZ_OFFICIAL_BRANDING"; then
  AC_DEFINE(MOZ_OFFICIAL_BRANDING)
fi

MOZ_ARG_WITH_STRING(branding,
[  --with-branding=dir     Use branding from the specified directory.],
    MOZ_BRANDING_DIRECTORY=$withval)

REAL_BRANDING_DIRECTORY="${MOZ_BRANDING_DIRECTORY}"
if test -z "$REAL_BRANDING_DIRECTORY"; then
  REAL_BRANDING_DIRECTORY=${MOZ_BUILD_APP}/branding/nightly
fi

if test -f "${_topsrcdir}/$REAL_BRANDING_DIRECTORY/configure.sh"; then
  . "${_topsrcdir}/$REAL_BRANDING_DIRECTORY/configure.sh"
elif test -f "${EXTERNAL_SOURCE_DIR}/$REAL_BRANDING_DIRECTORY/configure.sh"; then
  . "${EXTERNAL_SOURCE_DIR}/$REAL_BRANDING_DIRECTORY/configure.sh"
fi

AC_SUBST(MOZ_BRANDING_DIRECTORY)

dnl ========================================================
dnl = Private Build
dnl ========================================================
MOZ_ARG_ENABLE_BOOL(private-build,
[  --enable-private-build   Enable private builds
                            This allows you to build with official
                            branding for personal use only using any
                            build time configuration.],
    MC_PRIVATE_BUILD=1,
    MC_PRIVATE_BUILD=)

AC_SUBST(MC_PRIVATE_BUILD)
if test -n "$MC_PRIVATE_BUILD"; then
  AC_DEFINE(MC_PRIVATE_BUILD)
fi

dnl ========================================================
dnl = Distribution ID
dnl ========================================================
MOZ_ARG_WITH_STRING(distribution-id,
[  --with-distribution-id=ID
                          Set distribution-specific id (default=org.mozilla)],
[ val=`echo $withval`
    MOZ_DISTRIBUTION_ID="$val"])

if test -z "$MOZ_DISTRIBUTION_ID"; then
   MOZ_DISTRIBUTION_ID="org.mozilla"
fi

AC_DEFINE_UNQUOTED(MOZ_DISTRIBUTION_ID,"$MOZ_DISTRIBUTION_ID")
AC_SUBST(MOZ_DISTRIBUTION_ID)


dnl ========================================================
dnl Google Play Services, placed here so it can depend on
dnl values set by configure.sh above.
dnl ========================================================

MOZ_ANDROID_GOOGLE_PLAY_SERVICES


dnl ========================================================
dnl = Pango
dnl ========================================================
if test "$MOZ_ENABLE_GTK" -o "$MOZ_ENABLE_QT"
then
    PKG_CHECK_MODULES(_PANGOCHK, pango >= $PANGO_VERSION)

    PKG_CHECK_MODULES(MOZ_PANGO, pango >= $PANGO_VERSION pangoft2 >= $PANGO_VERSION pangocairo >= $PANGO_VERSION)
fi

dnl ========================================================
dnl = GIO and GConf support module
dnl ========================================================

if test "$MOZ_X11"
then
    dnl build the GIO extension by default only when the
    dnl GTK2 toolkit is in use.
    if test "$MOZ_ENABLE_GTK"
    then
        MOZ_ENABLE_GIO=1
        MOZ_ENABLE_GCONF=1
    fi

    dnl ========================================================
    dnl = GIO support module
    dnl ========================================================
    MOZ_ARG_DISABLE_BOOL(gio,
    [  --disable-gio           Disable GIO support],
        MOZ_ENABLE_GIO=,
        MOZ_ENABLE_GIO=force)

    if test "$MOZ_ENABLE_GIO" -a "$MOZ_ENABLE_GTK"
    then
        if test "$MOZ_ENABLE_GTK2"
        then
            PKG_CHECK_MODULES(_GTKCHECK, gtk+-2.0 >= 2.14, ,
                              [AC_MSG_ERROR([* * * Could not find gtk+-2.0 > 2.14. Required for build with gio.])])
        fi
        PKG_CHECK_MODULES(MOZ_GIO, gio-2.0 >= $GIO_VERSION,[
            MOZ_GIO_LIBS=`echo $MOZ_GIO_LIBS | sed 's/-llinc\>//'`
            MOZ_ENABLE_GIO=1
            AC_DEFINE(MOZ_ENABLE_GIO)
        ],[
            if test "$MOZ_ENABLE_GIO" = "force"
            then
                AC_MSG_ERROR([* * * Could not find gio-2.0 >= $GIO_VERSION])
            fi
            MOZ_ENABLE_GIO=
        ])
    fi

    AC_SUBST(MOZ_ENABLE_GIO)

    dnl ========================================================
    dnl = GConf support module
    dnl ========================================================
    MOZ_ARG_DISABLE_BOOL(gconf,
    [  --disable-gconf      Disable Gconf support ],
        MOZ_ENABLE_GCONF=,
        MOZ_ENABLE_GCONF=force)

    if test "$MOZ_ENABLE_GCONF"
    then
        PKG_CHECK_MODULES(MOZ_GCONF, gconf-2.0 >= $GCONF_VERSION gobject-2.0 ,[
            MOZ_GCONF_LIBS=`$PKG_CONFIG --libs gobject-2.0`
            MOZ_ENABLE_GCONF=1
        ],[
            if test "$MOZ_ENABLE_GCONF" = "force"
            then
                AC_MSG_ERROR([* * * Could not find gconf-2.0 ])
            fi
            MOZ_ENABLE_GCONF=
        ])
    fi

    if test "$MOZ_ENABLE_GCONF"; then
        AC_DEFINE(MOZ_ENABLE_GCONF)
    fi

    AC_SUBST(MOZ_ENABLE_GCONF)
fi

dnl ========================================================
dnl = libproxy support
dnl ========================================================

if test "$MOZ_ENABLE_GTK" -o "$MOZ_ENABLE_QT"
then
    MOZ_ENABLE_LIBPROXY=

    MOZ_ARG_ENABLE_BOOL(libproxy,
    [  --enable-libproxy         Enable libproxy support ],
    MOZ_ENABLE_LIBPROXY=1,
    MOZ_ENABLE_LIBPROXY=)

    if test "$MOZ_ENABLE_LIBPROXY"
    then
        PKG_CHECK_MODULES(MOZ_LIBPROXY, libproxy-1.0)
        AC_DEFINE(MOZ_ENABLE_LIBPROXY)
    fi
fi
AC_SUBST(MOZ_ENABLE_LIBPROXY)

dnl ========================================================
dnl = GNOME component (mozgnome)
dnl ========================================================

if test "$MOZ_ENABLE_GTK"
then
    MOZ_ENABLE_GNOME_COMPONENT=1
fi
AC_SUBST(MOZ_ENABLE_GNOME_COMPONENT)

dnl ========================================================
dnl = libgnomeui support module
dnl ========================================================

if test "$MOZ_ENABLE_GTK"
then
    MOZ_ARG_ENABLE_BOOL(gnomeui,
    [  --enable-gnomeui        Enable libgnomeui instead of GIO & GTK for icon theme support ],
        MOZ_ENABLE_GNOMEUI=force,
        MOZ_ENABLE_GNOMEUI=)

    if test "$MOZ_ENABLE_GNOMEUI"
    then
        PKG_CHECK_MODULES(MOZ_GNOMEUI, libgnomeui-2.0 >= $GNOMEUI_VERSION,
        [
            MOZ_ENABLE_GNOMEUI=1
        ],[
            if test "$MOZ_ENABLE_GNOMEUI" = "force"
            then
                AC_MSG_ERROR([* * * Could not find libgnomeui-2.0 >= $GNOMEUI_VERSION])
            fi
            MOZ_ENABLE_GNOMEUI=
        ])
    fi

    if test "$MOZ_ENABLE_GNOMEUI"; then
        AC_DEFINE(MOZ_ENABLE_GNOMEUI)
    fi
fi

AC_SUBST(MOZ_ENABLE_GNOMEUI)

dnl ========================================================
dnl = dbus support
dnl ========================================================

if test "$MOZ_ENABLE_GTK" -o "$MOZ_ENABLE_QT"
then
    MOZ_ENABLE_DBUS=1

    MOZ_ARG_DISABLE_BOOL(dbus,
    [  --disable-dbus          Disable dbus support ],
        MOZ_ENABLE_DBUS=,
        MOZ_ENABLE_DBUS=1)

    if test "$MOZ_ENABLE_DBUS"
    then
        PKG_CHECK_MODULES(MOZ_DBUS, dbus-1 >= $DBUS_VERSION)
        PKG_CHECK_MODULES(MOZ_DBUS_GLIB, dbus-glib-1 >= $DBUS_VERSION)
        AC_DEFINE(MOZ_ENABLE_DBUS)
    fi
fi
AC_SUBST(MOZ_ENABLE_DBUS)

dnl ========================================================
dnl = Enable Android History instead of Places
dnl ========================================================
if test -n "$MOZ_ANDROID_HISTORY"; then
    if test -z "$MOZ_PLACES"; then
        AC_DEFINE(MOZ_ANDROID_HISTORY)
    else
        AC_MSG_ERROR([Cannot use MOZ_ANDROID_HISTORY alongside MOZ_PLACES.])
    fi
fi

dnl ========================================================
dnl = Enable the C++ async pan/zoom code instead of the Java version
dnl ========================================================
MOZ_ARG_ENABLE_BOOL(android-apz,
[  --enable-android-apz      Switch to C++ pan/zoom code],
    MOZ_ANDROID_APZ=1,
    MOZ_ANDROID_APZ=)
if test -n "$MOZ_ANDROID_APZ"; then
     dnl Do this if defined in confvars.sh
     AC_DEFINE(MOZ_ANDROID_APZ)
fi

dnl ========================================================
dnl = Disable WebSMS backend
dnl ========================================================
MOZ_ARG_DISABLE_BOOL(websms-backend,
[  --disable-websms-backend
                           Disable WebSMS backend],
    MOZ_WEBSMS_BACKEND=,
    MOZ_WEBSMS_BACKEND=1)

if test -n "$MOZ_WEBSMS_BACKEND"; then
    AC_DEFINE(MOZ_WEBSMS_BACKEND)
fi

dnl ========================================================
dnl = Enable runtime locale switching on Android
dnl ========================================================
if test -n "$MOZ_LOCALE_SWITCHER"; then
    AC_DEFINE(MOZ_LOCALE_SWITCHER)
fi

dnl ========================================================
dnl = Enable system download manager on Android
dnl ========================================================
if test -n "$MOZ_ANDROID_DOWNLOADS_INTEGRATION"; then
    AC_DEFINE(MOZ_ANDROID_DOWNLOADS_INTEGRATION)
fi

dnl ========================================================
dnl = Enable NFC permission on Android
dnl ========================================================
if test -n "$MOZ_ANDROID_BEAM"; then
    AC_DEFINE(MOZ_ANDROID_BEAM)
fi

dnl ========================================================
dnl = Include Search Activity on Android
dnl ========================================================
if test -n "$MOZ_ANDROID_SEARCH_ACTIVITY"; then
    AC_DEFINE(MOZ_ANDROID_SEARCH_ACTIVITY)
fi

dnl ========================================================
dnl = Include Reading List service on Android
dnl ========================================================
if test -n "$MOZ_ANDROID_READING_LIST_SERVICE"; then
    AC_DEFINE(MOZ_ANDROID_READING_LIST_SERVICE)
fi

dnl ========================================================
dnl = Include Mozilla Location Service Stumbler on Android
dnl ========================================================
if test -n "$MOZ_ANDROID_MLS_STUMBLER"; then
    AC_DEFINE(MOZ_ANDROID_MLS_STUMBLER)
fi

dnl ========================================================
dnl = Include share overlay on Android
dnl ========================================================
if test -n "$MOZ_ANDROID_SHARE_OVERLAY"; then
    AC_DEFINE(MOZ_ANDROID_SHARE_OVERLAY)
fi

dnl = Include Tab Queue on Android
dnl = Temporary build flag to allow development in Nightly
dnl ========================================================
if test -n "$MOZ_ANDROID_TAB_QUEUE"; then
    AC_DEFINE(MOZ_ANDROID_TAB_QUEUE)
fi

dnl ========================================================
dnl = Enable IPDL's "expensive" unit tests
dnl ========================================================
MOZ_IPDL_TESTS=

MOZ_ARG_ENABLE_BOOL(ipdl-tests,
[  --enable-ipdl-tests     Enable expensive IPDL tests],
    MOZ_IPDL_TESTS=1,
    MOZ_IPDL_TESTS=)

if test -n "$MOZ_IPDL_TESTS"; then
    AC_DEFINE(MOZ_IPDL_TESTS)
fi

AC_SUBST(MOZ_IPDL_TESTS)

dnl ========================================================
dnl = Disable building dbm
dnl ========================================================
MOZ_ARG_DISABLE_BOOL(dbm,
[  --disable-dbm           Disable building dbm],
    NSS_DISABLE_DBM=1,
    NSS_DISABLE_DBM=)

dnl ========================================================
dnl accessibility support on by default on all platforms
dnl ========================================================
MOZ_ARG_DISABLE_BOOL(accessibility,
[  --disable-accessibility Disable accessibility support],
    ACCESSIBILITY=,
    ACCESSIBILITY=1 )
if test "$ACCESSIBILITY"; then
    case "$target" in
    *-mingw*)
        if test -z "$MIDL"; then
            if test "$GCC" != "yes"; then
                AC_MSG_ERROR([MIDL could not be found. Building accessibility without MIDL is not supported.])
            else
                AC_MSG_ERROR([You have accessibility enabled, but widl could not be found. Add --disable-accessibility to your mozconfig or install widl. See https://developer.mozilla.org/en-US/docs/Cross_Compile_Mozilla_for_Mingw32 for details.])
            fi
        fi
    esac
    AC_DEFINE(ACCESSIBILITY)
fi

dnl ========================================================
dnl Accessibility is required for the linuxgl widget
dnl backend
dnl ========================================================
if test "${MOZ_WIDGET_TOOLKIT}" = "linuxgl" -a "$ACCESSIBILITY" != "1"; then
    AC_MSG_ERROR(["Accessibility is required for the linuxgl widget backend"])
fi

dnl Turn off webrtc for OS's we don't handle yet, but allow
dnl --enable-webrtc to override.  Can disable for everything in
dnl the master list above.
if test -n "$MOZ_WEBRTC"; then
    case "$target" in
    *-linux*|*-mingw*|*-darwin*|*-android*|*-linuxandroid*|*-dragonfly*|*-freebsd*|*-netbsd*|*-openbsd*)
        dnl Leave enabled
        ;;
    *)
        dnl default to disabled for all others
        MOZ_WEBRTC=
        ;;
    esac
fi

dnl Temporary until webrtc works on gonk-L
if test -n "$gonkdir" && test "$ANDROID_VERSION" -ge 21; then
    MOZ_WEBRTC=
fi

AC_TRY_COMPILE([#include <linux/ethtool.h>],
               [ struct ethtool_cmd cmd; cmd.speed_hi = 0; ],
               MOZ_WEBRTC_HAVE_ETHTOOL_SPEED_HI=1)

AC_SUBST(MOZ_WEBRTC_HAVE_ETHTOOL_SPEED_HI)

# target_arch is from {ia32|x64|arm|ppc}
case "$CPU_ARCH" in
x86_64 | arm | x86 | ppc* | ia64)
    :
    ;;
*)
# unsupported arch for webrtc
    MOZ_WEBRTC=
    ;;

esac

dnl ========================================================
dnl = Disable WebRTC code
dnl ========================================================
MOZ_ARG_DISABLE_BOOL(webrtc,
[  --disable-webrtc        Disable support for WebRTC],
    MOZ_WEBRTC=,
    MOZ_WEBRTC=1)

if test -n "$MOZ_WEBRTC"; then
    AC_DEFINE(MOZ_WEBRTC)
    dnl MOZ_WEBRTC_ASSERT_ALWAYS turns on a number of safety asserts in
    dnl opt/production builds (via MOZ_CRASH())
    AC_DEFINE(MOZ_WEBRTC_ASSERT_ALWAYS)
    MOZ_RAW=1
    MOZ_VPX=1
    MOZ_VPX_ERROR_CONCEALMENT=1

dnl enable once Signaling lands
    MOZ_WEBRTC_SIGNALING=1
    AC_DEFINE(MOZ_WEBRTC_SIGNALING)
dnl enable once PeerConnection lands
    MOZ_PEERCONNECTION=1
    AC_DEFINE(MOZ_PEERCONNECTION)
    MOZ_SCTP=1
    MOZ_SRTP=1
    AC_DEFINE(MOZ_SCTP)
    AC_DEFINE(MOZ_SRTP)
    if test -n "$MOZ_X11"; then
      MOZ_WEBRTC_X11_LIBS="-lXext -lXdamage -lXfixes -lXcomposite"
    fi
else
    MOZ_SYNTH_PICO=
fi

dnl ========================================================
dnl = Force hardware AEC, disable webrtc.org AEC
dnl ========================================================
MOZ_ARG_ENABLE_BOOL(hardware-aec-ns,
[  --enable-hardware-aec-ns   Enable support for hardware AEC and noise suppression],
    MOZ_WEBRTC_HARDWARE_AEC_NS=1,
    MOZ_WEBRTC_HARDWARE_AEC_NS=)

if test -n "$MOZ_WEBRTC_HARDWARE_AEC_NS"; then
    AC_DEFINE(MOZ_WEBRTC_HARDWARE_AEC_NS)
fi

AC_SUBST(MOZ_WEBRTC)
AC_SUBST(MOZ_WEBRTC_LEAKING_TESTS)
AC_SUBST(MOZ_WEBRTC_SIGNALING)
AC_SUBST(MOZ_PEERCONNECTION)
AC_SUBST(MOZ_WEBRTC_ASSERT_ALWAYS)
AC_SUBST(MOZ_WEBRTC_HARDWARE_AEC_NS)
AC_SUBST(MOZ_SCTP)
AC_SUBST(MOZ_SRTP)
AC_SUBST_LIST(MOZ_WEBRTC_X11_LIBS)

dnl Use integers over floats for audio on B2G and Android
dnl (regarless of the CPU architecture, because audio
dnl backends for those platforms don't support floats. We also
dnl use integers on ARM with other OS, because it's more efficient.
if test "$OS_TARGET" = "Android" -o "$CPU_ARCH" = "arm"; then
    MOZ_SAMPLE_TYPE_S16=1
    AC_DEFINE(MOZ_SAMPLE_TYPE_S16)
    AC_SUBST(MOZ_SAMPLE_TYPE_S16)
else
    MOZ_SAMPLE_TYPE_FLOAT32=1
    AC_DEFINE(MOZ_SAMPLE_TYPE_FLOAT32)
    AC_SUBST(MOZ_SAMPLE_TYPE_FLOAT32)
fi

dnl ========================================================
dnl = Disable Speech API code
dnl ========================================================
MOZ_ARG_DISABLE_BOOL(webspeech,
[  --disable-webspeech        Disable support for HTML Speech API],
    MOZ_WEBSPEECH=,
    MOZ_WEBSPEECH=1)

if test -n "$MOZ_WEBSPEECH"; then
    AC_DEFINE(MOZ_WEBSPEECH)
fi

AC_SUBST(MOZ_WEBSPEECH)

dnl ========================================================
dnl = Disable JPEG-XR (JXR) decoder support
dnl ========================================================

MOZ_ARG_DISABLE_BOOL(jxr,
[  --disable-jxr           Disable support for JPEG-XR (JXR) image format],
    MOZ_JXR=,
    MOZ_JXR=1)

if test -n "$MOZ_JXR"; then
    AC_DEFINE(MOZ_JXR)
fi

AC_SUBST(MOZ_JXR)

dnl ========================================================
dnl = Enable Raw Codecs
dnl ========================================================
MOZ_ARG_ENABLE_BOOL(raw,
[  --enable-raw           Enable support for RAW media],
    MOZ_RAW=1,
    MOZ_RAW=)

if test -n "$MOZ_RAW"; then
    AC_DEFINE(MOZ_RAW)
fi

AC_SUBST(MOZ_RAW)

dnl Checks for __attribute__(aligned()) directive need by libogg
AC_CACHE_CHECK([__attribute__ ((aligned ())) support],
    [ac_cv_c_attribute_aligned],
    [ac_cv_c_attribute_aligned=0
     CFLAGS_save="${CFLAGS}"
     CFLAGS="${CFLAGS} -Werror"
     for ac_cv_c_attr_align_try in 64 32 16 8; do
       echo "trying $ac_cv_c_attr_align_try"
       AC_TRY_COMPILE([],
                      [static char c __attribute__ ((aligned(${ac_cv_c_attr_align_try}))) = 0; return c;],
                      [ac_cv_c_attribute_aligned="${ac_cv_c_attr_align_try}"])
       if test "$ac_cv_c_attribute_aligned" != 0; then
         break;
       fi
     done
       CFLAGS="${CFLAGS_save}"])
if test "${ac_cv_c_attribute_aligned}" != "0"; then
  AC_DEFINE_UNQUOTED([ATTRIBUTE_ALIGNED_MAX],
                     [${ac_cv_c_attribute_aligned}],[Maximum supported data alignment])
fi

dnl ========================================================
dnl = Disable VP8 decoder support
dnl ========================================================
MOZ_ARG_DISABLE_BOOL(webm,
[  --disable-webm          Disable support for WebM media (VP8 video and Vorbis audio)],
    MOZ_WEBM=,
    MOZ_WEBM=1)

if test -n "$MOZ_WEBM"; then
    AC_DEFINE(MOZ_WEBM)
    MOZ_VPX=1
fi;

dnl ========================================================
dnl = Apple platform decoder support
dnl ========================================================
if test "$MOZ_WIDGET_TOOLKIT" = "cocoa"; then
  MOZ_APPLEMEDIA=1
fi

if test -n "$MOZ_APPLEMEDIA"; then
  AC_DEFINE(MOZ_APPLEMEDIA)
  # hack in frameworks for fmp4 - see bug 1029974
  # We load VideoToolbox and CoreMedia dynamically, so they don't appear here.
  LDFLAGS="$LDFLAGS -framework AudioToolbox"
  dnl Verify CoreMedia is available.
  AC_CHECK_HEADER([CoreMedia/CoreMedia.h], [],
    [AC_MSG_ERROR([MacOS X 10.7 SDK or later is required])])
fi

dnl ========================================================
dnl = DirectShow support
dnl ========================================================
if test "$OS_ARCH" = "WINNT"; then
    dnl Enable DirectShow support by default.
    MOZ_DIRECTSHOW=1
fi

MOZ_ARG_DISABLE_BOOL(directshow,
[  --disable-directshow  Disable support for DirectShow],
    MOZ_DIRECTSHOW=,
    MOZ_DIRECTSHOW=1)

if test -n "$MOZ_DIRECTSHOW"; then
    AC_DEFINE(MOZ_DIRECTSHOW)
fi;

dnl ========================================================
dnl = Windows Media Foundation support
dnl ========================================================
if test "$OS_ARCH" = "WINNT"; then
    dnl Enable Windows Media Foundation support by default.
    dnl Note our minimum SDK version is Windows 7 SDK, so we are (currently)
    dnl guaranteed to have a recent-enough SDK to build WMF.
    MOZ_WMF=1
fi

MOZ_ARG_DISABLE_BOOL(wmf,
[  --disable-wmf  Disable support for Windows Media Foundation],
    MOZ_WMF=,
    MOZ_WMF=1)

if test -n "$MOZ_WMF"; then
    AC_DEFINE(MOZ_WMF)
fi;

dnl ========================================================
dnl FFmpeg H264/AAC Decoding Support
dnl ========================================================
case "$OS_TARGET" in
WINNT|Darwin|Android)
    ;;
*)
    MOZ_FFMPEG=1
    ;;
esac

MOZ_ARG_DISABLE_BOOL(ffmpeg,
[  --disable-ffmpeg         Disable FFmpeg for fragmented H264/AAC decoding],
    MOZ_FFMPEG=,
    MOZ_FFMPEG=1
)

if test -n "$MOZ_FFMPEG"; then
    AC_DEFINE(MOZ_FFMPEG)
fi;

dnl ========================================================
dnl = Built-in fragmented MP4 support.
dnl ========================================================

if test "$OS_TARGET" = Android -a -z "$gonkdir"; then
    MOZ_FMP4=1
fi

if test -n "$MOZ_WMF" -o -n "$MOZ_FFMPEG" -o -n "$MOZ_APPLEMEDIA"; then
    dnl Enable fragmented MP4 parser on Windows by default.
    dnl We will also need to enable it on other platforms as we implement
    dnl platform decoder support there too.
    MOZ_FMP4=1
fi

MOZ_ARG_DISABLE_BOOL(fmp4,
[  --disable-fmp4  Disable support for in built Fragmented MP4 parsing],
    MOZ_FMP4=,
    MOZ_FMP4=1)

if test -n "$MOZ_FFMPEG" -a -z "$MOZ_FMP4"; then
    AC_MSG_ERROR([Fragmented MP4 support must be enabled if using FFmpeg])
fi

if test -n "$MOZ_FMP4"; then
    AC_DEFINE(MOZ_FMP4)
fi;

dnl ========================================================
dnl = Enable media plugin support
dnl ========================================================
if test "$OS_TARGET" = Android -a x"$MOZ_WIDGET_TOOLKIT" != x"gonk"; then
  dnl Enable support on android by default
  MOZ_ANDROID_OMX=1
fi

MOZ_ARG_ENABLE_BOOL(android-omx,
[  --enable-android-omx  Enable support for Android OMX media backend],
    MOZ_ANDROID_OMX=1,
    MOZ_ANDROID_OMX=)

if test -n "$MOZ_ANDROID_OMX"; then
  AC_DEFINE(MOZ_ANDROID_OMX)
fi

dnl ========================================================
dnl = Enable getUserMedia support
dnl ========================================================
MOZ_ARG_ENABLE_BOOL(media-navigator,
[  --enable-media-navigator  Enable support for getUserMedia],
    MOZ_MEDIA_NAVIGATOR=1,
    MOZ_MEDIA_NAVIGATOR=)

if test -n "$MOZ_MEDIA_NAVIGATOR"; then
  AC_DEFINE(MOZ_MEDIA_NAVIGATOR)
fi

dnl ========================================================
dnl = Enable building OMX media plugin (B2G or Android)
dnl ========================================================
if test "$OS_TARGET" = Android -a x"$MOZ_WIDGET_TOOLKIT" != x"gonk"; then
  dnl Enable support on android by default
  MOZ_OMX_PLUGIN=1
fi

MOZ_ARG_ENABLE_BOOL(omx-plugin,
[  --enable-omx-plugin      Enable building OMX plugin (B2G)],
    MOZ_OMX_PLUGIN=1,
    MOZ_OMX_PLUGIN=)

if test -n "$MOZ_OMX_PLUGIN"; then
    if test "$OS_TARGET" = "Android"; then
        dnl Only allow building OMX plugin on Gonk (B2G) or Android
        AC_DEFINE(MOZ_OMX_PLUGIN)
    else
       dnl fail if we're not building on Gonk or Android
       AC_MSG_ERROR([OMX media plugin can only be built on B2G or Android])
    fi
fi

dnl system libvpx Support
dnl ========================================================
MOZ_ARG_WITH_BOOL(system-libvpx,
[  --with-system-libvpx    Use system libvpx (located with pkgconfig)],
    MOZ_NATIVE_LIBVPX=1)

MOZ_LIBVPX_CFLAGS=
MOZ_LIBVPX_LIBS=

if test -n "$MOZ_VPX"; then
    AC_DEFINE(MOZ_VPX)
    if test -n "$MOZ_VPX_ERROR_CONCEALMENT" ; then
        AC_DEFINE(MOZ_VPX_ERROR_CONCEALMENT)
    fi

    _SAVE_CFLAGS=$CFLAGS
    _SAVE_LIBS=$LIBS
    if test -n "$MOZ_NATIVE_LIBVPX"; then
        dnl ============================
        dnl === libvpx Version check ===
        dnl ============================
        dnl Check to see if we have a system libvpx package.
        PKG_CHECK_MODULES(MOZ_LIBVPX, vpx >= 1.4.0)

        CFLAGS="$CFLAGS $MOZ_LIBVPX_CFLAGS"
        LIBS="$LIBS $MOZ_LIBVPX_LIBS"

        MOZ_CHECK_HEADER([vpx/vpx_decoder.h], [],
         [AC_MSG_ERROR([Couldn't find vpx/vpx_decoder.h which is required for build with system libvpx. Use --without-system-libvpx to build with in-tree libvpx.])])

        AC_CHECK_LIB(vpx, vpx_codec_dec_init_ver, [],
         [AC_MSG_ERROR([--with-system-libvpx requested but symbol vpx_codec_dec_init_ver not found])])
    fi
    CFLAGS=$_SAVE_CFLAGS
    LIBS=$_SAVE_LIBS
fi

AC_SUBST(MOZ_NATIVE_LIBVPX)
AC_SUBST_LIST(MOZ_LIBVPX_CFLAGS)
AC_SUBST_LIST(MOZ_LIBVPX_LIBS)

if test "$MOZ_WEBP"; then
    AC_DEFINE(MOZ_WEBP)
fi

if test "$MOZ_WEBM"; then
    if test "$MOZ_SAMPLE_TYPE_FLOAT32"; then
        MOZ_VORBIS=1
    else
        MOZ_TREMOR=1
    fi
fi

if test -n "$MOZ_VPX" -a -z "$MOZ_NATIVE_LIBVPX"; then

    dnl Detect if we can use an assembler to compile optimized assembly for libvpx.
    dnl We currently require yasm on all x86 platforms and require yasm 1.1.0 on Win32.
    dnl We currently require gcc on all arm platforms.
    VPX_AS=$YASM
    VPX_ASM_SUFFIX=asm
    VPX_NEED_OBJ_INT_EXTRACT=

    dnl See if we have assembly on this platform.
    case "$OS_ARCH:$CPU_ARCH" in
    Darwin:x86)
      VPX_ASFLAGS="-f macho32 -rnasm -pnasm -DPIC"
      VPX_X86_ASM=1
    ;;
    Darwin:x86_64)
      VPX_ASFLAGS="-f macho64 -rnasm -pnasm -DPIC"
      VPX_X86_ASM=1
    ;;
    WINNT:x86_64)
      VPX_ASFLAGS="-f x64 -rnasm -pnasm"
      VPX_X86_ASM=1
    ;;
    WINNT:x86)
      dnl Check for yasm 1.1 or greater.
      if test -n "$COMPILE_ENVIRONMENT" -a -z "$YASM"; then
        AC_MSG_ERROR([yasm 1.1 or greater is required to build libvpx on Win32, but it appears not to be installed.  Install it (included in MozillaBuild 1.5.1 and newer) or configure with --disable-webm (which disables the WebM video format). See https://developer.mozilla.org/en/YASM for more details.])
      elif test -n "$COMPILE_ENVIRONMENT" -a "$_YASM_MAJOR_VERSION" -lt "1" -o \( "$_YASM_MAJOR_VERSION" -eq "1" -a "$_YASM_MINOR_VERSION" -lt "1" \) ; then
        AC_MSG_ERROR([yasm 1.1 or greater is required to build libvpx on Win32, but you appear to have version $_YASM_MAJOR_VERSION.$_YASM_MINOR_VERSION.  Upgrade to the newest version (included in MozillaBuild 1.5.1 and newer) or configure with --disable-webm (which disables the WebM video format). See https://developer.mozilla.org/en/YASM for more details.])
      else
        VPX_ASFLAGS="-f win32 -rnasm -pnasm -DPIC"
        VPX_X86_ASM=1
        dnl The encoder needs obj_int_extract to get asm offsets.
      fi
    ;;
    *:arm*)
      if test -n "$GNU_AS" ; then
        VPX_AS=$AS
        dnl These flags are a lie; they're just used to enable the requisite
        dnl opcodes; actual arch detection is done at runtime.
        VPX_ASFLAGS="-march=armv7-a -mfpu=neon"
        VPX_DASH_C_FLAG="-c"
        VPX_AS_CONVERSION='$(PERL) $(topsrcdir)/media/libvpx/build/make/ads2gas.pl'
        VPX_ASM_SUFFIX="$ASM_SUFFIX"
        VPX_ARM_ASM=1
      fi
    ;;
    *:x86)
      if $CC -E -dM -</dev/null | grep -q __ELF__; then
        VPX_ASFLAGS="-f elf32 -rnasm -pnasm -DPIC"
        VPX_X86_ASM=1
      fi
    ;;
    *:x86_64)
      if $CC -E -dM -</dev/null | grep -q __ELF__; then
        VPX_ASFLAGS="-f elf64 -rnasm -pnasm -DPIC"
        VPX_X86_ASM=1
      fi
    ;;
    esac

    if test -n "$COMPILE_ENVIRONMENT" -a -n "$VPX_X86_ASM" -a -z "$VPX_AS"; then
      AC_MSG_ERROR([yasm is a required build tool for this architecture when webm is enabled. You may either install yasm or --disable-webm (which disables the WebM video format). See https://developer.mozilla.org/en/YASM for more details.])
    fi

    if test -z "$GNU_CC" -a -z "$INTEL_CC" -a -z "$CLANG_CC" ; then
      dnl We prefer to get asm offsets using inline assembler, which the above
      dnl compilers can do. When we're not using one of those, we have to fall
      dnl back to obj_int_extract, which reads them from a compiled object
      dnl file. Unfortunately, that only works if we're compiling on a system
      dnl with the header files for the appropriate object file format.
      VPX_NEED_OBJ_INT_EXTRACT=1
    fi

    if test -n "$VPX_X86_ASM"; then
      AC_DEFINE(VPX_X86_ASM)
    elif test -n "$VPX_ARM_ASM"; then
      AC_DEFINE(VPX_ARM_ASM)
    else
      AC_MSG_WARN([No assembler or assembly support for libvpx. Using unoptimized C routines.])
    fi
fi

dnl ========================================================
dnl = Disable Wave decoder support
dnl ========================================================
MOZ_ARG_DISABLE_BOOL(wave,
[  --disable-wave          Disable Wave decoder support],
    MOZ_WAVE=,
    MOZ_WAVE=1)

if test -n "$MOZ_WAVE"; then
    AC_DEFINE(MOZ_WAVE)
fi

dnl ========================================================
dnl = Handle dependent MEDIA defines
dnl ========================================================

if test -n "$MOZ_VORBIS" -a -n "$MOZ_TREMOR"; then
    AC_MSG_ERROR([MOZ_VORBIS and MOZ_TREMOR are mutually exclusive!  The build system should not allow them both to be set, but they are.  Please file a bug at https://bugzilla.mozilla.org/])
fi

if test -n "$MOZ_VORBIS"; then
    AC_DEFINE(MOZ_VORBIS)
fi

if test -n "$MOZ_TREMOR"; then
    AC_DEFINE(MOZ_TREMOR)
    # Tremor doesn't have an encoder.
    MOZ_WEBM_ENCODER=
fi

if test -n "$MOZ_WEBM_ENCODER"; then
    AC_DEFINE(MOZ_WEBM_ENCODER)
fi
AC_SUBST(MOZ_WEBM_ENCODER)

dnl ==================================
dnl = Check alsa availability on Linux
dnl ==================================

dnl If using Linux, ensure that the alsa library is available
if test "$OS_TARGET" = "Linux"; then
    MOZ_ALSA=1
fi

MOZ_ARG_ENABLE_BOOL(alsa,
[  --enable-alsa          Enable Alsa support (default on Linux)],
   MOZ_ALSA=1,
   MOZ_ALSA=)

if test -n "$MOZ_ALSA"; then
    PKG_CHECK_MODULES(MOZ_ALSA, alsa, ,
         [echo "$MOZ_ALSA_PKG_ERRORS"
          AC_MSG_ERROR([Need alsa for audio output on Linux. (On Ubuntu, you might try installing the package libasound2-dev.)])])
fi

AC_SUBST(MOZ_ALSA)

dnl ========================================================
dnl = Disable PulseAudio
dnl ========================================================

dnl If using Linux, ensure that the PA library is available
case "$OS_TARGET" in
WINNT|Darwin|Android|OpenBSD)
    ;;
*)
    if test -z "$MOZ_B2G"; then
        MOZ_PULSEAUDIO=1
    fi
    ;;
esac

MOZ_ARG_DISABLE_BOOL(pulseaudio,
[  --disable-pulseaudio          Disable PulseAudio support],
   MOZ_PULSEAUDIO=,
   MOZ_PULSEAUDIO=1)

if test -n "$MOZ_PULSEAUDIO"; then
    if test -z "$gonkdir"; then
        PKG_CHECK_MODULES(MOZ_PULSEAUDIO, libpulse, ,
             [echo "$MOZ_PULSEAUDIO_PKG_ERRORS"
              AC_MSG_ERROR([pulseaudio audio backend requires libpulse development package])])
    else
        MOZ_PULSEAUDIO_CFLAGS="-I$gonkdir/external/pulseaudio/pulseaudio/src"
    fi
fi

AC_SUBST(MOZ_PULSEAUDIO)

dnl ========================================================
dnl Permissions System
dnl ========================================================
MOZ_ARG_DISABLE_BOOL(permissions,
[  --disable-permissions   Disable permissions (popup and cookie blocking)],
    MOZ_PERMISSIONS=,
    MOZ_PERMISSIONS=1
)

dnl ========================================================
dnl Child permissions, currently only used for b2g
dnl ========================================================
if test -n "$MOZ_B2G"; then
    if test -n "$MOZ_PERMISSIONS"; then
        MOZ_CHILD_PERMISSIONS=1
    else
        AC_MSG_ERROR([You need to enable MOZ_PERMISSIONS for MOZ_CHILD_PERMISSIONS])
    fi
fi
AC_SUBST(MOZ_CHILD_PERMISSIONS)

dnl ========================================================
dnl NegotiateAuth
dnl ========================================================
MOZ_ARG_DISABLE_BOOL(negotiateauth,
[  --disable-negotiateauth Disable GSS-API negotiation ],
    MOZ_AUTH_EXTENSION=,
    MOZ_AUTH_EXTENSION=1 )

dnl ========================================================
dnl Pref extensions (autoconfig)
dnl ========================================================
MOZ_ARG_DISABLE_BOOL(pref-extensions,
[  --disable-pref-extensions
                          Disable pref extensions such as autoconfig],
  MOZ_PREF_EXTENSIONS=,
  MOZ_PREF_EXTENSIONS=1 )

dnl ========================================================
dnl Searching of system directories for extensions.
dnl Note: this switch is meant to be used for test builds
dnl whose behavior should not depend on what happens to be
dnl installed on the local machine.
dnl ========================================================
MOZ_ARG_DISABLE_BOOL(system-extension-dirs,
[  --disable-system-extension-dirs
                          Disable searching system- and account-global
                          directories for extensions of any kind; use
                          only profile-specific extension directories],
  ENABLE_SYSTEM_EXTENSION_DIRS=,
  ENABLE_SYSTEM_EXTENSION_DIRS=1 )
if test "$ENABLE_SYSTEM_EXTENSION_DIRS"; then
  AC_DEFINE(ENABLE_SYSTEM_EXTENSION_DIRS)
fi

dnl ========================================================
dnl = Universalchardet
dnl ========================================================
MOZ_ARG_DISABLE_BOOL(universalchardet,
[  --disable-universalchardet
                          Disable universal encoding detection],
  MOZ_UNIVERSALCHARDET=,
  MOZ_UNIVERSALCHARDET=1 )

if test -n "${JAVA_BIN_PATH}"; then
  dnl Look for javac and jar in the specified path.
  JAVA_PATH="$JAVA_BIN_PATH"
else
  dnl No path specified, so look for javac and jar in $JAVA_HOME & $PATH.
  JAVA_PATH="$JAVA_HOME/bin:$PATH"
fi

MOZ_PATH_PROG(JAVA, java, :, [$JAVA_PATH])
MOZ_PATH_PROG(JAVAC, javac, :, [$JAVA_PATH])
MOZ_PATH_PROG(JAVAH, javah, :, [$JAVA_PATH])
MOZ_PATH_PROG(JAR, jar, :, [$JAVA_PATH])
MOZ_PATH_PROG(JARSIGNER, jarsigner, :, [$JAVA_PATH])
MOZ_PATH_PROG(KEYTOOL, keytool, :, [$JAVA_PATH])

if test -n "${JAVA_BIN_PATH}" -o \
  \( "$OS_TARGET" = Android -a x"$MOZ_WIDGET_TOOLKIT" != x"gonk" \); then
  if test -z "$JAVA" -o "$JAVA" = ":"; then
    AC_MSG_ERROR([The program java was not found.  Set \$JAVA_HOME to your Java SDK directory or use --with-java-bin-path={java-bin-dir}])
  fi
  if test -z "$JAVAC" -o "$JAVAC" = ":"; then
    AC_MSG_ERROR([The program javac was not found.  Set \$JAVA_HOME to your Java SDK directory or use --with-java-bin-path={java-bin-dir}])
  fi
  if test -z "$JAVAH" -o "$JAVAH" = ":"; then
    AC_MSG_ERROR([The program javah was not found.  Set \$JAVA_HOME to your Java SDK directory or use --with-java-bin-path={java-bin-dir}])
  fi
  if test -z "$JAR" -o "$JAR" = ":"; then
    AC_MSG_ERROR([The program jar was not found.  Set \$JAVA_HOME to your Java SDK directory or use --with-java-bin-path={java-bin-dir}])
  fi
  if test -z "$JARSIGNER" -o "$JARSIGNER" = ":"; then
    AC_MSG_ERROR([The program jarsigner was not found.  Set \$JAVA_HOME to your Java SDK directory or use --with-java-bin-path={java-bin-dir}])
  fi
  if test -z "$KEYTOOL" -o "$KEYTOOL" = ":"; then
    AC_MSG_ERROR([The program keytool was not found.  Set \$JAVA_HOME to your Java SDK directory or use --with-java-bin-path={java-bin-dir}])
  fi

  AC_MSG_CHECKING([for minimum required javac version >= 1.7])

  dnl Javac spits out something like `javac 1.7.0`. This line cuts off the 'javac'
  _javac_version=$($JAVAC -version 2>&1 | cut -d ' ' -f 2)

  dnl Here, we extract the major (1) and minor (7) version numbers from the
  dnl acquired version string.
  _javac_major_version=$(echo $_javac_version | cut -d '.' -f 1)
  _javac_minor_version=$(echo $_javac_version | cut -d '.' -f 2)

  AC_MSG_RESULT([$_javac_version])

  dnl Fail if we have a version other than 1.7.X
  if test "$_javac_major_version" -ne "1" -o \
       \( "$_javac_minor_version" -lt "7" \); then
      AC_MSG_ERROR([javac 1.7 or higher is required.])
  fi
fi

dnl ========================================================
dnl = ANGLE OpenGL->D3D translator for WebGL
dnl = * only applies to win32
dnl ========================================================

MOZ_ANGLE_RENDERER=
MOZ_D3D_CPU_SUFFIX=
MOZ_HAS_WINSDK_WITH_D3D=
MOZ_D3DCOMPILER_VISTA_DLL=
MOZ_D3DCOMPILER_VISTA_DLL_PATH=
MOZ_DIRECTX_SDK_PATH=
MOZ_D3DCOMPILER_XP_DLL=
MOZ_D3DCOMPILER_XP_CAB=

case "$target_os" in
*mingw*)
    MOZ_ANGLE_RENDERER=1
    ;;
esac

# The DirectX SDK libraries are split into x86 and x64 sub-directories
case "${target_cpu}" in
i*86)
  MOZ_D3D_CPU_SUFFIX=x86
  ;;
x86_64)
  MOZ_D3D_CPU_SUFFIX=x64
  ;;
esac

MOZ_ARG_DISABLE_BOOL(webgl,
[  --disable-webgl     Disable building of the WebGL implementation],
    MOZ_WEBGL_DISABLED=1,
    MOZ_WEBGL_DISABLED=)

if test -n "$MOZ_WEBGL_DISABLED"; then
  MOZ_WEBGL=
  MOZ_ANGLE_RENDERER=
fi

if test -n "$MOZ_WEBGL"; then
  AC_DEFINE(MOZ_WEBGL)
  AC_DEFINE(MOZ_ANGLE_RENDERER)
  AC_SUBST(MOZ_WEBGL)
  AC_SUBST(MOZ_ANGLE_RENDERER)
fi

# This is potentially set in external mozconfig files; if it's set,
# then the build exposes the "webgl" context name, which is reserved
# for conformant implementations.
if test -n "$MOZ_WEBGL_CONFORMANT"; then
  AC_DEFINE(MOZ_WEBGL_CONFORMANT)
  AC_SUBST(MOZ_WEBGL_CONFORMANT)
fi

MOZ_REQUIRE_ALL_D3DCS=1
MOZ_ARG_DISABLE_BOOL(require-d3d-compilers,
[  --disable-require-d3d-compilers     Disable requiring of D3D Compilers],
    MOZ_REQUIRE_ALL_D3DCS=,
    MOZ_REQUIRE_ALL_D3DCS=1)

dnl ========================================================
dnl D3D compiler DLL
dnl ========================================================
MOZ_FOUND_D3D_COMPILERS=

if test -n "$MOZ_ANGLE_RENDERER"; then
  if test -z "$MOZ_D3D_CPU_SUFFIX"; then
    AC_MSG_ERROR([Couldn't determine MOZ_D3D_CPU_SUFFIX.])
  fi

  ######################################
  # Find _46+ for use by Vista+.

  # Find a D3D compiler DLL in a Windows SDK.
  MOZ_D3DCOMPILER_VISTA_DLL=
  case "$MOZ_WINSDK_MAXVER" in
  0x0602*)
    MOZ_D3DCOMPILER_VISTA_DLL=d3dcompiler_46.dll
    AC_MSG_RESULT([Found D3D compiler in Windows SDK 8.])
  ;;
  0x0603*)
    MOZ_D3DCOMPILER_VISTA_DLL=d3dcompiler_47.dll
    AC_MSG_RESULT([Found D3D compiler in Windows SDK 8.1.])
  ;;
  esac

  if test -n "$MOZ_D3DCOMPILER_VISTA_DLL"; then
    # We have a name, now track down the path.
    if test -n "$WINDOWSSDKDIR"; then
      MOZ_D3DCOMPILER_VISTA_DLL_PATH="$WINDOWSSDKDIR/Redist/D3D/$MOZ_D3D_CPU_SUFFIX/$MOZ_D3DCOMPILER_VISTA_DLL"
      if test -f "$MOZ_D3DCOMPILER_VISTA_DLL_PATH"; then
        AC_MSG_RESULT([Found MOZ_D3DCOMPILER_VISTA_DLL_PATH: $MOZ_D3DCOMPILER_VISTA_DLL_PATH])
        MOZ_HAS_WINSDK_WITH_D3D=1
      else
        AC_MSG_RESULT([MOZ_D3DCOMPILER_VISTA_DLL_PATH doesn't exist: $MOZ_D3DCOMPILER_VISTA_DLL_PATH])
        AC_MSG_ERROR([Windows SDK at "$WINDOWSSDKDIR" appears broken. Try updating to MozillaBuild 1.9 final or higher.])
        MOZ_D3DCOMPILER_VISTA_DLL_PATH=
      fi
    else
      AC_MSG_RESULT([Windows SDK not found.])
    fi
  fi

  if test -z "$MOZ_D3DCOMPILER_VISTA_DLL_PATH"; then
    MOZ_D3DCOMPILER_VISTA_DLL=
  fi

  # On mingw, check if headers are provided by toolchain.
  if test -n "$GNU_CC"; then
    MOZ_CHECK_HEADER(d3d10.h, MOZ_HAS_WINSDK_WITH_D3D=1)
  fi

  ######################################
  # Find _43 for use by XP.

  if test "$HAVE_64BIT_BUILD"; then
    AC_MSG_RESULT([We are building a 64-bit binary, skip checking d3dcompiler_43.])
  else
    # Get the SDK path from the registry.
    # First try to get the June 2010 SDK
    MOZ_DIRECTX_SDK_REG_KEY=`reg query 'HKLM\Software\Microsoft\DirectX' //s | grep 'Microsoft DirectX SDK (June 2010)' | head -n 1`
    if test -z "$MOZ_DIRECTX_SDK_REG_KEY" ; then
      # Otherwise just take whatever comes first
      MOZ_DIRECTX_SDK_REG_KEY=`reg query 'HKLM\Software\Microsoft\DirectX' //s | grep 'Microsoft DirectX SDK' | head -n 1`
    fi
    MOZ_DIRECTX_SDK_PATH=`reg query "$MOZ_DIRECTX_SDK_REG_KEY" //v InstallPath | grep REG_SZ | sed 's/.*\([[a-zA-Z]]\)\\:\\\\/\\1\\:\\\\/' | sed 's,\\\\,/,g'`

    if test -n "$MOZ_DIRECTX_SDK_PATH" &&
       test -f "$MOZ_DIRECTX_SDK_PATH"/lib/$MOZ_D3D_CPU_SUFFIX/dxguid.lib ; then
      AC_MSG_RESULT([Found DirectX SDK via registry, using $MOZ_DIRECTX_SDK_PATH])
    else
      AC_MSG_RESULT([DirectX SDK not found.])
      MOZ_DIRECTX_SDK_PATH=
    fi

    # Check that our DirectX SDK is acceptable.
    if test -n "$MOZ_DIRECTX_SDK_PATH"; then
      if test -n "`echo $MOZ_DIRECTX_SDK_REG_KEY | grep 'February 2010'`" ; then
        AC_MSG_RESULT([Found the February 2010 DirectX SDK, which is unacceptable to ANGLE.])
        MOZ_DIRECTX_SDK_PATH=
      fi
    fi

    if test -n "$MOZ_DIRECTX_SDK_PATH"; then
      # Find a D3D compiler DLL in the DirectX SDK, if we didn't find one already.
      # Get the SDK numeric version (e.g. 43) by looking at the dependencies of d3dx9.lib
      MOZ_D3DX9_VERSION=`dumpbin //headers "$MOZ_DIRECTX_SDK_PATH"/lib/$MOZ_D3D_CPU_SUFFIX/d3dx9.lib | egrep d3dx9_[[0-9]][[0-9]]\.dll | head -n1 | sed 's/.*\([[0-9]][[0-9]]\).*/\\1/g'`

      if test -n "$MOZ_D3DX9_VERSION" ; then
        MOZ_D3DCOMPILER_XP_CAB=`find "$MOZ_DIRECTX_SDK_PATH"/Redist -name *D3DCompiler_${MOZ_D3DX9_VERSION}_${MOZ_D3D_CPU_SUFFIX}.cab | head -n1`

        if test -n "$MOZ_D3DCOMPILER_XP_CAB"; then
          MOZ_D3DCOMPILER_XP_DLL=D3DCompiler_$MOZ_D3DX9_VERSION.dll
        else
          AC_MSG_RESULT([Couldn't find a CAB containing the D3D compiler DLL.])
          AC_MSG_ERROR([DirectX SDK at "$MOZ_DIRECTX_SDK_PATH" appears broken.])
          MOZ_DIRECTX_SDK_PATH=
        fi
      else
        AC_MSG_RESULT([Couldn't determine the D3DX9 version for the DirectX SDK.])
        MOZ_DIRECTX_SDK_PATH=
      fi
    else
      AC_MSG_RESULT([Couldn't find an acceptable DirectX SDK for ANGLE, needed for d3dcompiler_43.])
    fi
  fi

  ######################################
  # Check that we found what we needed.
  MOZ_FOUND_A_D3D_COMPILER=
  MOZ_FOUND_BOTH_D3D_COMPILERS=1

  if test -n "$MOZ_D3DCOMPILER_VISTA_DLL"; then
    MOZ_FOUND_A_D3D_COMPILER=1
    AC_MSG_RESULT([Found d3dcompiler DLL for Vista+: $MOZ_D3DCOMPILER_VISTA_DLL])
  else
    MOZ_FOUND_BOTH_D3D_COMPILERS=
  fi

  if test -n "$MOZ_D3DCOMPILER_XP_DLL"; then
    MOZ_FOUND_A_D3D_COMPILER=1
    AC_MSG_RESULT([Found d3dcompiler DLL for XP: $MOZ_D3DCOMPILER_XP_DLL])
  else
    MOZ_FOUND_BOTH_D3D_COMPILERS=
  fi

  if test -z "$CROSS_COMPILE"; then
    if test -z "MOZ_FOUND_A_D3D_COMPILER"; then
      AC_MSG_ERROR([Couldn't find an acceptable D3D compiler DLL.])
    fi

    if test -n "$MOZ_REQUIRE_ALL_D3DCS" -a -z "$MOZ_FOUND_BOTH_D3D_COMPILERS"; then
      AC_MSG_ERROR([Both D3D compilers _43 and _46+ are required by --enable-require-d3d-compilers.])
      AC_MSG_ERROR([  Install Windows SDK 8.0+, as well as DirectX SDK (June 2010 version or newer), or reconfigure without this flag.])
    fi
  fi
fi


dnl ========================================================
dnl Gamepad support
dnl ========================================================
MOZ_GAMEPAD=
MOZ_GAMEPAD_BACKEND=stub

MOZ_ARG_ENABLE_BOOL(gamepad,
[  --enable-gamepad    Enable gamepad support],
    MOZ_GAMEPAD=1,
    MOZ_GAMEPAD=)

if test "$MOZ_GAMEPAD"; then
    case "$OS_TARGET" in
    Darwin)
        MOZ_GAMEPAD_BACKEND=cocoa
        ;;
    WINNT)
        MOZ_GAMEPAD_BACKEND=windows
        ;;
    Linux)
        MOZ_CHECK_HEADER([linux/joystick.h])
        if test "$ac_cv_header_linux_joystick_h" != "yes"; then
          AC_MSG_ERROR([Can't find header linux/joystick.h, needed for gamepad support. Please install Linux kernel headers or reconfigure with --disable-gamepad to disable gamepad support.])
        fi
        MOZ_GAMEPAD_BACKEND=linux
        ;;
    Android)
        MOZ_GAMEPAD_BACKEND=android
        ;;
    *)
        ;;
   esac

  AC_DEFINE(MOZ_GAMEPAD)
fi
AC_SUBST(MOZ_GAMEPAD)
AC_SUBST(MOZ_GAMEPAD_BACKEND)

dnl ========================================================
dnl = libjpeg-turbo configuration
dnl ========================================================
MOZ_LIBJPEG_TURBO=
if test -z "$MOZ_NATIVE_JPEG"; then
    MOZ_LIBJPEG_TURBO=1
fi

MOZ_ARG_DISABLE_BOOL(libjpeg_turbo,
[ --disable-libjpeg-turbo  Disable optimized jpeg decoding routines],
    MOZ_LIBJPEG_TURBO=,
    MOZ_LIBJPEG_TURBO=1)

if test "$MOZ_NATIVE_JPEG" = 1 -a "$MOZ_LIBJPEG_TURBO" = 1; then
    AC_MSG_ERROR([cannot use --with-system-jpeg with --enable-libjpeg-turbo.])
fi

dnl Detect if we can use yasm to compile libjpeg-turbo's optimized assembly
dnl files.

if test -n "$MOZ_LIBJPEG_TURBO"; then

  dnl Do we support libjpeg-turbo on this platform?
  case "$OS_ARCH:$OS_TEST" in
  Darwin:i?86)
    LIBJPEG_TURBO_ASFLAGS="-f macho32 -rnasm -pnasm -DPIC -DMACHO"
    LIBJPEG_TURBO_X86_ASM=1
  ;;
  Darwin:x86_64)
    LIBJPEG_TURBO_ASFLAGS="-f macho64 -rnasm -pnasm -D__x86_64__ -DPIC -DMACHO"
    LIBJPEG_TURBO_X64_ASM=1
  ;;
  WINNT:x86|WINNT:i?86)
    LIBJPEG_TURBO_ASFLAGS="-f win32 -rnasm -pnasm -DPIC -DWIN32"
    LIBJPEG_TURBO_X86_ASM=1
  ;;
  WINNT:x86_64)
    LIBJPEG_TURBO_ASFLAGS="-f win64 -rnasm -pnasm -D__x86_64__ -DPIC -DWIN64 -DMSVC"
    LIBJPEG_TURBO_X64_ASM=1
  ;;
  *:arm*)
    LIBJPEG_TURBO_ASFLAGS="-march=armv7-a -mfpu=neon"
    LIBJPEG_TURBO_ARM_ASM=1
  ;;
  *:aarch64*)
    LIBJPEG_TURBO_ASFLAGS="-march=armv8-a"
    LIBJPEG_TURBO_ARM64_ASM=1
  ;;
  *:mips*)
    LIBJPEG_TURBO_ASFLAGS="-mdspr2"
    LIBJPEG_TURBO_MIPS_ASM=1
  ;;
  *:x86|*:i?86)
    if $CC -E -dM -</dev/null | grep -q __ELF__; then
      LIBJPEG_TURBO_ASFLAGS="-f elf32 -rnasm -pnasm -DPIC -DELF"
      LIBJPEG_TURBO_X86_ASM=1
    fi
  ;;
  *:x86_64)
    if $CC -E -dM -</dev/null | grep -q __ELF__; then
      LIBJPEG_TURBO_ASFLAGS="-f elf64 -rnasm -pnasm -D__x86_64__ -DPIC -DELF"
      LIBJPEG_TURBO_X64_ASM=1
    fi
  ;;
  esac

fi

dnl If we're on an x86 or x64 system which supports libjpeg-turbo's asm routines
dnl and --disable-libjpeg-turbo wasn't passed, check for Yasm, and error out if
dnl it doesn't exist or we have too old of a version.
if test -n "$LIBJPEG_TURBO_X86_ASM" -o -n "$LIBJPEG_TURBO_X64_ASM" ; then
    LIBJPEG_TURBO_AS=$YASM

    if test -z "$LIBJPEG_TURBO_AS" ; then
        AC_MSG_ERROR([Yasm is required to build with libjpeg-turbo's optimized JPEG decoding routines, but you do not appear to have Yasm installed.  Either install it or configure with --disable-libjpeg-turbo to use the pure C JPEG decoder.  See https://developer.mozilla.org/en/YASM for more details.])
    fi

    dnl Check that we have the right yasm version.  We require 1.0.1 or newer
    dnl on Linux and 1.1 or newer everywhere else.
    if test "$OS_ARCH" = "Linux" ; then
        if test "$_YASM_MAJOR_VERSION" -lt "1" -o \( "$_YASM_MAJOR_VERSION" -eq "1" -a "$_YASM_MINOR_VERSION" -eq "0" -a "$_YASM_RELEASE" -lt "1" \) ; then
            AC_MSG_ERROR([Yasm 1.0.1 or greater is required to build with libjpeg-turbo's optimized JPEG decoding routines, but you appear to have version $_YASM_MAJOR_VERSION.$_YASM_MINOR_VERSION.$_YASM_RELEASE.  Upgrade to the newest version or configure with --disable-libjpeg-turbo to use the pure C JPEG decoder.  See https://developer.mozilla.org/en/YASM for more details.])
        fi
    else
        if test "$_YASM_MAJOR_VERSION" -lt "1" -o \( "$_YASM_MAJOR_VERSION" -eq "1" -a "$_YASM_MINOR_VERSION" -lt "1" \) ; then
            AC_MSG_ERROR([Yasm 1.1 or greater is required to build with libjpeg-turbo's optimized JPEG decoding routines, but you appear to have version $_YASM_MAJOR_VERSION.$_YASM_MINOR_VERSION.  Upgrade to the newest version or configure with --disable-libjpeg-turbo to use the pure C JPEG decoder.  See https://developer.mozilla.org/en/YASM for more details.])
        fi
    fi
fi

dnl If we're on an ARM system which supports libjpeg-turbo's asm routines and
dnl --disable-libjpeg-turbo wasn't passed, use the C compiler as the assembler.
if test -n "$LIBJPEG_TURBO_ARM_ASM" ; then
    echo "Using $AS as the assembler for ARM code."
    LIBJPEG_TURBO_AS=$AS
fi

if test -n "$LIBJPEG_TURBO_X86_ASM"; then
    AC_DEFINE(LIBJPEG_TURBO_X86_ASM)
elif test -n "$LIBJPEG_TURBO_X64_ASM"; then
    AC_DEFINE(LIBJPEG_TURBO_X64_ASM)
elif test -n "$LIBJPEG_TURBO_ARM_ASM"; then
    AC_DEFINE(LIBJPEG_TURBO_ARM_ASM)
elif test -n "$MOZ_LIBJPEG_TURBO"; then
    dnl Warn if we're not building the optimized routines, even though the user
    dnl didn't specify --disable-libjpeg-turbo.
    AC_MSG_WARN([No assembler or assembly support for libjpeg-turbo.  Using unoptimized C routines.])
fi

dnl ========================================================
dnl = Enable compilation of specific extension modules
dnl ========================================================

MOZ_ARG_ENABLE_STRING(extensions,
[  --enable-extensions     Enable extensions],
[ for option in `echo $enableval | sed 's/,/ /g'`; do
    if test "$option" = "yes" -o "$option" = "all"; then
        AC_MSG_ERROR([--enable-extensions=$option is no longer supported.])
    elif test "$option" = "no" -o "$option" = "none"; then
        MOZ_EXTENSIONS=""
    elif test "$option" = "default"; then
        MOZ_EXTENSIONS="$MOZ_EXTENSIONS $MOZ_EXTENSIONS_DEFAULT"
    elif test `echo "$option" | grep -c \^-` != 0; then
        option=`echo $option | sed 's/^-//'`
        MOZ_EXTENSIONS=`echo "$MOZ_EXTENSIONS" | sed "s/ ${option}//"`
    else
        MOZ_EXTENSIONS="$MOZ_EXTENSIONS $option"
    fi
done],
    MOZ_EXTENSIONS="$MOZ_EXTENSIONS_DEFAULT")

if test -z "$MOZ_ENABLE_GIO" -a `echo "$MOZ_EXTENSIONS" | grep -c gio` -ne 0; then
    # Suppress warning on non-X11 platforms
    if test -n "$MOZ_X11"; then
        AC_MSG_WARN([Removing gio from MOZ_EXTENSIONS due to --disable-gio.])
    fi
    MOZ_EXTENSIONS=`echo $MOZ_EXTENSIONS | sed -e 's|gio||'`
fi

dnl Do not build gio with libxul based apps
if test -n "$LIBXUL_SDK_DIR" -a `echo "$MOZ_EXTENSIONS" | grep -c gio` -ne 0; then
    MOZ_EXTENSIONS=`echo $MOZ_EXTENSIONS | sed -e 's|gio||'`
fi

if test `echo "$MOZ_EXTENSIONS" | grep -c gio` -ne 0; then
    MOZ_GIO_COMPONENT=1
    MOZ_EXTENSIONS=`echo $MOZ_EXTENSIONS | sed -e 's|gio||'`
fi
AC_SUBST(MOZ_GIO_COMPONENT)

dnl Remove dupes
MOZ_EXTENSIONS=`$PYTHON ${srcdir}/build/unix/uniq.py ${MOZ_EXTENSIONS}`

dnl Ensure every extension exists, to avoid mostly-inscrutable error messages
dnl when trying to build a nonexistent extension.
for extension in $MOZ_EXTENSIONS; do
    if test ! -d "${srcdir}/extensions/${extension}"; then
        AC_MSG_ERROR([Unrecognized extension provided to --enable-extensions: ${extension}.])
    fi
done

if test -n "$MOZ_USE_NATIVE_POPUP_WINDOWS"; then
  AC_DEFINE(MOZ_USE_NATIVE_POPUP_WINDOWS)
fi

dnl ========================================================
dnl Build Freetype in the tree
dnl ========================================================
MOZ_ARG_ENABLE_BOOL(tree-freetype,
[  --enable-tree-freetype  Enable Tree FreeType],
    MOZ_TREE_FREETYPE=1,
    MOZ_TREE_FREETYPE= )
if test -n "$MOZ_TREE_FREETYPE"; then
   if test -n "$_WIN32_MSVC"; then
      AC_ERROR("building with in-tree freetype is not supported on MSVC")
   fi
   AC_DEFINE(MOZ_TREE_FREETYPE)
   AC_SUBST(MOZ_TREE_FREETYPE)
   MOZ_ENABLE_CAIRO_FT=1
   FT_FONT_FEATURE="#define CAIRO_HAS_FT_FONT 1"
   FT2_CFLAGS='-I$(topsrcdir)/modules/freetype2/include'
   CAIRO_FT_CFLAGS='-I$(topsrcdir)/modules/freetype2/include'
   CAIRO_FT_OSLIBS=''
   AC_DEFINE(HAVE_FT_BITMAP_SIZE_Y_PPEM)
   AC_DEFINE(HAVE_FT_GLYPHSLOT_EMBOLDEN)
   AC_DEFINE(HAVE_FT_LOAD_SFNT_TABLE)
   AC_SUBST_LIST(CAIRO_FT_CFLAGS)
fi

dnl ========================================================
dnl Installer
dnl ========================================================
dnl Abort Windows build if the required major version and
dnl minimum minor version of Unicode NSIS isn't in the path
dnl (unless in case of cross compiling, for which Unicode
dnl is not yet sufficient).
if test "$OS_ARCH" = "WINNT"; then
    MIN_NSIS_MAJOR_VER=2
    MIN_NSIS_MINOR_VER=46
    MOZ_PATH_PROGS(MAKENSISU, $MAKENSISU makensisu-3.0a2.exe makensisu-2.46.exe makensis)
    if test -n "$MAKENSISU" -a "$MAKENSISU" != ":"; then
      AC_MSG_RESULT([yes])
      MAKENSISU_VER=`"$MAKENSISU" -version 2>/dev/null`
      changequote(,)
      MAKENSISU_PARSED_VER=`echo "$MAKENSISU_VER" | sed -e '/-Unicode/!s/.*//g' -e 's/^v\([0-9]\+\.[0-9]\+\).*\-Unicode$/\1/g'`
      changequote([,])
      if test "$MAKENSISU_PARSED_VER" = ""; then
          changequote(,)
          MAKENSISU_PARSED_VER=`echo "$MAKENSISU_VER" | sed -e 's/^v\([0-9]\+\.[0-9]\+\).*$/\1/g'`
          changequote([,])
      fi
      MAKENSISU_MAJOR_VER=0
      MAKENSISU_MINOR_VER=0
      if test ! "$MAKENSISU_PARSED_VER" = ""; then
          MAKENSISU_MAJOR_VER=`echo $MAKENSISU_PARSED_VER | $AWK -F\. '{ print $1 }'`
          MAKENSISU_MINOR_VER=`echo $MAKENSISU_PARSED_VER | $AWK -F\. '{ print $2 }'`
      fi
      AC_MSG_CHECKING([for Unicode NSIS version $MIN_NSIS_MAJOR_VER.$MIN_NSIS_MINOR_VER or greater])
      if test "$MAKENSISU_MAJOR_VER" -eq $MIN_NSIS_MAJOR_VER -a \
              "$MAKENSISU_MINOR_VER" -ge $MIN_NSIS_MINOR_VER ||
         test "$MAKENSISU_MAJOR_VER" -gt $MIN_NSIS_MAJOR_VER; then
          AC_MSG_RESULT([yes])
      else
          AC_MSG_RESULT([no])
          if test -z "$CROSS_COMPILE"; then
            AC_MSG_ERROR([To build the installer you must have the latest MozillaBuild or Unicode NSIS version $MIN_NSIS_MAJOR_VER.$MIN_NSIS_MINOR_VER or greater in your path.])
          else
            MAKENSISU=
          fi
      fi
    elif test -z "$CROSS_COMPILE"; then
      AC_MSG_ERROR([To build the installer you must have the latest MozillaBuild or Unicode NSIS version $MIN_NSIS_MAJOR_VER.$MIN_NSIS_MINOR_VER or greater in your path.])
    else
      MAKENSISU=
    fi
fi

dnl ========================================================
dnl GNU tar and wget
dnl ========================================================

AC_CHECK_PROGS(TAR, gnutar gtar tar, "")
if test -z "$TAR"; then
    AC_MSG_ERROR([no tar archiver found in \$PATH])
fi
AC_SUBST(TAR)

AC_CHECK_PROGS(WGET, wget, "")
AC_SUBST(WGET)

dnl ========================================================
dnl Signing
dnl ========================================================

if test -n "$MOZ_SIGN_CMD"; then
    AC_DEFINE(MOZ_SIGNING)
fi

dnl ========================================================
dnl Bundled fonts on desktop platforms
dnl ========================================================

MOZ_ARG_ENABLE_BOOL(bundled-fonts,
[  --enable-bundled-fonts  Enable support for bundled fonts on desktop platforms],
    MOZ_BUNDLED_FONTS=1,
    MOZ_BUNDLED_FONTS=)

if test -n "$MOZ_BUNDLED_FONTS"; then
  AC_DEFINE(MOZ_BUNDLED_FONTS)
fi

dnl ========================================================
dnl Verify MAR signatures
dnl ========================================================

MOZ_ARG_ENABLE_BOOL(verify-mar,
[  --enable-verify-mar     Enable verifying MAR signatures],
    MOZ_VERIFY_MAR_SIGNATURE=1,
    MOZ_VERIFY_MAR_SIGNATURE= )

if test -n "$MOZ_VERIFY_MAR_SIGNATURE"; then
  if test "$OS_ARCH" = "WINNT"; then
    AC_DEFINE(MOZ_VERIFY_MAR_SIGNATURE)
  else
    AC_MSG_ERROR([Can only build with --enable-verify-mar with a Windows target])
  fi
fi

dnl ========================================================
dnl Enable building the signmar program.
dnl This option is much different than the --enable-verify-mar option.
dnl --enable-verify-mar is for enabling the verification check on MAR
dnl files in the updater.  The --enable-signmar option is for building
dnl the signmar program.
dnl ========================================================

MOZ_ARG_ENABLE_BOOL(signmar,
[  --enable-signmar     Enable building the signmar program],
    MOZ_ENABLE_SIGNMAR=1,
    MOZ_ENABLE_SIGNMAR= )

if test -n "$MOZ_ENABLE_SIGNMAR"; then
  AC_DEFINE(MOZ_ENABLE_SIGNMAR)
fi

dnl ========================================================
dnl Updater
dnl ========================================================

MOZ_ARG_DISABLE_BOOL(updater,
[  --disable-updater       Disable building of updater],
    MOZ_UPDATER=,
    MOZ_UPDATER=1 )

if test -n "$MOZ_UPDATER"; then
    AC_DEFINE(MOZ_UPDATER)
fi

# tools/update-packaging is not checked out by default.
MOZ_ARG_ENABLE_BOOL(update-packaging,
[  --enable-update-packaging
                          Enable tools/update-packaging],
    MOZ_UPDATE_PACKAGING=1,
    MOZ_UPDATE_PACKAGING= )
AC_SUBST(MOZ_UPDATE_PACKAGING)

dnl ========================================================
dnl build the tests by default
dnl ========================================================
MOZ_ARG_DISABLE_BOOL(tests,
[  --disable-tests         Do not build test libraries & programs],
    ENABLE_TESTS=,
    ENABLE_TESTS=1 )

if test -n "$ENABLE_TESTS"; then
    GTEST_HAS_RTTI=0
    AC_DEFINE(ENABLE_TESTS)
    AC_DEFINE_UNQUOTED(GTEST_HAS_RTTI, 0)
    AC_SUBST(GTEST_HAS_RTTI)
    if test -n "$_WIN32_MSVC"; then
          AC_DEFINE_UNQUOTED(_VARIADIC_MAX, 10)
    fi
    if test "${OS_TARGET}" = "Android"; then
        AC_DEFINE(GTEST_OS_LINUX_ANDROID)
        AC_DEFINE(GTEST_USE_OWN_TR1_TUPLE)
        AC_DEFINE_UNQUOTED(GTEST_HAS_CLONE, 0)
        AC_SUBST(GTEST_OS_LINUX_ANDROID)
        AC_SUBST(GTEST_USE_OWN_TR1_TUPLE)
        AC_SUBST(GTEST_HAS_CLONE)
    fi
fi

dnl ========================================================
dnl parental controls (for Windows Vista)
dnl ========================================================
MOZ_ARG_ENABLE_BOOL(parental-controls,
[  --enable-parental-controls
                          Build parental controls],
   MOZ_DISABLE_PARENTAL_CONTROLS=,
   MOZ_DISABLE_PARENTAL_CONTROLS=1)
if test -n "$MOZ_DISABLE_PARENTAL_CONTROLS"; then
    AC_DEFINE(MOZ_DISABLE_PARENTAL_CONTROLS)
fi

AC_SUBST(MOZ_DISABLE_PARENTAL_CONTROLS)

dnl ========================================================
dnl = Disable smartcard support
dnl ========================================================
if test -n "$MOZ_NO_SMART_CARDS"; then
    AC_DEFINE(MOZ_NO_SMART_CARDS)
fi
AC_SUBST(MOZ_NO_SMART_CARDS)

dnl ========================================================
dnl = Disable EV certificate verification
dnl ========================================================
if test -n "$MOZ_NO_EV_CERTS"; then
    AC_DEFINE(MOZ_NO_EV_CERTS)
fi
AC_SUBST(MOZ_NO_EV_CERTS)

dnl ========================================================
dnl = Disable libpkix
dnl ========================================================
if test -n "$NSS_NO_LIBPKIX"; then
    AC_DEFINE(NSS_NO_LIBPKIX)
fi
AC_SUBST(NSS_NO_LIBPKIX)

dnl ========================================================
dnl = Sandboxing support
dnl ========================================================
MOZ_ARG_ENABLE_BOOL(sandbox,
[  --enable-sandbox        Enable sandboxing support],
    MOZ_SANDBOX=1,
    MOZ_SANDBOX=)

dnl ========================================================
dnl = Content process sandboxing
dnl ========================================================
if test -n "$gonkdir"; then
    MOZ_CONTENT_SANDBOX=$MOZ_SANDBOX
fi

case "$OS_TARGET:$NIGHTLY_BUILD" in
WINNT:1)
    MOZ_CONTENT_SANDBOX=$MOZ_SANDBOX
    ;;
Darwin:1)
    MOZ_CONTENT_SANDBOX=$MOZ_SANDBOX
    ;;
esac

MOZ_ARG_ENABLE_BOOL(content-sandbox,
[  --enable-content-sandbox Enable sandboxing support for content-processes
  --disable-content-sandbox Disable sandboxing support for content-processes],
    MOZ_CONTENT_SANDBOX=1,
    MOZ_CONTENT_SANDBOX=)

if test -n "$MOZ_CONTENT_SANDBOX" -a -z "$MOZ_SANDBOX"; then
    AC_MSG_ERROR([--enable-content-sandbox and --disable-sandbox are conflicting options])
fi

if test -n "$MOZ_CONTENT_SANDBOX"; then
    AC_DEFINE(MOZ_CONTENT_SANDBOX)
fi

AC_SUBST(MOZ_CONTENT_SANDBOX)

dnl ========================================================
dnl = Goanna Media Plugin sandboxing
dnl ========================================================
case $OS_TARGET in
WINNT)
    MOZ_GMP_SANDBOX=$MOZ_SANDBOX
    ;;
Linux)
    case $CPU_ARCH in
    x86_64|x86)
        MOZ_GMP_SANDBOX=$MOZ_SANDBOX
        ;;
    esac
    ;;
Darwin)
    MOZ_GMP_SANDBOX=$MOZ_SANDBOX
    ;;
esac

if test -n "$MOZ_GMP_SANDBOX"; then
    AC_DEFINE(MOZ_GMP_SANDBOX)
fi

AC_SUBST(MOZ_GMP_SANDBOX)

if test -z "$MOZ_CONTENT_SANDBOX" -a -z "$MOZ_GMP_SANDBOX"; then
    MOZ_SANDBOX=
fi

if test -n "$MOZ_SANDBOX"; then
    AC_DEFINE(MOZ_SANDBOX)
fi

AC_SUBST(MOZ_SANDBOX)


dnl ========================================================
dnl =
dnl = Module specific options
dnl =
dnl ========================================================
MOZ_ARG_HEADER(Individual module options)

dnl ========================================================
dnl = Disable feed handling components
dnl ========================================================
MOZ_ARG_DISABLE_BOOL(feeds,
[  --disable-feeds         Disable feed handling and processing components],
    MOZ_FEEDS=,
    MOZ_FEEDS=1 )
if test -n "$MOZ_FEEDS"; then
    AC_DEFINE(MOZ_FEEDS)
else
    if test "$MOZ_BUILD_APP" = "browser"; then
        AC_MSG_ERROR([Cannot build Firefox with --disable-feeds.])
    fi
fi

dnl ========================================================
dnl Check for sqlite
dnl ========================================================

MOZ_NATIVE_SQLITE=
MOZ_ARG_ENABLE_BOOL(system-sqlite,
[  --enable-system-sqlite  Use system sqlite (located with pkgconfig)],
MOZ_NATIVE_SQLITE=1,
MOZ_NATIVE_SQLITE= )

if test -n "$MOZ_NATIVE_SQLITE"
then
    dnl ============================
    dnl === SQLite Version check ===
    dnl ============================
    dnl Check to see if the system SQLite package is new enough.
    PKG_CHECK_MODULES(SQLITE, sqlite3 >= $SQLITE_VERSION)

    dnl ==================================
    dnl === SQLITE_SECURE_DELETE check ===
    dnl ==================================
    dnl Check to see if the system SQLite package is compiled with
    dnl SQLITE_SECURE_DELETE enabled.
    AC_MSG_CHECKING(for SQLITE_SECURE_DELETE support in system SQLite)
    _SAVE_CFLAGS="$CFLAGS"
    CFLAGS="$CFLAGS $SQLITE_CFLAGS"
    _SAVE_LIBS="$LIBS"
    LIBS="$LIBS $SQLITE_LIBS"
    AC_CACHE_VAL(ac_cv_sqlite_secure_delete,[
        AC_TRY_RUN([
            #include "sqlite3.h"

            int main(int argc, char **argv){
              return !sqlite3_compileoption_used("SQLITE_SECURE_DELETE");
            }],
            ac_cv_sqlite_secure_delete=yes,
            ac_cv_sqlite_secure_delete=no,
            ac_cv_sqlite_secure_delete=no
        )
    ])
    AC_MSG_RESULT($ac_cv_sqlite_secure_delete)
    CFLAGS="$_SAVE_CFLAGS"
    LIBS="$_SAVE_LIBS"
    if test "x$ac_cv_sqlite_secure_delete" = "xno"; then
        AC_MSG_ERROR([System SQLite library is not compiled with SQLITE_SECURE_DELETE.])
    fi

    dnl ===============================
    dnl === SQLITE_THREADSAFE check ===
    dnl ===============================
    dnl Check to see if the system SQLite package is compiled with
    dnl SQLITE_THREADSAFE enabled.
    AC_MSG_CHECKING(for SQLITE_THREADSAFE support in system SQLite)
    _SAVE_CFLAGS="$CFLAGS"
    CFLAGS="$CFLAGS $SQLITE_CFLAGS"
    _SAVE_LIBS="$LIBS"
    LIBS="$LIBS $SQLITE_LIBS"
    AC_CACHE_VAL(ac_cv_sqlite_threadsafe,[
        AC_TRY_RUN([
            #include "sqlite3.h"

            int main(int argc, char **argv){
              return !sqlite3_compileoption_used("SQLITE_THREADSAFE=1");
            }],
            ac_cv_sqlite_threadsafe=yes,
            ac_cv_sqlite_threadsafe=no,
            ac_cv_sqlite_threadsafe=no
        )
    ])
    AC_MSG_RESULT($ac_cv_sqlite_threadsafe)
    CFLAGS="$_SAVE_CFLAGS"
    LIBS="$_SAVE_LIBS"
    if test "x$ac_cv_sqlite_threadsafe" = "xno"; then
        AC_MSG_ERROR([System SQLite library is not compiled with SQLITE_THREADSAFE.])
    fi

    dnl ================================
    dnl === SQLITE_ENABLE_FTS3 check ===
    dnl ================================
    dnl check to see if the system SQLite package is compiled with
    dnl SQLITE_ENABLE_FTS3 enabled.
    AC_MSG_CHECKING(for SQLITE_ENABLE_FTS3 support in system SQLite)
    _SAVE_CFLAGS="$CFLAGS"
    CFLAGS="$CFLAGS $SQLITE_CFLAGS"
    _SAVE_LIBS="$LIBS"
    LIBS="$LIBS $SQLITE_LIBS"
    AC_CACHE_VAL(ac_cv_sqlite_enable_fts3,[
        AC_TRY_RUN([
            #include "sqlite3.h"

            int main(int argc, char **argv){
              return !sqlite3_compileoption_used("SQLITE_ENABLE_FTS3");
            }],
            ac_cv_sqlite_enable_fts3=yes,
            ac_cv_sqlite_enable_fts3=no,
            ac_cv_sqlite_enable_fts3=no
        )
    ])
    AC_MSG_RESULT($ac_cv_sqlite_enable_fts3)
    CFLAGS="$_SAVE_CFLAGS"
    LIBS="$_SAVE_LIBS"
    if test "x$ac_cv_sqlite_enable_fts3" = "xno"; then
        AC_MSG_ERROR([System SQLite library is not compiled with SQLITE_ENABLE_FTS3.])
    fi

    dnl =========================================
    dnl === SQLITE_ENABLE_UNLOCK_NOTIFY check ===
    dnl =========================================
    dnl check to see if the system SQLite package is compiled with
    dnl SQLITE_ENABLE_UNLOCK_NOTIFY enabled.
    AC_MSG_CHECKING(for SQLITE_ENABLE_UNLOCK_NOTIFY support in system SQLite)
    _SAVE_CFLAGS="$CFLAGS"
    CFLAGS="$CFLAGS $SQLITE_CFLAGS"
    _SAVE_LIBS="$LIBS"
    LIBS="$LIBS $SQLITE_LIBS"
    AC_CACHE_VAL(ac_cv_sqlite_enable_unlock_notify,[
        AC_TRY_RUN([
            #include "sqlite3.h"

            int main(int argc, char **argv){
              return !sqlite3_compileoption_used("SQLITE_ENABLE_UNLOCK_NOTIFY");
            }],
            ac_cv_sqlite_enable_unlock_notify=yes,
            ac_cv_sqlite_enable_unlock_notify=no,
            ac_cv_sqlite_enable_unlock_notify=no
        )
    ])
    AC_MSG_RESULT($ac_cv_sqlite_enable_unlock_notify)
    CFLAGS="$_SAVE_CFLAGS"
    LIBS="$_SAVE_LIBS"
    if test "x$ac_cv_sqlite_enable_unlock_notify" = "xno"; then
        AC_MSG_ERROR([System SQLite library is not compiled with SQLITE_ENABLE_UNLOCK_NOTIFY.])
    fi
fi

if test -n "$MOZ_NATIVE_SQLITE"; then
    AC_DEFINE(MOZ_NATIVE_SQLITE)
fi
AC_SUBST(MOZ_NATIVE_SQLITE)

dnl ========================================================
dnl = Enable help viewer (off by default)
dnl ========================================================
if test -n "$MOZ_HELP_VIEWER"; then
     dnl Do this if defined in confvars.sh
     AC_DEFINE(MOZ_HELP_VIEWER)
fi

dnl ========================================================
dnl = Disable zipwriter
dnl ========================================================
MOZ_ARG_DISABLE_BOOL(zipwriter,
[  --disable-zipwriter     Disable zipwriter component],
    MOZ_ZIPWRITER=,
    MOZ_ZIPWRITER=1 )
AC_SUBST(MOZ_ZIPWRITER)

dnl ========================================================
dnl GL provider
dnl ========================================================
MOZ_GL_PROVIDER=
MOZ_ARG_WITH_STRING(gl-provider,
[  --with-gl-provider=ID
                          Set GL provider backend type],
[ val=`echo $withval`
    MOZ_GL_PROVIDER="$val"])

if test -n "$MOZ_GL_PROVIDER"; then
MOZ_GL_DEFAULT_PROVIDER=$MOZ_GL_PROVIDER
AC_SUBST(MOZ_GL_PROVIDER)
AC_DEFINE_UNQUOTED(MOZ_GL_PROVIDER, GLContextProvider$MOZ_GL_PROVIDER)
fi
AC_SUBST(MOZ_GL_DEFAULT_PROVIDER)
AC_DEFINE_UNQUOTED(GL_PROVIDER_$MOZ_GL_DEFAULT_PROVIDER)

dnl ========================================================
dnl = faststripe theme
dnl ========================================================
MOZ_ARG_ENABLE_BOOL(faststripe,
[  --enable-faststripe     Use faststripe theme],
    MOZ_THEME_FASTSTRIPE=1,
    MOZ_THEME_FASTSTRIPE= )
AC_SUBST(MOZ_THEME_FASTSTRIPE)

dnl ========================================================
dnl =
dnl = Feature options that require extra sources to be pulled
dnl =
dnl ========================================================
dnl MOZ_ARG_HEADER(Features that require extra sources)

dnl ========================================================
dnl =
dnl = Runtime debugging and Optimization Options
dnl =
dnl ========================================================
MOZ_ARG_HEADER(Runtime debugging and Optimizations)

dnl ========================================================
dnl enable mobile optimizations
dnl ========================================================
MOZ_ARG_ENABLE_BOOL(mobile-optimize,
[  --enable-mobile-optimize
                          Enable mobile optimizations],
    MOZ_GFX_OPTIMIZE_MOBILE=1)

AC_SUBST(MOZ_GFX_OPTIMIZE_MOBILE)

if test "$MOZ_GFX_OPTIMIZE_MOBILE"; then
    # We ignore paint will resample on mobile for performance.
    # We may want to revisit this later.
    MOZ_IGNORE_PAINT_WILL_RESAMPLE=1

    AC_DEFINE(MOZ_GFX_OPTIMIZE_MOBILE)
    AC_DEFINE(MOZ_IGNORE_PAINT_WILL_RESAMPLE)
fi

dnl ========================================================
dnl = Enable code optimization. ON by default.
dnl ========================================================
if test -z "$MOZ_OPTIMIZE_FLAGS"; then
    MOZ_OPTIMIZE_FLAGS="-O"
fi

MOZ_ARG_ENABLE_STRING(optimize,
[  --disable-optimize      Disable compiler optimization
  --enable-optimize=[OPT] Specify compiler optimization flags [OPT=-O]],
[ if test "$enableval" != "no"; then
    MOZ_OPTIMIZE=1
    if test -n "$enableval" -a "$enableval" != "yes"; then
        MOZ_OPTIMIZE_FLAGS=`echo "$enableval" | sed -e 's|\\\ | |g'`
        MOZ_OPTIMIZE=2
    fi
else
    MOZ_OPTIMIZE=
fi ], MOZ_OPTIMIZE=1)

MOZ_SET_FRAMEPTR_FLAGS

if test "$COMPILE_ENVIRONMENT"; then
if test -n "$MOZ_OPTIMIZE"; then
    AC_MSG_CHECKING([for valid optimization flags])
    _SAVE_CFLAGS=$CFLAGS
    CFLAGS="$CFLAGS $MOZ_OPTIMIZE_FLAGS"
    AC_TRY_COMPILE([#include <stdio.h>],
        [printf("Hello World\n");],
        _results=yes,
        _results=no)
    AC_MSG_RESULT([$_results])
    if test "$_results" = "no"; then
        AC_MSG_ERROR([These compiler flags are invalid: $MOZ_OPTIMIZE_FLAGS])
    fi
    CFLAGS=$_SAVE_CFLAGS
fi
fi # COMPILE_ENVIRONMENT

AC_SUBST(MOZ_OPTIMIZE)
AC_SUBST(MOZ_FRAMEPTR_FLAGS)
AC_SUBST(MOZ_OPTIMIZE_FLAGS)
AC_SUBST(MOZ_OPTIMIZE_LDFLAGS)
AC_SUBST(MOZ_ALLOW_HEAP_EXECUTE_FLAGS)
AC_SUBST(MOZ_PGO)
AC_SUBST(MOZ_PGO_OPTIMIZE_FLAGS)

dnl ========================================================
dnl = Enable NS_StackWalk.
dnl ========================================================

# On Windows, NS_StackWalk will only work correctly if we have frame pointers
# available. That will only be true for non-optimized builds, debug builds or
# builds with --enable-profiling in the .mozconfig (which is turned on in
# Nightly by default.)
case "$OS_TARGET" in
WINNT)
    if test -z "$MOZ_OPTIMIZE" -o -n "$MOZ_PROFILING" -o -n "$MOZ_DEBUG"; then
        MOZ_STACKWALKING=1
    else
        MOZ_STACKWALKING=
    fi
    ;;
*)
    MOZ_STACKWALKING=1
    ;;
esac

if test -n "$MOZ_STACKWALKING"; then
    AC_DEFINE(MOZ_STACKWALKING)
fi

AC_SUBST(MOZ_STACKWALKING)

dnl ========================================================
dnl = Disable treating compiler warnings as errors
dnl ========================================================
if test -z "$MOZ_ENABLE_WARNINGS_AS_ERRORS"; then
   WARNINGS_AS_ERRORS=''
elif test "$GNU_CC"; then
    # Prevent the following GCC warnings from being treated as errors:
    # -Wuninitialized - too many false positives
    # -Wmaybe-uninitialized - too many false positives
    # -Wdeprecated-declarations - we don't want our builds held hostage when a
    #   platform-specific API becomes deprecated.
    # -Warray-bounds - false positives depending on optimization
    MOZ_C_SUPPORTS_WARNING(-W, no-error=uninitialized, ac_c_has_noerror_uninitialized)
    MOZ_CXX_SUPPORTS_WARNING(-W, no-error=uninitialized, ac_cxx_has_noerror_uninitialized)
    MOZ_C_SUPPORTS_WARNING(-W, no-error=maybe-uninitialized, ac_c_has_noerror_maybe_uninitialized)
    MOZ_CXX_SUPPORTS_WARNING(-W, no-error=maybe-uninitialized, ac_cxx_has_noerror_maybe_uninitialized)
    MOZ_C_SUPPORTS_WARNING(-W, no-error=deprecated-declarations, ac_c_has_noerror_deprecated_declarations)
    MOZ_CXX_SUPPORTS_WARNING(-W, no-error=deprecated-declarations, ac_cxx_has_noerror_deprecated_declarations)
    MOZ_C_SUPPORTS_WARNING(-W, no-error=array-bounds, ac_c_has_noerror_array_bounds)
    MOZ_CXX_SUPPORTS_WARNING(-W, no-error=array-bounds, ac_cxx_has_noerror_array_bounds)

    if test -n "$MOZ_PGO"; then
        MOZ_C_SUPPORTS_WARNING(-W, no-error=coverage-mismatch, ac_c_has_noerror_coverage_mismatch)
        MOZ_CXX_SUPPORTS_WARNING(-W, no-error=coverage-mismatch, ac_cxx_has_noerror_coverage_mismatch)
    fi
fi

dnl ========================================================
dnl = Disable runtime logging checks
dnl ========================================================
MOZ_ARG_DISABLE_BOOL(logging,
[  --disable-logging       Disable logging facilities],
    NS_DISABLE_LOGGING=1,
    NS_DISABLE_LOGGING= )
if test "$NS_DISABLE_LOGGING"; then
    AC_DEFINE(NS_DISABLE_LOGGING)
else
    AC_DEFINE(MOZ_LOGGING)
    AC_DEFINE(FORCE_PR_LOG)
fi

dnl ========================================================
dnl = This will enable logging of addref, release, ctor, dtor.
dnl ========================================================
_ENABLE_LOGREFCNT=42
MOZ_ARG_ENABLE_BOOL(logrefcnt,
[  --enable-logrefcnt      Enable logging of refcounts (default=debug) ],
    _ENABLE_LOGREFCNT=1,
    _ENABLE_LOGREFCNT= )
if test "$_ENABLE_LOGREFCNT" = "1"; then
    AC_DEFINE(FORCE_BUILD_REFCNT_LOGGING)
elif test -z "$_ENABLE_LOGREFCNT"; then
    AC_DEFINE(NO_BUILD_REFCNT_LOGGING)
fi

dnl ========================================================
dnl moz_aproximate_location
dnl ========================================================
MOZ_ARG_ENABLE_BOOL(approximate_location,
[ --enable-approximate-location    Enable approximate location ],
    MOZ_APPROX_LOCATION=1,
    MOZ_APPROX_LOCATION= )
if test -n "$MOZ_APPROX_LOCATION"; then
    AC_DEFINE(MOZ_APPROX_LOCATION)
fi

dnl ========================================================
dnl moz_gps_debug
dnl ========================================================
MOZ_ARG_ENABLE_BOOL(gps_debug,
[ --enable-gps-debug    Enable gps specific debug messages ],
    MOZ_GPS_DEBUG=1,
    MOZ_GPS_DEBUG= )
if test -n "$MOZ_GPS_DEBUG"; then
    AC_DEFINE(MOZ_GPS_DEBUG)
fi
if test -n "$MOZ_DEBUG"; then
    AC_DEFINE(MOZ_GPS_DEBUG)
fi

dnl ========================================================
dnl moz_dump_painting
dnl ========================================================
MOZ_ARG_ENABLE_BOOL(dump-painting,
[  --enable-dump-painting          Enable paint debugging.],
    MOZ_DUMP_PAINTING=1,
    MOZ_DUMP_PAINTING= )
if test -n "$MOZ_DUMP_PAINTING"; then
    AC_DEFINE(MOZ_DUMP_PAINTING)
    AC_DEFINE(MOZ_LAYERS_HAVE_LOG)
fi
if test -n "$MOZ_DEBUG"; then
    AC_DEFINE(MOZ_DUMP_PAINTING)
fi

dnl ========================================================
dnl = Enable DMD
dnl ========================================================

MOZ_ARG_ENABLE_BOOL(dmd,
[  --enable-dmd            Enable DMD; also enables jemalloc and replace-malloc],
    MOZ_DMD=1,
    MOZ_DMD= )

if test "$MOZ_DMD"; then
    AC_DEFINE(MOZ_DMD)

    if test "${CPU_ARCH}" = "arm"; then
        CFLAGS="$CFLAGS -funwind-tables"
        CXXFLAGS="$CXXFLAGS -funwind-tables"
    fi

    MOZ_MEMORY=1                        # DMD enables jemalloc
    MOZ_REPLACE_MALLOC=1                # DMD enables replace-malloc
fi
AC_SUBST(MOZ_DMD)

dnl ========================================================
dnl = Enable jemalloc
dnl ========================================================
MOZ_ARG_ENABLE_BOOL(jemalloc,
[  --enable-jemalloc       Replace memory allocator with jemalloc],
    MOZ_MEMORY=1,
    MOZ_MEMORY=)

case "${OS_TARGET}" in
Android|WINNT|Darwin)
  MOZ_GLUE_IN_PROGRAM=
  ;;
*)
  dnl On !Android !Windows !OSX, we only want to link executables against mozglue
  MOZ_GLUE_IN_PROGRAM=1
  ;;
esac

dnl ========================================================
dnl = Enable full jemalloc lib
dnl ========================================================
MOZ_ARG_ENABLE_BOOL(jemalloc-lib,
[  --enable-jemalloc-lib       Use the full jemalloc lib],
    MOZ_JEMALLOC3=1,
    MOZ_JEMALLOC3= )

if test -n "$MOZ_JEMALLOC3" -a -z "$MOZ_MEMORY"; then
    dnl We need jemalloc enabled to use jemalloc3
    AC_MSG_ERROR([--enable-jemalloc-lib requires --enable-jemalloc])
fi

dnl ========================================================
dnl = Enable dynamic replacement of malloc implementation
dnl ========================================================
if test -n "$NIGHTLY_BUILD" -a -n "$MOZ_MEMORY"; then
  # Enable on central for the debugging opportunities it adds.
  MOZ_REPLACE_MALLOC=1
fi
MOZ_ARG_ENABLE_BOOL(replace-malloc,
[  --enable-replace-malloc   Enable ability to dynamically replace the malloc implementation],
    MOZ_REPLACE_MALLOC=1,
    MOZ_REPLACE_MALLOC= )

if test -n "$MOZ_REPLACE_MALLOC" -a -z "$MOZ_MEMORY"; then
    dnl We don't want to enable jemalloc unconditionally because it may be a
    dnl deliberate choice not to enable it (bug 702250, for instance)
    AC_MSG_ERROR([--enable-replace-malloc requires --enable-jemalloc])
elif test -n "$MOZ_REPLACE_MALLOC"; then
    AC_DEFINE(MOZ_REPLACE_MALLOC)
    MOZ_NATIVE_JEMALLOC=

    dnl Replace-malloc Mac linkage quirks
    if test -n "$MACOSX_DEPLOYMENT_TARGET"; then
        AC_CACHE_CHECK([how to do weak dynamic linking],
            ac_cv_weak_dynamic_linking,
            [echo 'extern void foo() __attribute__((weak_import));int bar() { if (foo) foo(); return 0; }' > conftest.c
             if AC_TRY_COMMAND([${CC-cc} -o conftest${DLL_SUFFIX} $CFLAGS -dynamiclib $LDFLAGS -Wl,-U,_foo conftest.c $LIBS 1>&5]) &&
                test -s conftest${DLL_SUFFIX}; then
                 dnl There are several ways the linker can put link edit rules in a binary:
                 dnl - classic info only (for OSX < 10.6)
                 dnl - dyld info only
                 dnl - both
                 if "$OTOOL" -l conftest${DLL_SUFFIX} 2> /dev/null | grep "LC_DYLD_INFO_ONLY" > /dev/null; then
                     _CLASSIC_INFO=
                 else
                     _CLASSIC_INFO=1
                 fi
                 if "$OTOOL" -l conftest${DLL_SUFFIX} 2> /dev/null | grep "LC_DYLD_INFO" > /dev/null; then
                     _DYLD_INFO=1
                 else
                     _DYLD_INFO=
                 fi
                 dnl With classic info, we need to build with -flat_namespace.
                 dnl With dyld info, Xcode 4.5 does the right thing without additional flags,
                 dnl but Xcode < 4.5 requires a dummy library and -flat_namespace because it
                 dnl forgets to set the weak flag in the dyld info.
                 dnl See http://glandium.org/blog/?p=2764 for more details.
                 dnl
                 dnl Values for ac_cv_weak_dynamic_linking, and subsequently
                 dnl MOZ_REPLACE_MALLOC_LINKAGE are thus:
                 dnl - "flat namespace" when -flat_namespace alone is needed
                 dnl - "dummy library" when a dummy library and -flat_namespace are needed
                 dnl - "compiler support" when nothing is needed
                 if test -n "$_DYLD_INFO" && dyldinfo -bind conftest${DLL_SUFFIX} 2> /dev/null | grep "_foo (weak import)" > /dev/null; then
                     if test -n "$_CLASSIC_INFO"; then
                         ac_cv_weak_dynamic_linking="flat namespace"
                     else
                         ac_cv_weak_dynamic_linking="compiler support"
                     fi
                 else
                     if test -n "$_DYLD_INFO"; then
                         ac_cv_weak_dynamic_linking="dummy library"
                     else
                         ac_cv_weak_dynamic_linking="flat namespace"
                     fi
                 fi
             else
                 AC_ERROR([couldn't compile a simple C file])
             fi
             rm -rf conftest*])
        MOZ_REPLACE_MALLOC_LINKAGE="$ac_cv_weak_dynamic_linking"
    fi
fi
AC_SUBST(MOZ_REPLACE_MALLOC)
AC_SUBST(MOZ_REPLACE_MALLOC_LINKAGE)

dnl ========================================================
dnl = Jemalloc build setup
dnl ========================================================
if test -z "$MOZ_MEMORY"; then
  if test -n "$MOZ_JEMALLOC3" -a -z "$MOZ_REPLACE_MALLOC"; then
    MOZ_NATIVE_JEMALLOC=1
    AC_CHECK_FUNCS(mallctl nallocx,,
      [MOZ_NATIVE_JEMALLOC=
       break])
    if test -n "$MOZ_NATIVE_JEMALLOC"; then
      MOZ_MEMORY=1
      AC_DEFINE(MOZ_MEMORY)
      AC_DEFINE(MOZ_JEMALLOC3)
      AC_DEFINE(MOZ_NATIVE_JEMALLOC)
    fi
  fi
  case "${target}" in
    *-mingw*)
      if test -z "$WIN32_REDIST_DIR" -a -z "$MOZ_DEBUG"; then
        AC_MSG_WARN([When not building jemalloc, you need to set WIN32_REDIST_DIR to the path to the Visual C++ Redist (usually VCINSTALLDIR\redist\x86\Microsoft.VC80.CRT, for VC++ v8) if you intend to distribute your build.])
      fi
      ;;
  esac
else
  AC_DEFINE(MOZ_MEMORY)
  if test -n "$MOZ_JEMALLOC3"; then
    AC_DEFINE(MOZ_JEMALLOC3)
  fi
  if test "x$MOZ_DEBUG" = "x1"; then
    AC_DEFINE(MOZ_MEMORY_DEBUG)
  fi
  dnl The generic feature tests that determine how to compute ncpus are long and
  dnl complicated.  Therefore, simply define special cpp variables for the
  dnl platforms we have special knowledge of.
  case "${target}" in
  *-darwin*)
    AC_DEFINE(MOZ_MEMORY_DARWIN)
    ;;
  *-*freebsd*)
    AC_DEFINE(MOZ_MEMORY_BSD)
    ;;
  *-android*|*-linuxandroid*)
    AC_DEFINE(MOZ_MEMORY_LINUX)
    AC_DEFINE(MOZ_MEMORY_ANDROID)
    if test -n "$gonkdir"; then
      AC_DEFINE(MOZ_MEMORY_GONK)
    fi
    ;;
  *-*linux*)
    AC_DEFINE(MOZ_MEMORY_LINUX)
    ;;
  *-netbsd*)
    AC_DEFINE(MOZ_MEMORY_BSD)
    ;;
  *-solaris*)
    AC_DEFINE(MOZ_MEMORY_SOLARIS)
    ;;
  *-mingw*)
    AC_DEFINE(MOZ_MEMORY_WINDOWS)
    export MOZ_NO_DEBUG_RTL=1
    WIN32_CRT_LIBS="msvcrt.lib msvcprt.lib"
    dnl Look for a broken crtdll.obj
    WIN32_CRTDLL_FULLPATH=`lib -nologo -list $WIN32_CRT_LIBS | grep crtdll\\.obj`
    lib -NOLOGO -OUT:crtdll.obj $WIN32_CRT_LIBS -EXTRACT:$WIN32_CRTDLL_FULLPATH
    if grep -q '__imp__\{0,1\}free' crtdll.obj; then
      MOZ_CRT=1
    fi
    rm crtdll.obj
    ;;
  *)
    AC_MSG_ERROR([--enable-jemalloc not supported on ${target}])
    ;;
  esac
fi # MOZ_MEMORY
AC_SUBST(MOZ_MEMORY)
AC_SUBST(MOZ_JEMALLOC3)
AC_SUBST(MOZ_NATIVE_JEMALLOC)
AC_SUBST(MOZ_CRT)
export MOZ_CRT
AC_SUBST(MOZ_GLUE_IN_PROGRAM)
AC_SUBST_LIST(WIN32_CRT_LIBS)

# Allow the application to provide a subconfigure script.
# This should be after 'export MOZ_NO_DEBUG_RTL=1' since
# ldap/c-sdk/configure refers to the enviroment value.
if test -f "${srcdir}/${MOZ_BUILD_APP}/configure.in" ; then
  do_output_subdirs() {
    if test -n "$_subconfigure_subdirs"; then
      AC_MSG_ERROR([Cannot specify more than one sub-sub-configure])
     fi
    _subconfigure_subdir="$1"
    _subconfigure_config_args="$ac_configure_args"
  }
  tmpscript=`$PYTHON -c 'import os, tempfile; print tempfile.mktemp(prefix="subscript.").replace(os.sep, "/")'` || exit 1
  m4 "${srcdir}/build/autoconf/subconfigure.m4" \
     "${srcdir}/build/autoconf/altoptions.m4" \
     "${srcdir}/${MOZ_BUILD_APP}/configure.in" > $tmpscript
  . $tmpscript
  rm -f $tmpscript
fi

dnl We need to wrap dlopen and related functions on Android because we use
dnl our own linker.
if test "$OS_TARGET" = Android; then
    MOZ_GLUE_WRAP_LDFLAGS="${MOZ_GLUE_WRAP_LDFLAGS} -Wl,--wrap=PR_GetEnv,--wrap=PR_SetEnv"
    if test "$MOZ_WIDGET_TOOLKIT" = gonk -a -n "$MOZ_NUWA_PROCESS"; then
        MOZ_GLUE_WRAP_LDFLAGS="${MOZ_GLUE_WRAP_LDFLAGS} -Wl,--wrap=pthread_create,--wrap=epoll_wait,--wrap=poll,--wrap=pthread_cond_timedwait,--wrap=pthread_cond_wait,--wrap=epoll_create,--wrap=epoll_ctl,--wrap=close,--wrap=pthread_key_create,--wrap=pthread_key_delete,--wrap=socketpair,--wrap=pthread_self,--wrap=pthread_mutex_lock,--wrap=pthread_mutex_trylock,--wrap=pthread_join,--wrap=pipe,--wrap=pipe2"
    fi
    if test "$MOZ_WIDGET_TOOLKIT" = android; then
        MOZ_GLUE_WRAP_LDFLAGS="${MOZ_GLUE_WRAP_LDFLAGS} -Wl,--wrap=getaddrinfo,--wrap=freeaddrinfo,--wrap=gai_strerror"
    fi
fi

AC_SUBST_LIST(MOZ_GLUE_WRAP_LDFLAGS)
export MOZ_GLUE_WRAP_LDFLAGS

dnl ========================================================
dnl = Enable using the clang plugin to build
dnl ========================================================

MOZ_CONFIG_CLANG_PLUGIN

dnl ========================================================
dnl = Enable stripping of libs & executables
dnl ========================================================
MOZ_ARG_ENABLE_BOOL(strip,
[  --enable-strip          Enable stripping of libs & executables ],
    ENABLE_STRIP=1,
    ENABLE_STRIP= )

dnl ========================================================
dnl = Enable stripping of libs & executables when packaging
dnl ========================================================
MOZ_ARG_ENABLE_BOOL(install-strip,
[  --enable-install-strip  Enable stripping of libs & executables when packaging ],
    PKG_SKIP_STRIP= ,
    PKG_SKIP_STRIP=1)

dnl ========================================================
dnl = --disable-elf-hack
dnl ========================================================

USE_ELF_HACK=1
MOZ_ARG_DISABLE_BOOL(elf-hack,
[  --disable-elf-hack      Disable elf hacks],
    [USE_ELF_HACK=],
    [USE_ELF_HACK=1])

# Only enable elfhack where supported
if test "$USE_ELF_HACK" = 1; then
    case "${HOST_OS_ARCH},${OS_ARCH}" in
    Linux,Linux)
        case "${CPU_ARCH}" in
        arm | x86 | x86_64)
            USE_ELF_HACK=1
            ;;
        *)
            USE_ELF_HACK=
            ;;
        esac
        ;;
    *)
        USE_ELF_HACK=
        ;;
    esac
fi

if test -n "$COMPILE_ENVIRONMENT" -a -n "$USE_ELF_HACK"; then
    dnl PT_GNU_RELRO segment makes the dynamic linker set a read-only flag on
    dnl memory addresses it maps to. The result is that by the time elfhack
    dnl kicks in, it is not possible to apply relocations because of that,
    dnl thus elfhack effectively skips relocations inside the PT_GNU_RELRO
    dnl segment. It makes elfhack mostly useless, so considering the problems
    dnl we have we PT_GNU_RELRO (e.g. bug 664366), and until elfhack can deal
    dnl with PT_GNU_RELRO segments, it's just simpler to disable elfhack when
    dnl the linker creates PT_GNU_RELRO segments. However, when we do want
    dnl elfhack enabled, disable PT_GNU_RELRO instead.
    AC_CACHE_CHECK([whether linker creates PT_GNU_RELRO segments],
        LINK_WITH_PT_GNU_RELRO,
        [echo "int main() {return 0;}" > conftest.${ac_ext}
         if AC_TRY_COMMAND(${CC-cc} -o conftest${ac_exeext} $LDFLAGS conftest.${ac_ext} $LIBS 1>&2) &&
            test -s conftest${ac_exeext}; then
            if ${TOOLCHAIN_PREFIX}readelf -l conftest${ac_exeext} | grep GNU_RELRO > /dev/null; then
                LINK_WITH_PT_GNU_RELRO=yes
            else
                LINK_WITH_PT_GNU_RELRO=no
            fi
         else
             dnl We really don't expect to get here, but just in case
             AC_ERROR([couldn't compile a simple C file])
         fi
         rm -rf conftest*])
    if test "$LINK_WITH_PT_GNU_RELRO" = yes; then
        if test "$USE_ELF_HACK" = F; then
            AC_MSG_CHECKING([for -z norelro option to ld])
            _SAVE_LDFLAGS=$LDFLAGS
            LDFLAGS="$LDFLAGS -Wl,-z,norelro"
            AC_TRY_LINK(,,AC_MSG_RESULT([yes])
                        [NSPR_LDFLAGS="$NSPR_LDFLAGS -Wl,-z,norelro"],
                        AC_ERROR([--enable-elf-hack is not compatible with a linker creating a PT_GNU_RELRO segment and that doesn't support the "-z norelro" option.]))
            USE_ELF_HACK=1
        else
            AC_MSG_WARN([Disabling elfhack])
            USE_ELF_HACK=
        fi
    fi
fi

dnl ========================================================
dnl = libstdc++ compatibility hacks
dnl ========================================================

STDCXX_COMPAT=
MOZ_ARG_ENABLE_BOOL(stdcxx-compat,
[  --enable-stdcxx-compat  Enable compatibility with older libstdc++],
    STDCXX_COMPAT=1)

if test -n "$STDCXX_COMPAT"; then
   eval $(CXX="$CXX" HOST_CXX="$HOST_CXX" $PYTHON -m mozbuild.configure.libstdcxx)
   AC_SUBST(MOZ_LIBSTDCXX_TARGET_VERSION)
   AC_SUBST(MOZ_LIBSTDCXX_HOST_VERSION)
   CXXFLAGS="$CXXFLAGS -D_GLIBCXX_USE_CXX11_ABI=0"
   HOST_CXXFLAGS="$HOST_CXXFLAGS -D_GLIBCXX_USE_CXX11_ABI=0"
fi

dnl ========================================================
dnl =
dnl = Profiling and Instrumenting
dnl =
dnl ========================================================
MOZ_ARG_HEADER(Profiling and Instrumenting)

dnl ========================================================
dnl = Enable runtime visual profiling logger
dnl ========================================================
MOZ_ARG_ENABLE_BOOL(visual-event-tracer,
[  --enable-visual-event-tracer   Enable visual event tracer instrumentation],
    MOZ_VISUAL_EVENT_TRACER=1,
    MOZ_VISUAL_EVENT_TRACER=)
if test -n "$MOZ_VISUAL_EVENT_TRACER"; then
    AC_DEFINE(MOZ_VISUAL_EVENT_TRACER)
fi

dnl ========================================================
dnl = Enable TaskTracer
dnl ========================================================
MOZ_ARG_ENABLE_BOOL(tasktracer,
[  --enable-tasktracer       Set compile flags necessary for using TaskTracer],
    MOZ_TASK_TRACER=1,
    MOZ_TASK_TRACER= )
if test "$MOZ_WIDGET_TOOLKIT" = "gonk" -a -n "$MOZ_TASK_TRACER"; then
    AC_DEFINE(MOZ_TASK_TRACER)
    AC_SUBST(MOZ_TASK_TRACER)
fi

dnl ========================================================
dnl Turn on reflow counting
dnl ========================================================
MOZ_ARG_ENABLE_BOOL(reflow-perf,
[  --enable-reflow-perf    Enable reflow performance tracing],
    MOZ_REFLOW_PERF=1,
    MOZ_REFLOW_PERF= )
if test -n "$MOZ_REFLOW_PERF"; then
    AC_DEFINE(MOZ_REFLOW_PERF)
fi

dnl ========================================================
dnl = Offer a way to disable the startup cache
dnl ========================================================

MOZ_ARG_DISABLE_BOOL(startupcache,
[  --disable-startupcache          Disable startup cache ],
    MOZ_DISABLE_STARTUPCACHE=1,
    MOZ_DISABLE_STARTUPCACHE=)

dnl bug 988880: disable startup cache on b2g
if test -n "$MOZ_B2G"; then
  MOZ_DISABLE_STARTUPCACHE=1
fi
if test -n "$MOZ_DISABLE_STARTUPCACHE"; then
  AC_DEFINE(MOZ_DISABLE_STARTUPCACHE)
fi
AC_SUBST(MOZ_DISABLE_STARTUPCACHE)

dnl ========================================================
dnl = Don't precompile the startup cache
dnl ========================================================
MOZ_DISABLE_PRECOMPILED_STARTUPCACHE=

MOZ_ARG_DISABLE_BOOL(precompiled-startupcache,
[  --disable-precompiled-startupcache      Don't precompile the startup cache ],
    MOZ_DISABLE_PRECOMPILED_STARTUPCACHE=1,
	MOZ_DISABLE_PRECOMPILED_STARTUPCACHE= )

if test -n "$MOZ_DISABLE_PRECOMPILED_STARTUPCACHE"; then
  AC_DEFINE(MOZ_DISABLE_PRECOMPILED_STARTUPCACHE)
fi

AC_SUBST(MOZ_DISABLE_PRECOMPILED_STARTUPCACHE)

dnl ========================================================
dnl = Enable Radio Interface for B2G (Gonk usually)
dnl ========================================================
MOZ_ARG_ENABLE_BOOL(b2g-ril,
[  --enable-b2g-ril      Set compile flags necessary for testing B2G Radio Interface Layer via network sockets ],
    MOZ_B2G_RIL=1,
    MOZ_B2G_RIL=,
    MOZ_B2G_RIL=$_PLATFORM_HAVE_RIL )
if test -n "$MOZ_B2G_RIL"; then
    if test -n "$_PLATFORM_HAVE_RIL"; then
        AC_DEFINE(MOZ_B2G_RIL)
    else
        AC_MSG_ERROR([b2g-ril cannot be enabled because target platform doesn't support it.])
    fi
fi
AC_SUBST(MOZ_B2G_RIL)

dnl ========================================================
dnl = Enable Radio FM for B2G (Gonk usually)
dnl ========================================================
if test -n "$MOZ_B2G_FM"; then
    AC_DEFINE(MOZ_B2G_FM)
fi
AC_SUBST(MOZ_B2G_FM)

dnl ========================================================
dnl = Enable Bluetooth Interface for B2G (Gonk usually)
dnl ========================================================
MOZ_ARG_ENABLE_BOOL(b2g-bt,
[  --enable-b2g-bt      Set compile flags necessary for compiling Bluetooth API for B2G ],
    MOZ_B2G_BT=1,
    MOZ_B2G_BT= )
if test -n "$MOZ_B2G_BT"; then
    AC_DEFINE(MOZ_B2G_BT)
fi
AC_SUBST(MOZ_B2G_BT)
AC_SUBST(MOZ_B2G_BT_BLUEZ)
AC_SUBST(MOZ_B2G_BT_BLUEDROID)
AC_SUBST(MOZ_B2G_BT_DAEMON)

dnl ========================================================
dnl = Enable NFC Interface for B2G (Gonk usually)
dnl ========================================================
MOZ_ARG_ENABLE_BOOL(nfc,
[  --enable-nfc         Set compile flags necessary for compiling NFC API ],
    MOZ_NFC=1,
    MOZ_NFC= )
if test -n "$MOZ_NFC"; then
   AC_DEFINE(MOZ_NFC)
fi
AC_SUBST(MOZ_NFC)

dnl ========================================================
dnl = Enable Pico Speech Synthesis (Gonk usually)
dnl ========================================================
MOZ_ARG_ENABLE_BOOL(synth-pico,
[  --enable-synth-pico  Set compile flags necessary for compiling Pico Web Speech API ],
    MOZ_SYNTH_PICO=1,
    MOZ_SYNTH_PICO= )
if test -n "$MOZ_SYNTH_PICO"; then
    AC_DEFINE(MOZ_SYNTH_PICO)
fi
AC_SUBST(MOZ_SYNTH_PICO)

dnl ========================================================
dnl = Enable Support for Time Manager API
dnl ========================================================
if test -n "$MOZ_TIME_MANAGER"; then
    AC_DEFINE(MOZ_TIME_MANAGER)
fi
AC_SUBST(MOZ_TIME_MANAGER)

dnl ========================================================
dnl = Enable Camera Interface for B2G (Gonk usually)
dnl ========================================================
MOZ_ARG_ENABLE_BOOL(b2g-camera,
[  --enable-b2g-camera      Set compile flags necessary for compiling camera API for B2G ],
    MOZ_B2G_CAMERA=1,
    MOZ_B2G_CAMERA= )
if test -n "$MOZ_B2G_CAMERA"; then
   AC_DEFINE(MOZ_B2G_CAMERA)
fi
AC_SUBST(MOZ_B2G_CAMERA)

dnl ========================================================
dnl = Enable Support for Payment API
dnl ========================================================
if test -n "$MOZ_PAY"; then
    AC_DEFINE(MOZ_PAY)
fi
AC_SUBST(MOZ_PAY)

dnl ========================================================
dnl = Enable Browser Support for Activities
dnl ========================================================
if test -n "$MOZ_ACTIVITIES"; then
    AC_DEFINE(MOZ_ACTIVITIES)
fi
AC_SUBST(MOZ_ACTIVITIES)

dnl ========================================================
dnl = Enable Support for AudioChannelManager API
dnl ========================================================
if test -n "$MOZ_AUDIO_CHANNEL_MANAGER"; then
    AC_DEFINE(MOZ_AUDIO_CHANNEL_MANAGER)
fi
AC_SUBST(MOZ_AUDIO_CHANNEL_MANAGER)

dnl ========================================================
dnl = Enable Support for Secure Element API
dnl ========================================================
   MOZ_SECUREELEMENT=1,
if test -n "$MOZ_SECUREELEMENT"; then
   AC_DEFINE(MOZ_SECUREELEMENT)
fi
 AC_SUBST(MOZ_SECUREELEMENT)

dnl ========================================================
dnl = Support for demangling undefined symbols
dnl ========================================================
if test -z "$SKIP_LIBRARY_CHECKS"; then
    AC_LANG_SAVE
    AC_LANG_CPLUSPLUS
    AC_CHECK_FUNCS(__cxa_demangle, HAVE_DEMANGLE=1, HAVE_DEMANGLE=)
    AC_LANG_RESTORE
fi

# Demangle only for debug or DMD builds
MOZ_DEMANGLE_SYMBOLS=
if test "$HAVE_DEMANGLE" && test "$MOZ_DEBUG" -o "$MOZ_DMD"; then
    MOZ_DEMANGLE_SYMBOLS=1
    AC_DEFINE(MOZ_DEMANGLE_SYMBOLS)
fi
AC_SUBST(MOZ_DEMANGLE_SYMBOLS)

dnl ========================================================
dnl = Support for gcc stack unwinding (from gcc 3.3)
dnl ========================================================
if test -z "$SKIP_LIBRARY_CHECKS"; then
    AC_LANG_SAVE
    AC_LANG_CPLUSPLUS
    MOZ_CHECK_HEADER(unwind.h, AC_CHECK_FUNCS(_Unwind_Backtrace))
    AC_LANG_RESTORE
fi

dnl ========================================================
dnl JIT observers
dnl ========================================================

MOZ_ARG_WITH_STRING(jitreport-granularity,
[  --jitreport-granularity=N
                           Default granularity at which to report JIT code
                           to external tools
                             0 - no info
                             1 - code ranges for whole functions only
                             2 - per-line information
                             3 - per-op information],
  JITREPORT_GRANULARITY=$withval,
  JITREPORT_GRANULARITY=3)

AC_DEFINE_UNQUOTED(JS_DEFAULT_JITREPORT_GRANULARITY, $JITREPORT_GRANULARITY)

dnl ========================================================
dnl =
dnl = Misc. Options
dnl =
dnl ========================================================
MOZ_ARG_HEADER(Misc. Options)

dnl ========================================================
dnl update xterm title
dnl ========================================================
MOZ_ARG_ENABLE_BOOL(xterm-updates,
[  --enable-xterm-updates  Update XTERM titles with current command.],
    MOZ_UPDATE_XTERM=1,
    MOZ_UPDATE_XTERM= )

dnl =========================================================
dnl = Chrome format
dnl =========================================================
MOZ_ARG_ENABLE_STRING([chrome-format],
[  --enable-chrome-format=jar|flat|omni
                          Select FORMAT of chrome files during packaging],
    MOZ_CHROME_FILE_FORMAT=`echo $enableval | tr A-Z a-z`)

if test -z "$MOZ_CHROME_FILE_FORMAT"; then
    MOZ_CHROME_FILE_FORMAT=jar
fi

if test "$MOZ_CHROME_FILE_FORMAT" = "symlink"; then
    AC_MSG_ERROR([--enable-chrome-format=symlink has been deprecated. It is now used by default in $DIST/bin on platforms that support it])
fi

if test "$MOZ_CHROME_FILE_FORMAT" != "jar" &&
    test "$MOZ_CHROME_FILE_FORMAT" != "flat" &&
    test "$MOZ_CHROME_FILE_FORMAT" != "omni"; then
    AC_MSG_ERROR([--enable-chrome-format must be set to either jar, flat, or omni])
fi

dnl ========================================================
dnl = Enable Mozilla Developer Tools (frontend)
dnl ========================================================
MOZ_ARG_ENABLE_BOOL(devtools,
[  --enable-devtools           Enable Mozilla Developer Tools],
    MOZ_DEVTOOLS=1,
    MOZ_DEVTOOLS=)

if test -n "$MOZ_DEVTOOLS"; then
    AC_DEFINE(MOZ_DEVTOOLS)
fi

AC_SUBST(MOZ_DEVTOOLS)

dnl =========================================================
dnl Enable support for revamped devtools Performance Tools
dnl =========================================================

MOZ_ARG_ENABLE_BOOL(devtools-perf,
[  --enable-devtools-perf Set compile flags necessary for compiling devtools perftools],
MOZ_DEVTOOLS_PERFTOOLS=1,
MOZ_DEVTOOLS_PERFTOOLS= )
if test -n "$MOZ_DEVTOOLS_PERFTOOLS"; then
  AC_DEFINE(MOZ_DEVTOOLS_PERFTOOLS)
fi
AC_SUBST(MOZ_DEVTOOLS_PERFTOOLS)

dnl =========================================================
dnl Omnijar packaging (bug 552121)
dnl =========================================================
dnl Omnijar packaging is compatible with flat packaging.
dnl In unpackaged builds, omnijar looks for files as if
dnl things were flat packaged. After packaging, all files
dnl are loaded from a single jar. MOZ_CHROME_FILE_FORMAT
dnl is set to flat since putting files into jars is only
dnl done during packaging with omnijar.
if test "$MOZ_CHROME_FILE_FORMAT" = "omni"; then
    MOZ_OMNIJAR=1
    AC_DEFINE(MOZ_OMNIJAR)
fi
MOZ_PACKAGER_FORMAT="$MOZ_CHROME_FILE_FORMAT"
if test "$OS_ARCH" = "WINNT" -o "$MOZ_WIDGET_TOOLKIT" = "android"; then
    MOZ_CHROME_FILE_FORMAT=flat
else
    MOZ_CHROME_FILE_FORMAT=symlink
fi

if test "$MOZ_WIDGET_TOOLKIT" = "android"; then
    dnl Fennec's static resources live in the assets/ folder of the
    dnl APK.  Adding a path to the name here works because we only
    dnl have one omnijar file in the final package (which is not the
    dnl case on desktop), and necessitates some contortions during
    dnl packaging so that the resources in the omnijar are considered
    dnl as rooted at / and not as rooted at assets/ (which again is
    dnl not the case on desktop: there are omnijars rooted at webrtc/,
    dnl etc). packager.mk handles changing the rooting of the single
    dnl omnijar.
    OMNIJAR_NAME=assets/omni.ja
else
    OMNIJAR_NAME=omni.ja
fi

AC_SUBST(OMNIJAR_NAME)
AC_SUBST(MOZ_OMNIJAR)
AC_SUBST(MOZ_PACKAGER_FORMAT)

dnl ========================================================
dnl = Define default location for MOZILLA_FIVE_HOME
dnl ========================================================
MOZ_ARG_WITH_STRING(default-mozilla-five-home,
[  --with-default-mozilla-five-home
                          Set the default value for MOZILLA_FIVE_HOME],
[ val=`echo $withval`
  AC_DEFINE_UNQUOTED(MOZ_DEFAULT_MOZILLA_FIVE_HOME,"$val") ])

dnl ========================================================
dnl = Location of the mozilla user directory (default is ~/.mozilla).],
dnl ========================================================
MOZ_ARG_WITH_STRING(user-appdir,
[  --with-user-appdir=DIR  Set user-specific appdir (default=.mozilla)],
[ val=`echo $withval`
if echo "$val" | grep "\/" >/dev/null; then
    AC_MSG_ERROR("Homedir must be single relative path.")
else
    MOZ_USER_DIR="$val"
fi])

AC_DEFINE_UNQUOTED(MOZ_USER_DIR,"$MOZ_USER_DIR")

dnl ========================================================
dnl = Doxygen configuration
dnl ========================================================
dnl Use commas to specify multiple dirs to this arg
MOZ_DOC_INPUT_DIRS='./dist/include ./dist/idl'
MOZ_ARG_WITH_STRING(doc-input-dirs,
[  --with-doc-input-dirs=DIRS
                          Header/idl dirs to create docs from],
[ MOZ_DOC_INPUT_DIRS=`echo "$withval" | sed "s/,/ /g"` ] )
AC_SUBST(MOZ_DOC_INPUT_DIRS)

dnl Use commas to specify multiple dirs to this arg
MOZ_DOC_INCLUDE_DIRS='./dist/include ./dist/include/nspr'
MOZ_ARG_WITH_STRING(doc-include-dirs,
[  --with-doc-include-dirs=DIRS
                          Include dirs to preprocess doc headers],
[ MOZ_DOC_INCLUDE_DIRS=`echo "$withval" | sed "s/,/ /g"` ] )
AC_SUBST(MOZ_DOC_INCLUDE_DIRS)

MOZ_DOC_OUTPUT_DIR='./dist/docs'
MOZ_ARG_WITH_STRING(doc-output-dir,
[  --with-doc-output-dir=DIR
                          Dir to generate docs into],
[ MOZ_DOC_OUTPUT_DIR=$withval ] )
AC_SUBST(MOZ_DOC_OUTPUT_DIR)

if test -z "$SKIP_COMPILER_CHECKS"; then
dnl ========================================================
dnl =
dnl = Compiler Options
dnl =
dnl ========================================================
MOZ_ARG_HEADER(Compiler Options)

dnl ========================================================
dnl Check for gcc -pipe support
dnl ========================================================
AC_MSG_CHECKING([for -pipe support])
if test -n "$GNU_CC" -a -n "$GNU_CXX"; then
    dnl Any gcc that supports firefox supports -pipe.
    CFLAGS="$CFLAGS -pipe"
    CXXFLAGS="$CXXFLAGS -pipe"
    AC_MSG_RESULT([yes])
else
    AC_MSG_RESULT([no])
fi

dnl ========================================================
dnl Profile guided optimization (gcc checks)
dnl ========================================================
dnl Test for profiling options
dnl Under gcc 3.4+, use -fprofile-generate/-fprofile-use

_SAVE_CFLAGS="$CFLAGS"
CFLAGS="$CFLAGS -fprofile-generate -fprofile-correction"

AC_MSG_CHECKING([whether C compiler supports -fprofile-generate])
AC_TRY_COMPILE([], [return 0;],
               [ PROFILE_GEN_CFLAGS="-fprofile-generate"
                 result="yes" ], result="no")
AC_MSG_RESULT([$result])

if test $result = "yes"; then
  PROFILE_GEN_LDFLAGS="-fprofile-generate"
  PROFILE_USE_CFLAGS="-fprofile-use -fprofile-correction -Wcoverage-mismatch"
  PROFILE_USE_LDFLAGS="-fprofile-use"
fi

CFLAGS="$_SAVE_CFLAGS"

if test -n "$INTEL_CC"; then
  PROFILE_GEN_CFLAGS="-prof-gen -prof-dir ."
  PROFILE_GEN_LDFLAGS=
  PROFILE_USE_CFLAGS="-prof-use -prof-dir ."
  PROFILE_USE_LDFLAGS=
fi

dnl Sun Studio on Solaris
if test "$SOLARIS_SUNPRO_CC"; then
  PROFILE_GEN_CFLAGS="-xprofile=collect:$_objdir/$enable_application"
  PROFILE_GEN_LDFLAGS="-xprofile=collect:$_objdir/$enable_application"
  PROFILE_USE_CFLAGS="-xprofile=use:$_objdir/$enable_application"
  PROFILE_USE_LDFLAGS="-xprofile=use:$_objdir/$enable_application"
fi

AC_SUBST(PROFILE_GEN_CFLAGS)
AC_SUBST(PROFILE_GEN_LDFLAGS)
AC_SUBST(PROFILE_USE_CFLAGS)
AC_SUBST(PROFILE_USE_LDFLAGS)

dnl =============================================
dnl Support for -fno-integrated-as (recent clang)
dnl =============================================
dnl Under clang 3.4+, use -fno-integrated-as to
dnl build libvpx's vp8_asm_enc_offsets.c

_SAVE_CFLAGS="$CFLAGS"
CFLAGS="$CFLAGS -fno-integrated-as -S"

AC_MSG_CHECKING([whether C compiler supports -fno-integrated-as])
AC_TRY_COMPILE([], [return 0;],
               [ NO_INTEGRATED_AS_CFLAGS="-fno-integrated-as"
                 result="yes" ], result="no")
AC_MSG_RESULT([$result])

CFLAGS="$_SAVE_CFLAGS"

AC_SUBST(NO_INTEGRATED_AS_CFLAGS)

fi # ! SKIP_COMPILER_CHECKS

AC_DEFINE(CPP_THROW_NEW, [throw()])
AC_LANG_C

if test "$COMPILE_ENVIRONMENT"; then
MOZ_EXPAND_LIBS
fi # COMPILE_ENVIRONMENT

dnl ========================================================
dnl =
dnl = Build depencency options
dnl =
dnl ========================================================
MOZ_ARG_HEADER(Build dependencies)

if test "$GNU_CC" -a "$GNU_CXX"; then
  _DEPEND_CFLAGS='-MD -MP -MF $(MDDEPDIR)/$(@F).pp'
dnl Sun Studio on Solaris use -xM instead of -MD, see config/rules.mk
elif test "$SOLARIS_SUNPRO_CC"; then
  _DEPEND_CFLAGS=
else
  dnl Don't override this for MSVC
  if test -z "$_WIN32_MSVC"; then
    _USE_CPP_INCLUDE_FLAG=
    _DEFINES_CFLAGS='$(ACDEFINES) -D_MOZILLA_CONFIG_H_ -DMOZILLA_CLIENT'
    _DEFINES_CXXFLAGS='$(ACDEFINES) -D_MOZILLA_CONFIG_H_ -DMOZILLA_CLIENT'
  else
    echo '#include <stdio.h>' > dummy-hello.c
    changequote(,)
    dnl This output is localized, split at the first double space or colon and space.
    _CL_PREFIX_REGEX="^\([^:]*:.*[ :] \)\(.*\\\stdio.h\)$"
    CL_INCLUDES_PREFIX=`${CC} -showIncludes -c -Fonul dummy-hello.c 2>&1 | sed -ne 's/'"$_CL_PREFIX_REGEX"'/\1/p'`
    _CL_STDIO_PATH=`${CC} -showIncludes -c -Fonul dummy-hello.c 2>&1 | sed -ne 's/'"$_CL_PREFIX_REGEX"'/\2/p'`
    changequote([,])
    if ! test -e "$_CL_STDIO_PATH"; then
        AC_MSG_ERROR([Unable to parse cl -showIncludes prefix. This compiler's locale has an unsupported formatting.])
    fi
    if test -z "$CL_INCLUDES_PREFIX"; then
        AC_MSG_ERROR([Cannot find cl -showIncludes prefix.])
    fi
    AC_SUBST(CL_INCLUDES_PREFIX)
    rm -f dummy-hello.c

    dnl Make sure that the build system can handle non-ASCII characters
    dnl in environment variables to prevent it from breaking silently on
    dnl non-English systems.
    NONASCII=$'\241\241'
    AC_SUBST(NONASCII)
  fi
fi

dnl ========================================================
dnl =
dnl = Static Build Options
dnl =
dnl ========================================================
MOZ_ARG_HEADER(Static build options)

if test "$OS_ARCH" = "WINNT"; then
  GKMEDIAS_SHARED_LIBRARY=1
  AC_DEFINE(GKMEDIAS_SHARED_LIBRARY)
fi
AC_SUBST(GKMEDIAS_SHARED_LIBRARY)

if test -z "$MOZ_NATIVE_ZLIB"; then
if test -n "$JS_SHARED_LIBRARY" -o "$GKMEDIAS_SHARED_LIBRARY"; then
  ZLIB_IN_MOZGLUE=1
  AC_DEFINE(ZLIB_IN_MOZGLUE)
fi
fi

AC_SUBST(ZLIB_IN_MOZGLUE)

dnl ========================================================
dnl =
dnl = Standalone module options
dnl =
dnl ========================================================
MOZ_ARG_HEADER(Standalone module options (Not for building Mozilla))

dnl Check for GLib.
dnl ========================================================

if test -z "$SKIP_PATH_CHECKS"; then
if test -z "${GLIB_CFLAGS}" -o -z "${GLIB_LIBS}" ; then
    if test "$MOZ_ENABLE_GTK" ; then
        PKG_CHECK_MODULES(GLIB, glib-2.0 >= 1.3.7 gobject-2.0)
    fi
fi
fi

if test -z "${GLIB_GMODULE_LIBS}" \
   -a -n "${GLIB_CONFIG}"\
    -a "${GLIB_CONFIG}" != no\
; then
    GLIB_GMODULE_LIBS=`$GLIB_CONFIG gmodule --libs`
fi

AC_SUBST_LIST(GLIB_GMODULE_LIBS)

dnl ========================================================
dnl Graphics checks.
dnl ========================================================

if test "${OS_TARGET}" = "WINNT" -o \
        "${OS_ARCH}" = "Darwin" -o \
        "${MOZ_WIDGET_TOOLKIT}" = "android" -o \
        "${MOZ_WIDGET_TOOLKIT}" = "gonk" -o \
        "${MOZ_WIDGET_TOOLKIT}" = "gtk2" -o \
        "${MOZ_WIDGET_TOOLKIT}" = "gtk3"; then
    case "${CPU_ARCH}" in
    x86|x86_64|arm)
        MOZ_ENABLE_SKIA=1
        ;;
    *)
        MOZ_ENABLE_SKIA=
        ;;
    esac
else
MOZ_ENABLE_SKIA=
fi

MOZ_ARG_ENABLE_BOOL(skia,
[  --enable-skia   Enable use of Skia],
MOZ_ENABLE_SKIA=1,
MOZ_ENABLE_SKIA=)

MOZ_ARG_ENABLE_BOOL(skia,
[  --disable-skia   Disable use of Skia],
MOZ_ENABLE_SKIA=,
MOZ_ENABLE_SKIA=)

MOZ_ARG_DISABLE_BOOL(skia-gpu,
[  --disable-skia-gpu  Disable use of Skia-GPU],
MOZ_DISABLE_SKIA_GPU=1,
MOZ_DISABLE_SKIA_GPU=)

if test "$USE_FC_FREETYPE"; then
    if test "$COMPILE_ENVIRONMENT"; then
        dnl ========================================================
        dnl = Check for freetype2 and its functionality
        dnl ========================================================
        PKG_CHECK_MODULES(FT2, freetype2 >= 6.1.0, _HAVE_FREETYPE2=1, _HAVE_FREETYPE2=)

        if test "$_HAVE_FREETYPE2"; then
            _SAVE_LIBS="$LIBS"
            _SAVE_CFLAGS="$CFLAGS"
            LIBS="$LIBS $FT2_LIBS"
            CFLAGS="$CFLAGS $FT2_CFLAGS"

            AC_CACHE_CHECK(for FT_Bitmap_Size.y_ppem,
                ac_cv_member_FT_Bitmap_Size_y_ppem,
                [AC_TRY_COMPILE([#include <ft2build.h>
                                 #include FT_FREETYPE_H],
                                [FT_Bitmap_Size s;
                                 if (sizeof s.y_ppem) return 0;
                                 return 1],
                                ac_cv_member_FT_Bitmap_Size_y_ppem=yes,
                                ac_cv_member_FT_Bitmap_Size_y_ppem=no)])
            if test "$ac_cv_member_FT_Bitmap_Size_y_ppem" = yes; then
                HAVE_FT_BITMAP_SIZE_Y_PPEM=1
            else
                HAVE_FT_BITMAP_SIZE_Y_PPEM=0
            fi
            AC_DEFINE_UNQUOTED(HAVE_FT_BITMAP_SIZE_Y_PPEM,
                               $HAVE_FT_BITMAP_SIZE_Y_PPEM,
                               [FT_Bitmap_Size structure includes y_ppem field])

            AC_CHECK_FUNCS(FT_GlyphSlot_Embolden FT_Load_Sfnt_Table)

            LIBS="$_SAVE_LIBS"
            CFLAGS="$_SAVE_CFLAGS"
        fi

        _SAVE_CPPFLAGS="$CPPFLAGS"
        CPPFLAGS="$CPPFLAGS $FT2_CFLAGS $XCFLAGS"
        MOZ_CHECK_HEADERS([fontconfig/fcfreetype.h], ,
            [AC_MSG_ERROR(Can't find header fontconfig/fcfreetype.h.)], [#include <fontconfig/fontconfig.h>])
        CPPFLAGS="$_SAVE_CPPFLAGS"
    else
        AC_DEFINE(HAVE_FONTCONFIG_FCFREETYPE_H)
    fi

    PKG_CHECK_MODULES(_FONTCONFIG, fontconfig,
    [
        if test "$MOZ_PANGO"; then
            MOZ_PANGO_CFLAGS="$MOZ_PANGO_CFLAGS $_FONTCONFIG_CFLAGS"
            MOZ_PANGO_LIBS="$MOZ_PANGO_LIBS $_FONTCONFIG_LIBS"
        else
            FT2_CFLAGS="$FT2_CFLAGS $_FONTCONFIG_CFLAGS"
            FT2_LIBS="$FT2_LIBS $_FONTCONFIG_LIBS"
        fi
    ])
fi

dnl ========================================================
dnl Check for pixman and cairo
dnl ========================================================

if test "$MOZ_WIDGET_TOOLKIT" = "gtk3" ; then
  # cairo-gtk3 can be build with system-cairo only
  MOZ_TREE_CAIRO=
else
  MOZ_TREE_CAIRO=1
fi

MOZ_ARG_ENABLE_BOOL(system-cairo,
[  --enable-system-cairo   Use system cairo (located with pkgconfig)],
MOZ_TREE_CAIRO=,
MOZ_TREE_CAIRO=1 )

MOZ_TREE_PIXMAN=1
MOZ_ARG_ENABLE_BOOL(system-pixman,
[ --enable-system-pixman Use system pixman (located with pkgconfig)],
MOZ_TREE_PIXMAN=,
MOZ_TREE_PIXMAN=force,
MOZ_TREE_PIXMAN=1 )

# System cairo depends on system pixman
if test "$MOZ_TREE_PIXMAN" = "force"; then
    if test -z "$MOZ_TREE_CAIRO"; then
        AC_MSG_ERROR([--disable-system-pixman is incompatible with --enable-system-cairo.])
    else
        MOZ_TREE_PIXMAN=1
    fi
elif test -z "$MOZ_TREE_CAIRO"; then
    MOZ_TREE_PIXMAN=
fi

if test "$MOZ_TREE_PIXMAN"; then
    AC_DEFINE(MOZ_TREE_PIXMAN)
else
    PKG_CHECK_MODULES(PIXMAN, pixman-1 >= 0.19.2)
    MOZ_PIXMAN_CFLAGS="$PIXMAN_CFLAGS"
    MOZ_PIXMAN_LIBS="$PIXMAN_LIBS"
fi
AC_SUBST(MOZ_PIXMAN_CFLAGS)
AC_SUBST_LIST(MOZ_PIXMAN_LIBS)

# Check for headers defining standard int types.
if test -n "$COMPILE_ENVIRONMENT"; then
    MOZ_CHECK_HEADERS(stdint.h inttypes.h sys/int_types.h)

    if test "${ac_cv_header_inttypes_h}" = "yes"; then
        HAVE_INTTYPES_H=1
    fi
fi

AC_SUBST(HAVE_INTTYPES_H)

if test "$MOZ_TREE_CAIRO"; then
    MOZ_CAIRO_CFLAGS='-I$(LIBXUL_DIST)/include/cairo'
    AC_DEFINE(MOZ_TREE_CAIRO)

    if test "$OS_ARCH" = "WINNT"; then
        # For now we assume that we will have a uint64_t available through
        # one of the above headers or mozstdint.h.
        AC_DEFINE(HAVE_UINT64_T)
    fi

    # Define macros for cairo-features.h
    TEE_SURFACE_FEATURE="#define CAIRO_HAS_TEE_SURFACE 1"
    if test "$MOZ_X11"; then
        XLIB_SURFACE_FEATURE="#define CAIRO_HAS_XLIB_SURFACE 1"
        XLIB_XRENDER_SURFACE_FEATURE="#define CAIRO_HAS_XLIB_XRENDER_SURFACE 1"
        PS_SURFACE_FEATURE="#define CAIRO_HAS_PS_SURFACE 1"
    fi
    if test "$_HAVE_FREETYPE2"; then
        FT_FONT_FEATURE="#define CAIRO_HAS_FT_FONT 1"
        MOZ_ENABLE_CAIRO_FT=1
        CAIRO_FT_CFLAGS="$FT2_CFLAGS"
    fi

    case "$MOZ_WIDGET_TOOLKIT" in
      qt)
        QT_SURFACE_FEATURE="#define CAIRO_HAS_QT_SURFACE 1"
        ;;
      cocoa | uikit)
        QUARTZ_SURFACE_FEATURE="#define CAIRO_HAS_QUARTZ_SURFACE 1"
        QUARTZ_IMAGE_SURFACE_FEATURE="#define CAIRO_HAS_QUARTZ_IMAGE_SURFACE 1"
        QUARTZ_FONT_FEATURE="#define CAIRO_HAS_QUARTZ_FONT 1"
        ;;
      windows)
        WIN32_FONT_FEATURE="#define CAIRO_HAS_WIN32_FONT 1"
        WIN32_SURFACE_FEATURE="#define CAIRO_HAS_WIN32_SURFACE 1"
        if test "$MOZ_USE_D2D"; then
          WIN32_DWRITE_FONT_FEATURE="#define CAIRO_HAS_DWRITE_FONT 1"
          WIN32_D2D_SURFACE_FEATURE="#define CAIRO_HAS_D2D_SURFACE 1"
          MOZ_ENABLE_D2D_SURFACE=1
          MOZ_ENABLE_DWRITE_FONT=1
        fi

        MOZ_CHECK_HEADER(d3d9.h, MOZ_ENABLE_D3D9_LAYER=1)

        dnl D3D10 Layers depend on D2D Surfaces.
        if test -n "$WIN32_D2D_SURFACE_FEATURE"; then
          MOZ_CHECK_HEADER(d3d10.h, MOZ_ENABLE_D3D10_LAYER=1)
        fi
        ;;
      gtk3)
        AC_MSG_ERROR([cairo-gtk3 toolkit is incompatible with in-tree cairo. Please add --enable-system-cairo to your build config.])
        ;;
    esac
    if test "$USE_FC_FREETYPE"; then
        FC_FONT_FEATURE="#define CAIRO_HAS_FC_FONT 1"
    fi
    AC_SUBST(MOZ_ENABLE_CAIRO_FT)
    AC_SUBST(MOZ_ENABLE_DWRITE_FONT)
    AC_SUBST(MOZ_ENABLE_D2D_SURFACE)
    AC_SUBST(MOZ_ENABLE_D3D9_LAYER)
    AC_SUBST(MOZ_ENABLE_D3D10_LAYER)

    AC_SUBST(PS_SURFACE_FEATURE)
    AC_SUBST(PDF_SURFACE_FEATURE)
    AC_SUBST(SVG_SURFACE_FEATURE)
    AC_SUBST(XLIB_SURFACE_FEATURE)
    AC_SUBST(XLIB_XRENDER_SURFACE_FEATURE)
    AC_SUBST(QUARTZ_SURFACE_FEATURE)
    AC_SUBST(QUARTZ_IMAGE_SURFACE_FEATURE)
    AC_SUBST(WIN32_SURFACE_FEATURE)
    AC_SUBST(OS2_SURFACE_FEATURE)
    AC_SUBST(DIRECTFB_SURFACE_FEATURE)
    AC_SUBST(FT_FONT_FEATURE)
    AC_SUBST(FC_FONT_FEATURE)
    AC_SUBST(WIN32_FONT_FEATURE)
    AC_SUBST(WIN32_DWRITE_FONT_FEATURE)
    AC_SUBST(WIN32_D2D_SURFACE_FEATURE)
    AC_SUBST(QUARTZ_FONT_FEATURE)
    AC_SUBST(PNG_FUNCTIONS_FEATURE)
    AC_SUBST(QT_SURFACE_FEATURE)
    AC_SUBST(TEE_SURFACE_FEATURE)

    MOZ_CAIRO_OSLIBS='${CAIRO_FT_OSLIBS}'

    if test "$MOZ_X11"; then
        MOZ_CAIRO_OSLIBS="$MOZ_CAIRO_OSLIBS $XLDFLAGS -lXrender"
    fi

    CAIRO_FEATURES_H=gfx/cairo/cairo/src/cairo-features.h
else
    PKG_CHECK_MODULES(CAIRO, cairo >= $CAIRO_VERSION)
    MOZ_CAIRO_CFLAGS="$CAIRO_CFLAGS"
    MOZ_CAIRO_LIBS="$CAIRO_LIBS"
    PKG_CHECK_MODULES(CAIRO_TEE, cairo-tee >= $CAIRO_VERSION)
    if test "$MOZ_X11"; then
        PKG_CHECK_MODULES(CAIRO_XRENDER, cairo-xlib-xrender >= $CAIRO_VERSION)
        MOZ_CAIRO_LIBS="$MOZ_CAIRO_LIBS $XLDFLAGS $CAIRO_XRENDER_LIBS"
        MOZ_CAIRO_OSLIBS="$MOZ_CAIRO_LIBS"
        MOZ_CAIRO_CFLAGS="$MOZ_CAIRO_CFLAGS $CAIRO_XRENDER_CFLAGS"
    fi
fi

AC_SUBST(MOZ_TREE_CAIRO)
AC_SUBST_LIST(MOZ_CAIRO_CFLAGS)
AC_SUBST_LIST(MOZ_CAIRO_LIBS)
AC_SUBST_LIST(MOZ_CAIRO_OSLIBS)
AC_SUBST(MOZ_TREE_PIXMAN)

dnl ========================================================
dnl Skia
dnl ========================================================
if test "$MOZ_ENABLE_SKIA"; then
  SKIA_INCLUDES="/gfx/skia /gfx/skia/skia/include/config /gfx/skia/skia/include/core"
  AC_DEFINE(MOZ_ENABLE_SKIA)
  AC_DEFINE(USE_SKIA)
  if test "${MOZ_WIDGET_TOOLKIT}" = "android" -o x"$MOZ_WIDGET_TOOLKIT" = x"gonk"; then
    AC_DEFINE(SK_BUILD_FOR_ANDROID_NDK)
  fi

  if test "${CPU_ARCH}" != "ppc" -a "${CPU_ARCH}" != "ppc64" -a "${CPU_ARCH}" != "sparc" -a -z "$MOZ_DISABLE_SKIA_GPU" ; then
    SKIA_INCLUDES="$SKIA_INCLUDES /gfx/skia/skia/include/gpu /gfx/skia/skia/include/utils"
    MOZ_ENABLE_SKIA_GPU=1
    AC_DEFINE(USE_SKIA_GPU)
    AC_SUBST(MOZ_ENABLE_SKIA_GPU)
  fi
fi
AC_SUBST(MOZ_ENABLE_SKIA)
AC_SUBST_LIST(SKIA_INCLUDES)

dnl ========================================================
dnl disable xul
dnl ========================================================
MOZ_ARG_DISABLE_BOOL(xul,
[  --disable-xul           Disable XUL],
    MOZ_XUL= )
if test "$MOZ_XUL"; then
  AC_DEFINE(MOZ_XUL)
else
  dnl remove extensions that require XUL
  MOZ_EXTENSIONS=`echo $MOZ_EXTENSIONS | sed -e 's/inspector//' -e 's/irc//' -e 's/tasks//'`
fi

AC_SUBST(MOZ_XUL)

dnl ========================================================
dnl disable profile locking
dnl   do no use this in applications that can have more than
dnl   one process accessing the profile directory.
dnl ========================================================
MOZ_ARG_DISABLE_BOOL(profilelocking,
[  --disable-profilelocking
                          Disable profile locking],
    MOZ_PROFILELOCKING=,
    MOZ_PROFILELOCKING=1 )
if test "$MOZ_PROFILELOCKING"; then
  AC_DEFINE(MOZ_PROFILELOCKING)
fi

dnl ========================================================
dnl necko configuration options
dnl ========================================================

dnl
dnl option to disable various necko protocols
dnl
MOZ_ARG_ENABLE_STRING(necko-protocols,
[  --enable-necko-protocols[={http,ftp,default,all,none}]
                          Enable/disable specific protocol handlers],
[ for option in `echo $enableval | sed 's/,/ /g'`; do
    if test "$option" = "yes" -o "$option" = "all"; then
        NECKO_PROTOCOLS="$NECKO_PROTOCOLS $NECKO_PROTOCOLS_DEFAULT"
    elif test "$option" = "no" -o "$option" = "none"; then
        NECKO_PROTOCOLS=""
    elif test "$option" = "default"; then
        NECKO_PROTOCOLS="$NECKO_PROTOCOLS $NECKO_PROTOCOLS_DEFAULT"
    elif test `echo "$option" | grep -c \^-` != 0; then
        option=`echo $option | sed 's/^-//'`
        NECKO_PROTOCOLS=`echo "$NECKO_PROTOCOLS" | sed "s/ ${option}//"`
    else
        NECKO_PROTOCOLS="$NECKO_PROTOCOLS $option"
    fi
done],
    NECKO_PROTOCOLS="$NECKO_PROTOCOLS_DEFAULT")
dnl Remove dupes
NECKO_PROTOCOLS=`$PYTHON ${srcdir}/build/unix/uniq.py ${NECKO_PROTOCOLS}`
AC_SUBST_SET(NECKO_PROTOCOLS)
for p in $NECKO_PROTOCOLS; do
    AC_DEFINE_UNQUOTED(NECKO_PROTOCOL_$p)
    _NON_GLOBAL_ACDEFINES="$_NON_GLOBAL_ACDEFINES NECKO_PROTOCOL_$p"
done

dnl
dnl option to disable necko's wifi scanner
dnl

case "$OS_TARGET" in
  Android)
    if test -n "$gonkdir"; then
      NECKO_WIFI=1
    fi
    ;;
  Darwin|DragonFly|FreeBSD|SunOS|WINNT)
    NECKO_WIFI=1
    ;;
  Linux)
    NECKO_WIFI=1
    NECKO_WIFI_DBUS=1
    ;;
esac

MOZ_ARG_DISABLE_BOOL(necko-wifi,
[  --disable-necko-wifi    Disable necko wifi scanner],
    NECKO_WIFI=,
    NECKO_WIFI=1)

if test "$NECKO_WIFI"; then
  if test -z "$MOZ_ENABLE_DBUS" -a -n "$NECKO_WIFI_DBUS"; then
    AC_MSG_ERROR([Necko WiFi scanning needs DBus on your platform, remove --disable-dbus or use --disable-necko-wifi])
  fi
  AC_DEFINE(NECKO_WIFI)
  _NON_GLOBAL_ACDEFINES="$_NON_GLOBAL_ACDEFINES NECKO_WIFI"
fi
AC_SUBST(NECKO_WIFI)
AC_SUBST(NECKO_WIFI_DBUS)

dnl
dnl option to disable cookies
dnl
MOZ_ARG_DISABLE_BOOL(cookies,
[  --disable-cookies       Disable cookie support],
    NECKO_COOKIES=,
    NECKO_COOKIES=1)
AC_SUBST(NECKO_COOKIES)
if test "$NECKO_COOKIES"; then
    AC_DEFINE(NECKO_COOKIES)
    _NON_GLOBAL_ACDEFINES="$_NON_GLOBAL_ACDEFINES NECKO_COOKIES"
fi

dnl
dnl Always build Marionette if not Android or B2G
dnl
if test "$OS_TARGET" != Android -a x"$MOZ_WIDGET_TOOLKIT" != x"gonk"; then
    AC_DEFINE(ENABLE_MARIONETTE)
fi
AC_SUBST(ENABLE_MARIONETTE)
if test "$ENABLE_MARIONETTE"; then
    AC_DEFINE(ENABLE_MARIONETTE)
fi

dnl
dnl Build jsctypes on the platforms we can, unless it's explicitly disabled.
dnl
MOZ_ARG_DISABLE_BOOL(ctypes,
[  --disable-ctypes        Disable js-ctypes],
    BUILD_CTYPES=,
    BUILD_CTYPES=1)
AC_SUBST(BUILD_CTYPES)
if test "$BUILD_CTYPES"; then
    AC_DEFINE(BUILD_CTYPES)
fi

dnl Build Places if required
if test "$MOZ_PLACES"; then
  AC_DEFINE(MOZ_PLACES)
fi

dnl Build SocialAPI if required
if test "$MOZ_SOCIAL"; then
  AC_DEFINE(MOZ_SOCIAL)
fi

dnl Build Common JS modules provided by services.
AC_SUBST(MOZ_SERVICES_COMMON)
if test -n "$MOZ_SERVICES_COMMON"; then
  AC_DEFINE(MOZ_SERVICES_COMMON)
fi

dnl Build Services crypto component (used by Sync)
AC_SUBST(MOZ_SERVICES_CRYPTO)
if test -n "$MOZ_SERVICES_CRYPTO"; then
  AC_DEFINE(MOZ_SERVICES_CRYPTO)
fi

dnl Build Firefox Health Reporter Service
AC_SUBST(MOZ_SERVICES_HEALTHREPORT)
if test -n "$MOZ_SERVICES_HEALTHREPORT"; then
  AC_DEFINE(MOZ_SERVICES_HEALTHREPORT)
fi

dnl Build Services metrics component
AC_SUBST(MOZ_SERVICES_METRICS)
if test -n "$MOZ_SERVICES_METRICS"; then
  AC_DEFINE(MOZ_SERVICES_METRICS)
fi

dnl Build Notifications if required
AC_SUBST(MOZ_SERVICES_NOTIFICATIONS)
if test -n "$MOZ_SERVICES_NOTIFICATIONS"; then
  AC_DEFINE(MOZ_SERVICES_NOTIFICATIONS)
fi

dnl Build Sync Services if required
AC_SUBST(MOZ_SERVICES_SYNC)
if test -n "$MOZ_SERVICES_SYNC"; then
  AC_DEFINE(MOZ_SERVICES_SYNC)
fi

dnl Build Services/CloudSync if required
AC_SUBST(MOZ_SERVICES_CLOUDSYNC)
if test -n "$MOZ_SERVICES_CLOUDSYNC"; then
  AC_DEFINE(MOZ_SERVICES_CLOUDSYNC)
fi

dnl Build Captive Portal Detector if required
AC_SUBST(MOZ_CAPTIVEDETECT)
if test -n "$MOZ_CAPTIVEDETECT"; then
  AC_DEFINE(MOZ_CAPTIVEDETECT)
fi

dnl Build second screen and casting features for external devices if required
AC_SUBST(MOZ_DEVICES)
if test -n "$MOZ_DEVICES"; then
  AC_DEFINE(MOZ_DEVICES)
fi

dnl ========================================================
if test "$MOZ_DEBUG" -o "$MOZ_DMD"; then
    MOZ_COMPONENTS_VERSION_SCRIPT_LDFLAGS=
fi

dnl ========================================================
dnl =
dnl = Maintainer debug option (no --enable equivalent)
dnl =
dnl ========================================================

AC_SUBST(AR)
AC_SUBST(AR_FLAGS)
AC_SUBST(AR_LIST)
AC_SUBST(AR_EXTRACT)
AC_SUBST(AR_DELETE)
AC_SUBST(AS)
AC_SUBST(ASFLAGS)
AC_SUBST(AS_DASH_C_FLAG)
AC_SUBST(LD)
AC_SUBST(RC)
AC_SUBST(RCFLAGS)
AC_SUBST(MC)
AC_SUBST(WINDRES)
AC_SUBST(IMPLIB)
AC_SUBST(FILTER)
AC_SUBST(BIN_FLAGS)
AC_SUBST(MOZ_WIDGET_TOOLKIT)
AC_SUBST(MOZ_UPDATE_XTERM)
AC_SUBST(MOZ_AUTH_EXTENSION)
AC_SUBST(MOZ_PERMISSIONS)
AC_SUBST(MOZ_PREF_EXTENSIONS)
AC_SUBST(MOZ_DEBUG)
AC_SUBST(MOZ_DEBUG_SYMBOLS)
AC_SUBST(MOZ_DEBUG_ENABLE_DEFS)
AC_SUBST(MOZ_DEBUG_DISABLE_DEFS)
AC_SUBST(MOZ_DEBUG_LDFLAGS)
AC_SUBST(WARNINGS_AS_ERRORS)
AC_SUBST(MOZ_EXTENSIONS)
AC_SUBST(MOZ_JPROF)
AC_SUBST(MOZ_SHARK)
AC_SUBST(MOZ_INSTRUMENTS)
AC_SUBST(MOZ_CALLGRIND)
AC_SUBST(MOZ_VTUNE)
AC_SUBST(MOZ_PROFILING)
AC_SUBST(LIBICONV)
AC_SUBST(MOZ_PLACES)
AC_SUBST(MOZ_SOCIAL)
AC_SUBST(MOZ_TOOLKIT_SEARCH)
AC_SUBST(MOZ_FEEDS)
AC_SUBST(NS_PRINTING)
AC_SUBST(MOZ_HELP_VIEWER)
AC_SUBST(TOOLCHAIN_PREFIX)

AC_SUBST(JAVA)
AC_SUBST(JAVAC)
AC_SUBST(JAVAH)
AC_SUBST(JAR)
AC_SUBST(JARSIGNER)
AC_SUBST(KEYTOOL)

AC_SUBST(MOZ_PROFILELOCKING)

AC_SUBST(ENABLE_TESTS)
AC_SUBST(MOZ_UNIVERSALCHARDET)
AC_SUBST(ACCESSIBILITY)
AC_SUBST(MOZ_SPELLCHECK)
AC_SUBST(MOZ_ANDROID_APZ)
AC_SUBST(MOZ_ANDROID_ANR_REPORTER)
AC_SUBST(MOZ_VERIFY_MAR_SIGNATURE)
AC_SUBST(MOZ_ENABLE_SIGNMAR)
AC_SUBST(MOZ_UPDATER)

AC_SUBST(MOZ_ANGLE_RENDERER)
AC_SUBST(MOZ_D3D_CPU_SUFFIX)
AC_SUBST(MOZ_HAS_WINSDK_WITH_D3D)
AC_SUBST(MOZ_D3DCOMPILER_VISTA_DLL)
AC_SUBST(MOZ_D3DCOMPILER_VISTA_DLL_PATH)
AC_SUBST(MOZ_DIRECTX_SDK_PATH)
AC_SUBST(MOZ_D3DCOMPILER_XP_DLL)
AC_SUBST(MOZ_D3DCOMPILER_XP_CAB)

AC_SUBST(MOZ_ANDROID_HISTORY)
AC_SUBST(MOZ_WEBSMS_BACKEND)
AC_SUBST(MOZ_ANDROID_BEAM)
AC_SUBST(MOZ_LOCALE_SWITCHER)
AC_SUBST(MOZ_DISABLE_GECKOVIEW)
AC_SUBST(MOZ_ANDROID_GECKOLIBS_AAR)
AC_SUBST(MOZ_ANDROID_READING_LIST_SERVICE)
AC_SUBST(MOZ_ANDROID_SEARCH_ACTIVITY)
AC_SUBST(MOZ_ANDROID_SHARE_OVERLAY)
AC_SUBST(MOZ_ANDROID_TAB_QUEUE)
AC_SUBST(MOZ_ANDROID_MLS_STUMBLER)
AC_SUBST(MOZ_ANDROID_DOWNLOADS_INTEGRATION)
AC_SUBST(ENABLE_STRIP)
AC_SUBST(PKG_SKIP_STRIP)
AC_SUBST(STRIP_FLAGS)
AC_SUBST(USE_ELF_HACK)
AC_SUBST(INCREMENTAL_LINKER)
AC_SUBST(MOZ_COMPONENTS_VERSION_SCRIPT_LDFLAGS)
AC_SUBST(MOZ_COMPONENT_NSPR_LIBS)

AC_SUBST(MOZ_FIX_LINK_PATHS)

AC_SUBST(USE_DEPENDENT_LIBS)

AC_SUBST(MOZ_BUILD_ROOT)

AC_SUBST(MOZ_POST_DSO_LIB_COMMAND)
AC_SUBST(MOZ_POST_PROGRAM_COMMAND)
AC_SUBST(MOZ_LINKER_EXTRACT)

AC_SUBST(MOZ_JSDOWNLOADS)
if test -n "$MOZ_JSDOWNLOADS"; then
  AC_DEFINE(MOZ_JSDOWNLOADS)
fi

dnl ========================================================
dnl = Mac bundle name prefix
dnl ========================================================
MOZ_ARG_WITH_STRING(macbundlename-prefix,
[  --with-macbundlename-prefix=prefix
                          Prefix for MOZ_MACBUNDLE_NAME],
[ MOZ_MACBUNDLE_NAME_PREFIX="$withval"])

MOZ_MACBUNDLE_NAME=`echo $MOZ_APP_DISPLAYNAME | tr -d ' '`
if test "$MOZ_MACBUNDLE_NAME_PREFIX"; then
  MOZ_MACBUNDLE_NAME="${MOZ_MACBUNDLE_NAME_PREFIX}${MOZ_MACBUNDLE_NAME}"
fi

if test "$MOZ_DEBUG"; then
  MOZ_MACBUNDLE_NAME=${MOZ_MACBUNDLE_NAME}Debug.app
else
  MOZ_MACBUNDLE_NAME=${MOZ_MACBUNDLE_NAME}.app
fi
AC_SUBST(MOZ_MACBUNDLE_NAME)

dnl Mac bundle identifier (based on MOZ_APP_DISPLAYNAME)
MOZ_MACBUNDLE_ID=`echo $MOZ_APP_DISPLAYNAME | tr '[A-Z]' '[a-z]'`
MOZ_MACBUNDLE_ID=${MOZ_DISTRIBUTION_ID}.${MOZ_MACBUNDLE_ID}
if test "$MOZ_DEBUG"; then
  MOZ_MACBUNDLE_ID=${MOZ_MACBUNDLE_ID}debug
fi

AC_DEFINE_UNQUOTED(MOZ_MACBUNDLE_ID,$MOZ_MACBUNDLE_ID)
AC_SUBST(MOZ_MACBUNDLE_ID)

dnl ========================================================
dnl = Child Process Name for IPC
dnl ========================================================
if test "$MOZ_WIDGET_TOOLKIT" != "android"; then
  MOZ_CHILD_PROCESS_NAME="plugin-container${BIN_SUFFIX}"
else
  # We want to let Android unpack the file at install time, but it only does
  # so if the file is named libsomething.so. The lib/ path is also required
  # because the unpacked file will be under the lib/ subdirectory and will
  # need to be executed from that path.
  MOZ_CHILD_PROCESS_NAME="lib/libplugin-container.so"
fi
MOZ_CHILD_PROCESS_BUNDLE="plugin-container.app/Contents/MacOS/"

AC_SUBST(MOZ_CHILD_PROCESS_NAME)
AC_SUBST(MOZ_CHILD_PROCESS_BUNDLE)

# The following variables are available to branding and application
# configuration ($BRANDING/configure.sh and $APPLICATION/confvars.sh):
# - MOZ_APP_VENDOR: Used for application.ini's "Vendor" field, which also
# impacts profile location and user-visible fields.
# - MOZ_APP_BASENAME: Typically stays consistent for multiple branded
# versions of a given application (e.g. Aurora and Firefox both use
# "Firefox"), but may vary for full rebrandings (e.g. Iceweasel). Used
# for application.ini's "Name" field, which controls profile location in
# the absence of a "Profile" field (see below), and various system
# integration hooks (Unix remoting, Windows MessageWindow name, etc.)
# - MOZ_APP_DISPLAYNAME: Used in user-visible fields (DLL properties,
# Mac Bundle name, Updater, Installer), it is typically used for nightly
# builds (e.g. Aurora for Firefox).
# - MOZ_APP_VERSION: Defines the application version number.
# - MOZ_APP_NAME: Used for e.g. the binary program file name. If not set,
# defaults to a lowercase form of MOZ_APP_BASENAME.
# - MOZ_APP_REMOTINGNAME: Used for the internal program name, which affects
# profile name and remoting. If not set, defaults to MOZ_APP_NAME.
# - MOZ_APP_PROFILE: When set, used for application.ini's
# "Profile" field, which controls profile location.
# - MOZ_APP_ID: When set, used for application.ini's "ID" field.
# - MOZ_PROFILE_MIGRATOR: When set, enables profile migrator.

if test -z "$MOZ_APP_NAME"; then
   MOZ_APP_NAME=`echo $MOZ_APP_BASENAME | tr A-Z a-z`
fi

if test -z "$MOZ_APP_REMOTINGNAME"; then
   MOZ_APP_REMOTINGNAME=$MOZ_APP_NAME
fi

# For extensions and langpacks, we require a max version that is compatible
# across security releases. MOZ_APP_MAXVERSION is our method for doing that.
# 24.0a1 and 24.0a2 aren't affected
# 24.0 becomes 24.*
# 24.1.1 becomes 24.*
IS_ALPHA=`echo $MOZ_APP_VERSION | grep a`
if test -z "$IS_ALPHA"; then
  changequote(,)
  if test "$(basename $MOZ_BUILD_APP)" = "suite"; then
    MOZ_APP_MAXVERSION=`echo $MOZ_APP_VERSION | sed "s|\(^[0-9]*\.[0-9]*\).*|\1|"`.*
  else
    MOZ_APP_MAXVERSION=`echo $MOZ_APP_VERSION | sed "s|\(^[0-9]*\).*|\1|"`.*
  fi
  changequote([,])
else
  MOZ_APP_MAXVERSION=$MOZ_APP_VERSION
fi

MOZ_B2G_VERSION=${MOZ_B2G_VERSION:-"1.0.0"}
AC_DEFINE_UNQUOTED(MOZ_B2G_VERSION,"$MOZ_B2G_VERSION")
AC_DEFINE_UNQUOTED(MOZ_B2G_OS_NAME,"$MOZ_B2G_OS_NAME")

AC_SUBST(MOZ_APP_NAME)
AC_SUBST(MOZ_APP_REMOTINGNAME)
AC_SUBST(MOZ_APP_DISPLAYNAME)
AC_SUBST(MOZ_APP_BASENAME)
AC_SUBST(MOZ_APP_VENDOR)
AC_SUBST(MOZ_APP_PROFILE)
AC_SUBST(MOZ_APP_ID)
AC_SUBST(MAR_CHANNEL_ID)
AC_SUBST(ACCEPTED_MAR_CHANNEL_IDS)
AC_SUBST(MOZ_PROFILE_MIGRATOR)
AC_DEFINE_UNQUOTED(MOZ_APP_UA_NAME, "$MOZ_APP_UA_NAME")
AC_SUBST(MOZ_APP_UA_NAME)
AC_DEFINE_UNQUOTED(MOZ_APP_UA_VERSION, "$MOZ_APP_VERSION")
AC_SUBST(MOZ_APP_VERSION)
AC_SUBST(MOZ_APP_MAXVERSION)
AC_DEFINE_UNQUOTED(FIREFOX_VERSION,$FIREFOX_VERSION)
AC_SUBST(FIREFOX_VERSION)
AC_SUBST(MOZ_UA_OS_AGNOSTIC)
if test -n "$MOZ_UA_OS_AGNOSTIC"; then
  AC_DEFINE(MOZ_UA_OS_AGNOSTIC)
fi

AC_DEFINE_UNQUOTED(MOZ_UA_BUILDID, "$MOZ_UA_BUILDID")
AC_SUBST(MOZ_UA_BUILDID)

AC_SUBST(MOZ_APP_STATIC_INI)

AC_SUBST(MOZ_PKG_SPECIAL)

AC_SUBST(MOZILLA_OFFICIAL)

# Build revisions should always be present in official builds
if test "$MOZILLA_OFFICIAL"; then
    MOZ_INCLUDE_SOURCE_INFO=1
fi

AC_SUBST(MOZ_INCLUDE_SOURCE_INFO)

AC_DEFINE_UNQUOTED(MOZ_TELEMETRY_DISPLAY_REV, 2)
AC_SUBST(MOZ_TELEMETRY_DISPLAY_REV)

if test "$MOZ_TELEMETRY_REPORTING"; then
    AC_DEFINE(MOZ_TELEMETRY_REPORTING)

    # Enable Telemetry by default for nightly and aurora channels
    if test -z "$RELEASE_BUILD"; then
      AC_DEFINE(MOZ_TELEMETRY_ON_BY_DEFAULT)
    fi
fi

dnl If we have any service that uploads data (and requires data submission
dnl policy alert), set MOZ_DATA_REPORTING.
dnl We need SUBST for build system and DEFINE for xul preprocessor.
if test -n "$MOZ_TELEMETRY_REPORTING" || test -n "$MOZ_SERVICES_HEALTHREPORT"; then
  MOZ_DATA_REPORTING=1
  AC_DEFINE(MOZ_DATA_REPORTING)
  AC_SUBST(MOZ_DATA_REPORTING)
fi

dnl win32 options
AC_SUBST(MOZ_BROWSE_INFO)
AC_SUBST(MOZ_TOOLS_DIR)
AC_SUBST(WIN32_REDIST_DIR)
AC_SUBST(MAKENSISU)

dnl Echo the CFLAGS to remove extra whitespace.
CFLAGS=`echo \
    $_WARNINGS_CFLAGS \
    $CFLAGS`

CXXFLAGS=`echo \
    $_WARNINGS_CXXFLAGS \
    $CXXFLAGS`

COMPILE_CFLAGS=`echo \
    $_DEFINES_CFLAGS \
    $_DEPEND_CFLAGS \
    $COMPILE_CFLAGS`

COMPILE_CXXFLAGS=`echo \
    $_DEFINES_CXXFLAGS \
    $_DEPEND_CFLAGS \
    $COMPILE_CXXFLAGS`

HOST_CFLAGS=`echo \
    $HOST_CFLAGS \
    $_DEPEND_CFLAGS`

HOST_CXXFLAGS=`echo \
    $HOST_CXXFLAGS \
    $_DEPEND_CFLAGS`

AC_SUBST(MOZ_NATIVE_JPEG)
AC_SUBST(MOZ_NATIVE_PNG)
AC_SUBST(MOZ_NATIVE_BZ2)

AC_SUBST(MOZ_JPEG_CFLAGS)
AC_SUBST_LIST(MOZ_JPEG_LIBS)
AC_SUBST(MOZ_BZ2_CFLAGS)
AC_SUBST_LIST(MOZ_BZ2_LIBS)
AC_SUBST(MOZ_PNG_CFLAGS)
AC_SUBST_LIST(MOZ_PNG_LIBS)

if test "$MOZ_WIDGET_TOOLKIT" = gonk -a -n "$MOZ_NUWA_PROCESS"; then
    export MOZ_NUWA_PROCESS
    AC_DEFINE(MOZ_NUWA_PROCESS)
fi
AC_SUBST(MOZ_NUWA_PROCESS)
if test "$MOZ_WIDGET_TOOLKIT" = gonk -a -n "$MOZ_B2G_LOADER"; then
    if test -z "$MOZ_NUWA_PROCESS"; then
       AC_MSG_ERROR([B2G loader works with Nuwa]);
    fi
    export MOZ_B2G_LOADER
    AC_DEFINE(MOZ_B2G_LOADER)
fi
AC_SUBST(MOZ_B2G_LOADER)

AC_SUBST(NSPR_CFLAGS)
AC_SUBST(MOZ_NATIVE_NSPR)

AC_SUBST(NSS_CFLAGS)
AC_SUBST(MOZ_NATIVE_NSS)
AC_SUBST(NSS_DISABLE_DBM)

OS_CFLAGS="$CFLAGS"
OS_CXXFLAGS="$CXXFLAGS"
OS_CPPFLAGS="$CPPFLAGS"
OS_COMPILE_CFLAGS="$COMPILE_CFLAGS"
OS_COMPILE_CXXFLAGS="$COMPILE_CXXFLAGS"
OS_LDFLAGS="$LDFLAGS"
OS_LIBS="$LIBS"
AC_SUBST(OS_CFLAGS)
AC_SUBST(OS_CXXFLAGS)
AC_SUBST(OS_CPPFLAGS)
AC_SUBST(OS_COMPILE_CFLAGS)
AC_SUBST(OS_COMPILE_CXXFLAGS)
AC_SUBST(OS_LDFLAGS)
AC_SUBST(OS_LIBS)
AC_SUBST(CROSS_COMPILE)
AC_SUBST(WCHAR_CFLAGS)

AC_SUBST(HOST_CC)
AC_SUBST(HOST_CXX)
AC_SUBST(HOST_CFLAGS)
AC_SUBST(HOST_CXXFLAGS)
AC_SUBST(HOST_LDFLAGS)
AC_SUBST(HOST_OPTIMIZE_FLAGS)
AC_SUBST(HOST_AR)
AC_SUBST(HOST_AR_FLAGS)
AC_SUBST(HOST_LD)
AC_SUBST(HOST_RANLIB)
AC_SUBST(HOST_NSPR_MDCPUCFG)
AC_SUBST(HOST_BIN_SUFFIX)
AC_SUBST(HOST_OS_ARCH)

AC_SUBST(TARGET_CPU)
AC_SUBST(TARGET_VENDOR)
AC_SUBST(TARGET_OS)
AC_SUBST(TARGET_NSPR_MDCPUCFG)
AC_SUBST(TARGET_MD_ARCH)
AC_SUBST(TARGET_XPCOM_ABI)
AC_SUBST(OS_TARGET)
AC_SUBST(OS_ARCH)
AC_SUBST(OS_RELEASE)
AC_SUBST(OS_TEST)
AC_SUBST(CPU_ARCH)
AC_SUBST(INTEL_ARCHITECTURE)
AC_SUBST(HAVE_TOOLCHAIN_SUPPORT_MSSSE3)
AC_SUBST(HAVE_TOOLCHAIN_SUPPORT_MSSE4_1)
AC_SUBST(HAVE_X86_AVX2)
AC_SUBST(GCC_USE_GNU_LD)

AC_SUBST(MOZ_CHROME_FILE_FORMAT)

AC_SUBST(WRAP_LDFLAGS)
AC_SUBST(MKSHLIB)
AC_SUBST(MKCSHLIB)
AC_SUBST(MKSHLIB_FORCE_ALL)
AC_SUBST(MKSHLIB_UNFORCE_ALL)
AC_SUBST(DSO_CFLAGS)
AC_SUBST(DSO_PIC_CFLAGS)
AC_SUBST(DSO_LDOPTS)
AC_SUBST(LIB_PREFIX)
AC_SUBST(DLL_PREFIX)
AC_SUBST(DLL_SUFFIX)
AC_DEFINE_UNQUOTED(MOZ_DLL_SUFFIX, "$DLL_SUFFIX")
AC_SUBST(LIB_SUFFIX)
AC_SUBST(OBJ_SUFFIX)
AC_SUBST(BIN_SUFFIX)
AC_SUBST(ASM_SUFFIX)
AC_SUBST(IMPORT_LIB_SUFFIX)
AC_SUBST(USE_N32)
AC_SUBST(CC_VERSION)
AC_SUBST(CXX_VERSION)
AC_SUBST(MSMANIFEST_TOOL)
AC_SUBST(NS_ENABLE_TSF)
AC_SUBST(WIN32_CONSOLE_EXE_LDFLAGS)
AC_SUBST(WIN32_GUI_EXE_LDFLAGS)

AC_SUBST(MOZ_WAVE)
AC_SUBST(MOZ_VORBIS)
AC_SUBST(MOZ_TREMOR)
AC_SUBST(MOZ_WEBM)
AC_SUBST(MOZ_WMF)
AC_SUBST(MOZ_FFMPEG)
AC_SUBST(MOZ_FMP4)
AC_SUBST(MOZ_DIRECTSHOW)
AC_SUBST(MOZ_ANDROID_OMX)
AC_SUBST(MOZ_APPLEMEDIA)
AC_SUBST(MOZ_OMX_PLUGIN)
AC_SUBST(MOZ_VPX_ERROR_CONCEALMENT)
AC_SUBST(MOZ_VPX)
AC_SUBST(VPX_AS)
AC_SUBST(VPX_ASFLAGS)
AC_SUBST(VPX_DASH_C_FLAG)
AC_SUBST(VPX_AS_CONVERSION)
AC_SUBST(VPX_ASM_SUFFIX)
AC_SUBST(VPX_X86_ASM)
AC_SUBST(VPX_ARM_ASM)
AC_SUBST(VPX_NEED_OBJ_INT_EXTRACT)
AC_SUBST(MOZ_INSTRUMENT_EVENT_LOOP)
AC_SUBST(MOZ_CODE_COVERAGE)
AC_SUBST(LIBJPEG_TURBO_AS)
AC_SUBST(LIBJPEG_TURBO_ASFLAGS)
AC_SUBST(LIBJPEG_TURBO_X86_ASM)
AC_SUBST(LIBJPEG_TURBO_X64_ASM)
AC_SUBST(LIBJPEG_TURBO_ARM_ASM)
AC_SUBST(LIBJPEG_TURBO_ARM64_ASM)
AC_SUBST(LIBJPEG_TURBO_MIPS_ASM)

AC_SUBST(MOZ_PACKAGE_JSSHELL)
AC_SUBST(MOZ_FOLD_LIBS)
AC_SUBST(SOCORRO_SYMBOL_UPLOAD_TOKEN_FILE)

AC_SUBST(MOZ_ENABLE_SZIP)
AC_SUBST(MOZ_SZIP_FLAGS)

AC_DEFINE(MOZ_PHOENIX_EXTENSIONS)
AC_SUBST(MOZ_PHOENIX_EXTENSIONS)

dnl Host JavaScript runtime, if any, to use during cross compiles.
AC_SUBST(JS_BINARY)

if test "$MOZ_DEBUG"; then
    MOZ_EM_DEBUG=1
fi
AC_SUBST(MOZ_EM_DEBUG)

AC_SUBST(NSS_EXTRA_SYMBOLS_FILE)

if test -n "$COMPILE_ENVIRONMENT"; then
AC_CHECK_FUNCS(posix_fadvise posix_fallocate)

dnl Check for missing components
if test "$MOZ_X11"; then
    if test "$WITHOUT_X11"; then
        AC_MSG_ERROR([--without-x specified and MOZ_X11 still defined])
    fi
    dnl ====================================================
    dnl = Check if X headers exist
    dnl ====================================================
    _SAVE_CFLAGS=$CFLAGS
    CFLAGS="$CFLAGS $XCFLAGS"
    AC_TRY_COMPILE([
        #include <stdio.h>
        #include <stdlib.h>
        #include <X11/Xlib.h>
        #include <X11/Intrinsic.h>
        #include <X11/extensions/XShm.h>
    ],
    [
        Display *dpy = 0;
        if ((dpy = XOpenDisplay(NULL)) == NULL) {
            fprintf(stderr, ": can't open %s\n", XDisplayName(NULL));
            exit(1);
        }
    ], [],
    [ AC_MSG_ERROR([Can't find X headers (install libxt-dev (Debian/Ubuntu), libXt-devel (Fedora), or xorg-x11-libXt-devel (SuSE)).]) ])
    CFLAGS="$_SAVE_CFLAGS"

    if test -n "$MISSING_X"; then
        AC_MSG_ERROR([ Could not find the following X libraries: $MISSING_X ]);
    fi

fi # MOZ_X11

fi # COMPILE_ENVIRONMENT

dnl Set various defines and substitutions
dnl ========================================================

if test "$OS_ARCH" != "WINNT"; then
  AC_DEFINE(XP_UNIX)
fi

if test "$MOZ_DEBUG"; then
    AC_DEFINE(MOZ_REFLOW_PERF)
    AC_DEFINE(MOZ_REFLOW_PERF_DSP)
fi

if test "$ACCESSIBILITY" -a "$MOZ_ENABLE_GTK" ; then
    AC_DEFINE(MOZ_ACCESSIBILITY_ATK)
    ATK_FULL_VERSION=`$PKG_CONFIG --modversion atk`
    ATK_MAJOR_VERSION=`echo ${ATK_FULL_VERSION} | $AWK -F\. '{ print $1 }'`
    ATK_MINOR_VERSION=`echo ${ATK_FULL_VERSION} | $AWK -F\. '{ print $2 }'`
    ATK_REV_VERSION=`echo ${ATK_FULL_VERSION} | $AWK -F\. '{ print $3 }'`
    AC_DEFINE_UNQUOTED(ATK_MAJOR_VERSION, $ATK_MAJOR_VERSION)
    AC_DEFINE_UNQUOTED(ATK_MINOR_VERSION, $ATK_MINOR_VERSION)
    AC_DEFINE_UNQUOTED(ATK_REV_VERSION, $ATK_REV_VERSION)
fi

if test -n "$MOZ_DEV_EDITION"; then
    AC_DEFINE(MOZ_DEV_EDITION)
fi

if test "$MOZ_DEBUG"; then
    A11Y_LOG=1
fi
case "$MOZ_UPDATE_CHANNEL" in
aurora|beta|release|esr)
    ;;
*)
    A11Y_LOG=1
    ;;
esac
AC_SUBST(A11Y_LOG)
if test -n "$A11Y_LOG"; then
    AC_DEFINE(A11Y_LOG)
fi

AC_SUBST(MOZILLA_VERSION)

AC_SUBST(ac_configure_args)

dnl Spit out some output
dnl ========================================================

dnl The following defines are used by xpcom
_NON_GLOBAL_ACDEFINES="$_NON_GLOBAL_ACDEFINES
CPP_THROW_NEW
HAVE_CPP_AMBIGUITY_RESOLVING_USING
HAVE_CPP_DYNAMIC_CAST_TO_VOID_PTR
HAVE_CPP_PARTIAL_SPECIALIZATION
HAVE_GETPAGESIZE
HAVE_ICONV
HAVE_ICONV_WITH_CONST_INPUT
HAVE_MBRTOWC
HAVE_WCRTOMB
HAVE_STATVFS64
HAVE_STATVFS
HAVE_STATFS64
HAVE_STATFS
HAVE_SYS_STATVFS_H
HAVE_SYS_STATFS_H
HAVE_SYS_VFS_H
HAVE_SYS_MOUNT_H
"

dnl ========================================================
dnl ICU Support
dnl ========================================================

# Internationalization isn't built or exposed by default in non-desktop
# builds.  Bugs to enable:
#
#   Android:  bug 864843
#   B2G:      bug 866301

if test "$MOZ_WIDGET_TOOLKIT" = "android" ||
   test "$MOZ_BUILD_APP" = "b2g" ||
   test "$MOZ_BUILD_APP" = "b2g/dev"; then
    _INTL_API=no
else
    _INTL_API=yes
fi

if test "$MOZ_WIDGET_TOOLKIT" = "cocoa"; then
    USE_ICU=1
fi

if test "$OS_TARGET" = WINNT; then
    MOZ_SHARED_ICU=1
fi

MOZ_CONFIG_ICU()

if test -z "$JS_SHARED_LIBRARY"; then
  AC_DEFINE(MOZ_STATIC_JS)
fi
AC_SUBST(JS_SHARED_LIBRARY)

MOZ_CREATE_CONFIG_STATUS()

# No need to run subconfigures when building with LIBXUL_SDK_DIR
if test "$COMPILE_ENVIRONMENT" -a -z "$LIBXUL_SDK_DIR"; then
  MOZ_SUBCONFIGURE_ICU()
  MOZ_SUBCONFIGURE_FFI()
fi

# Hack around an Apple bug that affects the egrep that comes with OS X 10.7.
# "env ARCHPREFERENCE=i386,x86_64 arch egrep" first tries to use the 32-bit
# Intel part of the egrep fat binary, even on 64-bit systems, and falls back on
# the 64-bit part if it's not a fat binary, as can happen with MacPorts. We
# (apparently) only need this hack when egrep's "pattern" is particularly long
# (as in the following code) and the first egrep on our $PATH is Apple's.  See
# bug 655339.
case "$host" in
*-apple-darwin11*)
    FIXED_EGREP="env ARCHPREFERENCE=i386,x86_64 arch egrep"
    ;;
*)
    FIXED_EGREP="egrep"
    ;;
esac

# Run jemalloc configure script

if test -z "$MOZ_NATIVE_JEMALLOC" -a "$MOZ_MEMORY" && test -n "$MOZ_JEMALLOC3" -o -n "$MOZ_REPLACE_MALLOC"; then
  ac_configure_args="--build=$build --host=$target --enable-stats --with-jemalloc-prefix=je_ --disable-valgrind"
  if test -n "$MOZ_REPLACE_MALLOC"; then
    # When using replace_malloc, we always want memalign and valloc exported from jemalloc.
    ac_configure_args="$ac_configure_args ac_cv_func_memalign=yes"
    ac_configure_args="$ac_configure_args ac_cv_func_valloc=yes"
  fi
  if test -n "$MOZ_JEMALLOC3"; then
    case "${OS_ARCH}" in
      WINNT|Darwin)
        # We want jemalloc functions to be kept hidden on both Mac and Windows
        # See memory/build/mozmemory_wrap.h for details.
        ac_configure_args="$ac_configure_args --without-export"
        ;;
    esac
  elif test "${OS_ARCH}" = Darwin; then
    # When building as a replace-malloc lib, disabling the zone allocator
    # forces to use pthread_atfork.
    ac_configure_args="$ac_configure_args --disable-zone-allocator"
  fi
  _MANGLE="malloc posix_memalign aligned_alloc calloc realloc free memalign valloc malloc_usable_size"
  JEMALLOC_WRAPPER=
  if test -z "$MOZ_REPLACE_MALLOC"; then
    case "$OS_ARCH" in
      Linux|DragonFly|FreeBSD|NetBSD|OpenBSD)
        MANGLE=$_MANGLE
        ;;
    esac
  elif test -z "$MOZ_JEMALLOC3"; then
    MANGLE=$_MANGLE
    JEMALLOC_WRAPPER=replace_
  fi
  if test -n "$MANGLE"; then
    MANGLED=
    for mangle in ${MANGLE}; do
      if test -n "$MANGLED"; then
        MANGLED="$mangle:$JEMALLOC_WRAPPER$mangle,$MANGLED"
      else
        MANGLED="$mangle:$JEMALLOC_WRAPPER$mangle"
      fi
    done
    ac_configure_args="$ac_configure_args --with-mangling=$MANGLED"
  fi
  unset CONFIG_FILES
  if test -z "$MOZ_TLS"; then
    ac_configure_args="$ac_configure_args --disable-tls"
  fi
  EXTRA_CFLAGS="$CFLAGS"
  for var in AS CC CXX CPP LD AR RANLIB STRIP CPPFLAGS EXTRA_CFLAGS LDFLAGS; do
    ac_configure_args="$ac_configure_args $var='`eval echo \\${${var}}`'"
  done
  if test "$CROSS_COMPILE"; then
    ac_configure_args="$ac_configure_args je_cv_static_page_shift=12"
  fi
  # Force disable DSS support in jemalloc.
  ac_configure_args="$ac_configure_args ac_cv_func_sbrk=false"

  # Make Linux builds munmap freed chunks instead of recycling them.
  ac_configure_args="$ac_configure_args --enable-munmap"

  if ! test -e memory/jemalloc; then
    mkdir -p memory/jemalloc
  fi

  AC_OUTPUT_SUBDIRS(memory/jemalloc/src)
  ac_configure_args="$_SUBDIR_CONFIG_ARGS"
fi

# Run freetype configure script

if test "$MOZ_TREE_FREETYPE"; then
   export CFLAGS="$CFLAGS $MOZ_DEBUG_FLAGS -std=c99"
   export CPPFLAGS="$CPPFLAGS $MOZ_DEBUG_FLAGS"
   export CXXFLAGS="$CXXFLAGS $MOZ_DEBUG_FLAGS"
   export LDFLAGS="$LDFLAGS $MOZ_DEBUG_LDFLAGS"
   # Spaces in the *_CFLAGS and *_LIBS variables are intentionally placed
   # to force freetype to use our settings rather than autodetecting
   if test -n "$MOZ_NATIVE_PNG"; then
     export LIBPNG_CFLAGS="$MOZ_PNG_CFLAGS "
   else
     export LIBPNG_CFLAGS="-I$_objdir/dist/include"
   fi
   export LIBPNG_LIBS="$MOZ_PNG_LIBS "
   export ZLIB_CFLAGS="$MOZ_ZLIB_CFLAGS "
   export ZLIB_LIBS="$MOZ_ZLIB_LIBS "
   export CONFIG_FILES="unix-cc.mk:unix-cc.in unix-def.mk:unix-def.in freetype-config freetype2.pc:freetype2.in"
   ac_configure_args="$ac_configure_args --host=$target --disable-shared --with-pic=yes --with-zlib=yes --without-bzip2 --with-png=yes --without-harfbuzz"

   if ! test -e modules; then
     mkdir modules
   fi
   # Only export CC, CXX and RANLIB for the subconfigure, and avoid spilling
   # that further down the road.
   (export CC CXX RANLIB;
    AC_OUTPUT_SUBDIRS(modules/freetype2)
   ) || exit 1
fi

if test -z "$direct_nspr_config"; then
    dnl ========================================================
    dnl = Setup a nice relatively clean build environment for
    dnl = sub-configures.
    dnl ========================================================
    CC="$_SUBDIR_CC"
    CXX="$_SUBDIR_CXX"
    CFLAGS="$_SUBDIR_CFLAGS"
    CPPFLAGS="$_SUBDIR_CPPFLAGS"
    CXXFLAGS="$_SUBDIR_CXXFLAGS"
    LDFLAGS="$_SUBDIR_LDFLAGS"
    HOST_CC="$_SUBDIR_HOST_CC"
    HOST_CFLAGS="$_SUBDIR_HOST_CFLAGS"
    HOST_CXXFLAGS="$_SUBDIR_HOST_CXXFLAGS"
    HOST_LDFLAGS="$_SUBDIR_HOST_LDFLAGS"
    RC=
fi

unset MAKEFILES
unset CONFIG_FILES

# Run all configure scripts specified by a subconfigure
if test -n "$_subconfigure_subdir"; then
  _save_srcdir="$srcdir"
  srcdir="$srcdir/.."
  _save_ac_configure_args="$ac_configure_args"
  ac_configure_args="$_subconfigure_config_args"
  AC_OUTPUT_SUBDIRS_NOW("$_subconfigure_subdir",$cache_file)
  ac_configure_args="$_save_ac_configure_args"
  srcdir="$_save_srcdir"
fi

# No need to run subconfigures when building with LIBXUL_SDK_DIR
if test "$COMPILE_ENVIRONMENT" -a -z "$LIBXUL_SDK_DIR"; then

export WRAP_LDFLAGS

MOZ_SUBCONFIGURE_NSPR()

dnl ========================================================
dnl = Setup a nice relatively clean build environment for
dnl = sub-configures.
dnl ========================================================
CC="$_SUBDIR_CC"
CXX="$_SUBDIR_CXX"
CFLAGS="$_SUBDIR_CFLAGS"
CPPFLAGS="$_SUBDIR_CPPFLAGS"
CXXFLAGS="$_SUBDIR_CXXFLAGS"
LDFLAGS="$_SUBDIR_LDFLAGS"
HOST_CC="$_SUBDIR_HOST_CC"
HOST_CFLAGS="$_SUBDIR_HOST_CFLAGS"
HOST_CXXFLAGS="$_SUBDIR_HOST_CXXFLAGS"
HOST_LDFLAGS="$_SUBDIR_HOST_LDFLAGS"
RC=

# Run the SpiderMonkey 'configure' script.
dist=$MOZ_BUILD_ROOT/dist
ac_configure_args="$_SUBDIR_CONFIG_ARGS"

# --with-system-nspr will have been converted into the relevant $NSPR_CFLAGS
# and $NSPR_LIBS.
ac_configure_args="`echo $ac_configure_args | sed -e 's/--with-system-nspr\S* *//'`"

ac_configure_args="$ac_configure_args --enable-threadsafe"

if test "$_INTL_API" = no; then
    ac_configure_args="$ac_configure_args --without-intl-api"
fi

if test "$BUILD_CTYPES"; then
    # Build js-ctypes on the platforms we can.
    ac_configure_args="$ac_configure_args --enable-ctypes"
fi
if test -z "$JS_SHARED_LIBRARY" ; then
    ac_configure_args="$ac_configure_args --disable-shared-js"
    if test -n "$MOZ_DISABLE_EXPORT_JS"; then
        ac_configure_args="$ac_configure_args --disable-export-js"
    fi
fi
if test -n "$NSPR_CFLAGS" -o -n "$NSPR_LIBS"; then
    ac_configure_args="$ac_configure_args --with-nspr-cflags='$NSPR_CFLAGS'"
    ac_configure_args="$ac_configure_args --with-nspr-libs='$NSPR_LIBS'"
fi
ac_configure_args="$ac_configure_args --prefix=$dist"
if test "$MOZ_MEMORY"; then
   ac_configure_args="$ac_configure_args --enable-jemalloc"
fi
if test -n "$MOZ_GLUE_IN_PROGRAM"; then
   export MOZ_GLUE_IN_PROGRAM
fi
if test -n "$ZLIB_IN_MOZGLUE"; then
   MOZ_ZLIB_LIBS=
fi
export MOZ_NATIVE_ZLIB
export MOZ_ZLIB_CFLAGS
export MOZ_ZLIB_LIBS
export MOZ_APP_NAME
export MOZ_APP_REMOTINGNAME
export DONT_POPULATE_VIRTUALENV=1
export PYTHON
export MOZILLA_CENTRAL_PATH=$_topsrcdir
export STLPORT_CPPFLAGS
export STLPORT_LIBS
export JS_STANDALONE=no
export MOZ_LINKER
export ZLIB_IN_MOZGLUE

if ! test -e js; then
    mkdir js
fi

AC_OUTPUT_SUBDIRS(js/src,$cache_file)
ac_configure_args="$_SUBDIR_CONFIG_ARGS"

fi # COMPILE_ENVIRONMENT && !LIBXUL_SDK_DIR

export WRITE_MOZINFO=1
dnl we need to run config.status after js/src subconfigure because we're
dnl traversing its moz.build and we need its config.status for that.
dnl However, writing our own config.status needs to happen before
dnl subconfigures because the setup surrounding subconfigures alters
dnl many AC_SUBSTed variables.
MOZ_RUN_CONFIG_STATUS()
unset WRITE_MOZINFO<|MERGE_RESOLUTION|>--- conflicted
+++ resolved
@@ -567,17 +567,10 @@
           if test ! -d "$WIN32_REDIST_DIR"; then
             AC_MSG_ERROR([Invalid Win32 Redist directory: ${WIN32_REDIST_DIR}])
           fi
-<<<<<<< HEAD
-
-          if test -f "$WIN32_REDIST_DIR/$MSVC_C_RUNTIME_DLL"; then
-            AC_MSG_ERROR([The Win32 Redist directory must be set to the directory above Microsoft.VCXX0.CRT])
-          fi
-=======
           
           #if test -f "$WIN32_REDIST_DIR/$MSVC_C_RUNTIME_DLL"; then
           #  AC_MSG_ERROR([The Win32 Redist directory must be set to the directory above Microsoft.VCXX0.CRT])
           #fi
->>>>>>> d0444154
           WIN32_REDIST_DIR=`cd "$WIN32_REDIST_DIR" && pwd`
         fi
 
