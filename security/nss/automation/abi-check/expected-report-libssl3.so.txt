
<<<<<<< HEAD
1 function with some indirect sub-type change:

  [C]'function SECStatus SSL_GetPreliminaryChannelInfo(PRFileDesc*, SSLPreliminaryChannelInfo*, PRUintn)' at sslinfo.c:113:1 has some indirect sub-type changes:
    parameter 2 of type 'SSLPreliminaryChannelInfo*' has sub-type changes:
      in pointed to type 'typedef SSLPreliminaryChannelInfo' at sslt.h:424:1:
        underlying type 'struct SSLPreliminaryChannelInfoStr' at sslt.h:373:1 changed:
          type size changed from 192 to 288 (in bits)
          3 data member insertions:
            'PRBool SSLPreliminaryChannelInfoStr::peerDelegCred', at offset 192 (in bits) at sslt.h:418:1
            'PRUint32 SSLPreliminaryChannelInfoStr::authKeyBits', at offset 224 (in bits) at sslt.h:419:1
            'SSLSignatureScheme SSLPreliminaryChannelInfoStr::signatureScheme', at offset 256 (in bits) at sslt.h:420:1

2 Added functions:

  'function PRBool SSL_CertIsUsable(PRFileDesc*, CERTCertificate*)'    {SSL_CertIsUsable@@NSS_3.77}
  'function SECStatus SSL_FilterClientCertListBySocket(PRFileDesc*, CERTCertList*)'    {SSL_FilterClientCertListBySocket@@NSS_3.77}
=======
2 functions with some indirect sub-type change:

  [C]'function SECStatus SSL_GetCipherSuiteInfo(PRUint16, SSLCipherSuiteInfo*, PRUintn)' at sslinfo.c:326:1 has some indirect sub-type changes:
    parameter 2 of type 'SSLCipherSuiteInfo*' has sub-type changes:
      in pointed to type 'typedef SSLCipherSuiteInfo' at sslt.h:433:1:
        underlying type 'struct SSLCipherSuiteInfoStr' at sslt.h:366:1 changed:
          type size changed from 768 to 832 (in bits)
          1 data member insertion:
            'SSLHashType SSLCipherSuiteInfoStr::kdfHash', at offset 768 (in bits) at sslt.h:429:1

  [C]'function SECStatus SSL_GetPreliminaryChannelInfo(PRFileDesc*, SSLPreliminaryChannelInfo*, PRUintn)' at sslinfo.c:111:1 has some indirect sub-type changes:
    parameter 2 of type 'SSLPreliminaryChannelInfo*' has sub-type changes:
      in pointed to type 'typedef SSLPreliminaryChannelInfo' at sslt.h:379:1:
        underlying type 'struct SSLPreliminaryChannelInfoStr' at sslt.h:333:1 changed:
          type size changed from 160 to 192 (in bits)
          1 data member insertion:
            'PRUint16 SSLPreliminaryChannelInfoStr::zeroRttCipherSuite', at offset 160 (in bits) at sslt.h:375:1

>>>>>>> a09a17de
<|MERGE_RESOLUTION|>--- conflicted
+++ resolved
@@ -1,22 +1,4 @@
 
-<<<<<<< HEAD
-1 function with some indirect sub-type change:
-
-  [C]'function SECStatus SSL_GetPreliminaryChannelInfo(PRFileDesc*, SSLPreliminaryChannelInfo*, PRUintn)' at sslinfo.c:113:1 has some indirect sub-type changes:
-    parameter 2 of type 'SSLPreliminaryChannelInfo*' has sub-type changes:
-      in pointed to type 'typedef SSLPreliminaryChannelInfo' at sslt.h:424:1:
-        underlying type 'struct SSLPreliminaryChannelInfoStr' at sslt.h:373:1 changed:
-          type size changed from 192 to 288 (in bits)
-          3 data member insertions:
-            'PRBool SSLPreliminaryChannelInfoStr::peerDelegCred', at offset 192 (in bits) at sslt.h:418:1
-            'PRUint32 SSLPreliminaryChannelInfoStr::authKeyBits', at offset 224 (in bits) at sslt.h:419:1
-            'SSLSignatureScheme SSLPreliminaryChannelInfoStr::signatureScheme', at offset 256 (in bits) at sslt.h:420:1
-
-2 Added functions:
-
-  'function PRBool SSL_CertIsUsable(PRFileDesc*, CERTCertificate*)'    {SSL_CertIsUsable@@NSS_3.77}
-  'function SECStatus SSL_FilterClientCertListBySocket(PRFileDesc*, CERTCertList*)'    {SSL_FilterClientCertListBySocket@@NSS_3.77}
-=======
 2 functions with some indirect sub-type change:
 
   [C]'function SECStatus SSL_GetCipherSuiteInfo(PRUint16, SSLCipherSuiteInfo*, PRUintn)' at sslinfo.c:326:1 has some indirect sub-type changes:
@@ -35,4 +17,3 @@
           1 data member insertion:
             'PRUint16 SSLPreliminaryChannelInfoStr::zeroRttCipherSuite', at offset 160 (in bits) at sslt.h:375:1
 
->>>>>>> a09a17de
