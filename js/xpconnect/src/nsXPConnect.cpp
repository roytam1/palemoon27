--- conflicted
+++ resolved
@@ -36,15 +36,7 @@
 using namespace xpc;
 using namespace JS;
 
-<<<<<<< HEAD
-NS_IMPL_ISUPPORTS(nsXPConnect,
-                  nsIXPConnect,
-                  nsISupportsWeakReference,
-                  nsIThreadObserver,
-                  nsIJSContextStack)
-=======
-NS_IMPL_ISUPPORTS(nsXPConnect, nsIXPConnect)
->>>>>>> b9cfdbdb
+NS_IMPL_ISUPPORTS(nsXPConnect, nsIXPConnect, nsIJSContextStack)
 
 nsXPConnect* nsXPConnect::gSelf = nullptr;
 bool         nsXPConnect::gOnceAliveNowDead = false;
@@ -946,75 +938,6 @@
     return NS_OK;
 }
 
-<<<<<<< HEAD
-namespace {
-
-class DummyRunnable : public nsRunnable {
-public:
-    NS_IMETHOD Run() { return NS_OK; }
-};
-
-} // namespace
-
-NS_IMETHODIMP
-nsXPConnect::OnProcessNextEvent(nsIThreadInternal* aThread, bool aMayWait,
-                                uint32_t aRecursionDepth)
-{
-    MOZ_ASSERT(NS_IsMainThread());
-
-    // If ProcessNextEvent was called during a Promise "then" callback, we
-    // must process any pending microtasks before blocking in the event loop,
-    // otherwise we may deadlock until an event enters the queue later.
-    if (aMayWait) {
-        if (Promise::PerformMicroTaskCheckpoint()) {
-            // If any microtask was processed, we post a dummy event in order to
-            // force the ProcessNextEvent call not to block.  This is required
-            // to support nested event loops implemented using a pattern like
-            // "while (condition) thread.processNextEvent(true)", in case the
-            // condition is triggered here by a Promise "then" callback.
-            NS_DispatchToMainThread(new DummyRunnable());
-        }
-    }
-
-    // Record this event.
-    mEventDepth++;
-
-    // Start the slow script timer.
-    mRuntime->OnProcessNextEvent();
-
-    // Push a null JSContext so that we don't see any script during
-    // event processing.
-    bool ok = PushNullJSContext();
-    NS_ENSURE_TRUE(ok, NS_ERROR_FAILURE);
-    return NS_OK;
-}
-
-NS_IMETHODIMP
-nsXPConnect::AfterProcessNextEvent(nsIThreadInternal* aThread,
-                                   uint32_t aRecursionDepth,
-                                   bool aEventWasProcessed)
-{
-    // Watch out for unpaired events during observer registration.
-    if (MOZ_UNLIKELY(mEventDepth == 0))
-        return NS_OK;
-    mEventDepth--;
-
-    // Now that we're back to the event loop, reset the slow script checkpoint.
-    mRuntime->OnAfterProcessNextEvent();
-
-    // Call cycle collector occasionally.
-    MOZ_ASSERT(NS_IsMainThread());
-    nsJSContext::MaybePokeCC();
-
-    nsContentUtils::PerformMainThreadMicroTaskCheckpoint();
-
-    Promise::PerformMicroTaskCheckpoint();
-
-    PopNullJSContext();
-
-    return NS_OK;
-}
-
 NS_IMETHODIMP
 nsXPConnect::Push(JSContext *aJSContext)
 {
@@ -1028,15 +951,6 @@
   return NS_OK;
 }
 
-NS_IMETHODIMP
-nsXPConnect::OnDispatchedEvent(nsIThreadInternal* aThread)
-{
-    NS_NOTREACHED("Why tell us?");
-    return NS_ERROR_UNEXPECTED;
-}
-
-=======
->>>>>>> b9cfdbdb
 NS_IMETHODIMP
 nsXPConnect::SetReportAllJSExceptions(bool newval)
 {
