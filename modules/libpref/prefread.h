/* This Source Code Form is subject to the terms of the Mozilla Public
 * License, v. 2.0. If a copy of the MPL was not distributed with this
 * file, You can obtain one at http://mozilla.org/MPL/2.0/. */

#ifndef prefread_h__
#define prefread_h__

#include "prefapi.h"

#ifdef __cplusplus
extern "C" {
#endif

/**
 * Callback function used to notify consumer of preference name value pairs.
 * The pref name and value must be copied by the implementor of the callback
 * if they are needed beyond the scope of the callback function.
 *
 * @param closure
 *        user data passed to PREF_InitParseState
 * @param pref
 *        preference name
 * @param val
 *        preference value
 * @param type
 *        preference type (PREF_STRING, PREF_INT, or PREF_BOOL)
 * @param defPref
 *        preference type (true: default, false: user preference)
 * @param stickyPref
 *        default preference marked as a "sticky" pref
 */
typedef void (*PrefReader)(void       *closure,
                           const char *pref,
                           PrefValue   val,
                           PrefType    type,
                           bool        defPref,
<<<<<<< HEAD
                           bool        lockPref);
=======
                           bool        stickyPref);
>>>>>>> 6fcd6870

/* structure fields are private */
typedef struct PrefParseState {
    PrefReader  reader;
    void       *closure;
    int         state;      /* PREF_PARSE_...                */
    int         nextstate;  /* sometimes used...             */
    const char *smatch;     /* string to match               */
    int         sindex;     /* next char of smatch to check  */
                            /* also, counter in \u parsing   */
    char16_t   utf16[2];   /* parsing UTF16  (\u) escape    */
    int         esclen;     /* length in esctmp              */
    char        esctmp[6];  /* raw escape to put back if err */
    char        quotechar;  /* char delimiter for quotations */
    char       *lb;         /* line buffer (only allocation) */
    char       *lbcur;      /* line buffer cursor            */
    char       *lbend;      /* line buffer end               */
    char       *vb;         /* value buffer (ptr into lb)    */
    PrefType    vtype;      /* PREF_STRING,INT,BOOL          */
<<<<<<< HEAD
    bool        fdefault;   /* true if (default) pref        */
    bool        flock;      /* true if pref to be locked     */
=======
    bool        fdefault;   /* true if (default) pref     */
    bool        fstickydefault; /* true if (sticky) pref     */
>>>>>>> 6fcd6870
} PrefParseState;

/**
 * PREF_InitParseState
 *
 * Called to initialize a PrefParseState instance.
 * 
 * @param ps
 *        PrefParseState instance.
 * @param reader
 *        PrefReader callback function, which will be called once for each
 *        preference name value pair extracted.
 * @param closure
 *        PrefReader closure.
 */
void PREF_InitParseState(PrefParseState *ps, PrefReader reader, void *closure);

/**
 * PREF_FinalizeParseState
 *
 * Called to release any memory in use by the PrefParseState instance.
 *
 * @param ps
 *        PrefParseState instance.
 */        
void PREF_FinalizeParseState(PrefParseState *ps);

/**
 * PREF_ParseBuf
 *
 * Called to parse a buffer containing some portion of a preference file.  This
 * function may be called repeatedly as new data is made available.  The
 * PrefReader callback function passed PREF_InitParseState will be called as
 * preference name value pairs are extracted from the data.
 *
 * @param ps
 *        PrefParseState instance.  Must have been initialized.
 * @param buf
 *        Raw buffer containing data to be parsed.
 * @param bufLen
 *        Length of buffer.
 *
 * @return false if buffer contains malformed content.
 */
bool PREF_ParseBuf(PrefParseState *ps, const char *buf, int bufLen);

#ifdef __cplusplus
}
#endif
#endif /* prefread_h__ */<|MERGE_RESOLUTION|>--- conflicted
+++ resolved
@@ -34,11 +34,8 @@
                            PrefValue   val,
                            PrefType    type,
                            bool        defPref,
-<<<<<<< HEAD
+                           bool        stickyPref,
                            bool        lockPref);
-=======
-                           bool        stickyPref);
->>>>>>> 6fcd6870
 
 /* structure fields are private */
 typedef struct PrefParseState {
@@ -58,13 +55,9 @@
     char       *lbend;      /* line buffer end               */
     char       *vb;         /* value buffer (ptr into lb)    */
     PrefType    vtype;      /* PREF_STRING,INT,BOOL          */
-<<<<<<< HEAD
     bool        fdefault;   /* true if (default) pref        */
+    bool        fstickydefault; /* true if (sticky) pref     */
     bool        flock;      /* true if pref to be locked     */
-=======
-    bool        fdefault;   /* true if (default) pref     */
-    bool        fstickydefault; /* true if (sticky) pref     */
->>>>>>> 6fcd6870
 } PrefParseState;
 
 /**
