/* This Source Code Form is subject to the terms of the Mozilla Public
 * License, v. 2.0. If a copy of the MPL was not distributed with this
 * file, You can obtain one at http://mozilla.org/MPL/2.0/. */

#define UNUSED_ERROR(x) ER3(SSL_ERROR_UNUSED_##x, (SSL_ERROR_BASE + x), \
                            "Unrecognized SSL error_code.")

/* SSL-specific security error codes */
/* caller must include "sslerr.h" */

ER3(SSL_ERROR_EXPORT_ONLY_SERVER, SSL_ERROR_BASE + 0,
    "Unable to communicate securely. Peer does not support high-grade encryption.")

ER3(SSL_ERROR_US_ONLY_SERVER, SSL_ERROR_BASE + 1,
    "Unable to communicate securely. Peer requires high-grade encryption which is not supported.")

ER3(SSL_ERROR_NO_CYPHER_OVERLAP, SSL_ERROR_BASE + 2,
    "Cannot communicate securely with peer: no common encryption algorithm(s).")

ER3(SSL_ERROR_NO_CERTIFICATE, SSL_ERROR_BASE + 3,
    "Unable to find the certificate or key necessary for authentication.")

ER3(SSL_ERROR_BAD_CERTIFICATE, SSL_ERROR_BASE + 4,
    "Unable to communicate securely with peer: peers's certificate was rejected.")

UNUSED_ERROR(5)

ER3(SSL_ERROR_BAD_CLIENT, SSL_ERROR_BASE + 6,
    "The server has encountered bad data from the client.")

ER3(SSL_ERROR_BAD_SERVER, SSL_ERROR_BASE + 7,
    "The client has encountered bad data from the server.")

ER3(SSL_ERROR_UNSUPPORTED_CERTIFICATE_TYPE, SSL_ERROR_BASE + 8,
    "Unsupported certificate type.")

ER3(SSL_ERROR_UNSUPPORTED_VERSION, SSL_ERROR_BASE + 9,
    "Peer using unsupported version of security protocol.")

UNUSED_ERROR(10)

ER3(SSL_ERROR_WRONG_CERTIFICATE, SSL_ERROR_BASE + 11,
    "Client authentication failed: private key in key database does not match public key in certificate database.")

ER3(SSL_ERROR_BAD_CERT_DOMAIN, SSL_ERROR_BASE + 12,
    "Unable to communicate securely with peer: requested domain name does not match the server's certificate.")

ER3(SSL_ERROR_POST_WARNING, SSL_ERROR_BASE + 13,
    "Unrecognized SSL error code.")

ER3(SSL_ERROR_SSL2_DISABLED, (SSL_ERROR_BASE + 14),
    "Peer only supports SSL version 2, which is locally disabled.")

ER3(SSL_ERROR_BAD_MAC_READ, (SSL_ERROR_BASE + 15),
    "SSL received a record with an incorrect Message Authentication Code.")

ER3(SSL_ERROR_BAD_MAC_ALERT, (SSL_ERROR_BASE + 16),
    "SSL peer reports incorrect Message Authentication Code.")

ER3(SSL_ERROR_BAD_CERT_ALERT, (SSL_ERROR_BASE + 17),
    "SSL peer cannot verify your certificate.")

ER3(SSL_ERROR_REVOKED_CERT_ALERT, (SSL_ERROR_BASE + 18),
    "SSL peer rejected your certificate as revoked.")

ER3(SSL_ERROR_EXPIRED_CERT_ALERT, (SSL_ERROR_BASE + 19),
    "SSL peer rejected your certificate as expired.")

ER3(SSL_ERROR_SSL_DISABLED, (SSL_ERROR_BASE + 20),
    "Cannot connect: SSL is disabled.")

ER3(SSL_ERROR_FORTEZZA_PQG, (SSL_ERROR_BASE + 21),
    "Cannot connect: SSL peer is in another FORTEZZA domain.")

ER3(SSL_ERROR_UNKNOWN_CIPHER_SUITE, (SSL_ERROR_BASE + 22),
    "An unknown SSL cipher suite has been requested.")

ER3(SSL_ERROR_NO_CIPHERS_SUPPORTED, (SSL_ERROR_BASE + 23),
    "No cipher suites are present and enabled in this program.")

ER3(SSL_ERROR_BAD_BLOCK_PADDING, (SSL_ERROR_BASE + 24),
    "SSL received a record with bad block padding.")

ER3(SSL_ERROR_RX_RECORD_TOO_LONG, (SSL_ERROR_BASE + 25),
    "SSL received a record that exceeded the maximum permissible length.")

ER3(SSL_ERROR_TX_RECORD_TOO_LONG, (SSL_ERROR_BASE + 26),
    "SSL attempted to send a record that exceeded the maximum permissible length.")

/*
 * Received a malformed (too long or short or invalid content) SSL handshake.
 */
ER3(SSL_ERROR_RX_MALFORMED_HELLO_REQUEST, (SSL_ERROR_BASE + 27),
    "SSL received a malformed Hello Request handshake message.")

ER3(SSL_ERROR_RX_MALFORMED_CLIENT_HELLO, (SSL_ERROR_BASE + 28),
    "SSL received a malformed Client Hello handshake message.")

ER3(SSL_ERROR_RX_MALFORMED_SERVER_HELLO, (SSL_ERROR_BASE + 29),
    "SSL received a malformed Server Hello handshake message.")

ER3(SSL_ERROR_RX_MALFORMED_CERTIFICATE, (SSL_ERROR_BASE + 30),
    "SSL received a malformed Certificate handshake message.")

ER3(SSL_ERROR_RX_MALFORMED_SERVER_KEY_EXCH, (SSL_ERROR_BASE + 31),
    "SSL received a malformed Server Key Exchange handshake message.")

ER3(SSL_ERROR_RX_MALFORMED_CERT_REQUEST, (SSL_ERROR_BASE + 32),
    "SSL received a malformed Certificate Request handshake message.")

ER3(SSL_ERROR_RX_MALFORMED_HELLO_DONE, (SSL_ERROR_BASE + 33),
    "SSL received a malformed Server Hello Done handshake message.")

ER3(SSL_ERROR_RX_MALFORMED_CERT_VERIFY, (SSL_ERROR_BASE + 34),
    "SSL received a malformed Certificate Verify handshake message.")

ER3(SSL_ERROR_RX_MALFORMED_CLIENT_KEY_EXCH, (SSL_ERROR_BASE + 35),
    "SSL received a malformed Client Key Exchange handshake message.")

ER3(SSL_ERROR_RX_MALFORMED_FINISHED, (SSL_ERROR_BASE + 36),
    "SSL received a malformed Finished handshake message.")

/*
 * Received a malformed (too long or short) SSL record.
 */
ER3(SSL_ERROR_RX_MALFORMED_CHANGE_CIPHER, (SSL_ERROR_BASE + 37),
    "SSL received a malformed Change Cipher Spec record.")

ER3(SSL_ERROR_RX_MALFORMED_ALERT, (SSL_ERROR_BASE + 38),
    "SSL received a malformed Alert record.")

ER3(SSL_ERROR_RX_MALFORMED_HANDSHAKE, (SSL_ERROR_BASE + 39),
    "SSL received a malformed Handshake record.")

ER3(SSL_ERROR_RX_MALFORMED_APPLICATION_DATA, (SSL_ERROR_BASE + 40),
    "SSL received a malformed Application Data record.")

/*
 * Received an SSL handshake that was inappropriate for the state we're in.
 * E.g. Server received message from server, or wrong state in state machine.
 */
ER3(SSL_ERROR_RX_UNEXPECTED_HELLO_REQUEST, (SSL_ERROR_BASE + 41),
    "SSL received an unexpected Hello Request handshake message.")

ER3(SSL_ERROR_RX_UNEXPECTED_CLIENT_HELLO, (SSL_ERROR_BASE + 42),
    "SSL received an unexpected Client Hello handshake message.")

ER3(SSL_ERROR_RX_UNEXPECTED_SERVER_HELLO, (SSL_ERROR_BASE + 43),
    "SSL received an unexpected Server Hello handshake message.")

ER3(SSL_ERROR_RX_UNEXPECTED_CERTIFICATE, (SSL_ERROR_BASE + 44),
    "SSL received an unexpected Certificate handshake message.")

ER3(SSL_ERROR_RX_UNEXPECTED_SERVER_KEY_EXCH, (SSL_ERROR_BASE + 45),
    "SSL received an unexpected Server Key Exchange handshake message.")

ER3(SSL_ERROR_RX_UNEXPECTED_CERT_REQUEST, (SSL_ERROR_BASE + 46),
    "SSL received an unexpected Certificate Request handshake message.")

ER3(SSL_ERROR_RX_UNEXPECTED_HELLO_DONE, (SSL_ERROR_BASE + 47),
    "SSL received an unexpected Server Hello Done handshake message.")

ER3(SSL_ERROR_RX_UNEXPECTED_CERT_VERIFY, (SSL_ERROR_BASE + 48),
    "SSL received an unexpected Certificate Verify handshake message.")

ER3(SSL_ERROR_RX_UNEXPECTED_CLIENT_KEY_EXCH, (SSL_ERROR_BASE + 49),
    "SSL received an unexpected Client Key Exchange handshake message.")

ER3(SSL_ERROR_RX_UNEXPECTED_FINISHED, (SSL_ERROR_BASE + 50),
    "SSL received an unexpected Finished handshake message.")

/*
 * Received an SSL record that was inappropriate for the state we're in.
 */
ER3(SSL_ERROR_RX_UNEXPECTED_CHANGE_CIPHER, (SSL_ERROR_BASE + 51),
    "SSL received an unexpected Change Cipher Spec record.")

ER3(SSL_ERROR_RX_UNEXPECTED_ALERT, (SSL_ERROR_BASE + 52),
    "SSL received an unexpected Alert record.")

ER3(SSL_ERROR_RX_UNEXPECTED_HANDSHAKE, (SSL_ERROR_BASE + 53),
    "SSL received an unexpected Handshake record.")

ER3(SSL_ERROR_RX_UNEXPECTED_APPLICATION_DATA, (SSL_ERROR_BASE + 54),
    "SSL received an unexpected Application Data record.")

/*
 * Received record/message with unknown discriminant.
 */
ER3(SSL_ERROR_RX_UNKNOWN_RECORD_TYPE, (SSL_ERROR_BASE + 55),
    "SSL received a record with an unknown content type.")

ER3(SSL_ERROR_RX_UNKNOWN_HANDSHAKE, (SSL_ERROR_BASE + 56),
    "SSL received a handshake message with an unknown message type.")

ER3(SSL_ERROR_RX_UNKNOWN_ALERT, (SSL_ERROR_BASE + 57),
    "SSL received an alert record with an unknown alert description.")

/*
 * Received an alert reporting what we did wrong. (more alerts above)
 */
ER3(SSL_ERROR_CLOSE_NOTIFY_ALERT, (SSL_ERROR_BASE + 58),
    "SSL peer has closed this connection.")

ER3(SSL_ERROR_HANDSHAKE_UNEXPECTED_ALERT, (SSL_ERROR_BASE + 59),
    "SSL peer was not expecting a handshake message it received.")

ER3(SSL_ERROR_DECOMPRESSION_FAILURE_ALERT, (SSL_ERROR_BASE + 60),
    "SSL peer was unable to successfully decompress an SSL record it received.")

ER3(SSL_ERROR_HANDSHAKE_FAILURE_ALERT, (SSL_ERROR_BASE + 61),
    "SSL peer was unable to negotiate an acceptable set of security parameters.")

ER3(SSL_ERROR_ILLEGAL_PARAMETER_ALERT, (SSL_ERROR_BASE + 62),
    "SSL peer rejected a handshake message for unacceptable content.")

ER3(SSL_ERROR_UNSUPPORTED_CERT_ALERT, (SSL_ERROR_BASE + 63),
    "SSL peer does not support certificates of the type it received.")

ER3(SSL_ERROR_CERTIFICATE_UNKNOWN_ALERT, (SSL_ERROR_BASE + 64),
    "SSL peer had some unspecified issue with the certificate it received.")

ER3(SSL_ERROR_GENERATE_RANDOM_FAILURE, (SSL_ERROR_BASE + 65),
    "SSL experienced a failure of its random number generator.")

ER3(SSL_ERROR_SIGN_HASHES_FAILURE, (SSL_ERROR_BASE + 66),
    "Unable to digitally sign data required to verify your certificate.")

ER3(SSL_ERROR_EXTRACT_PUBLIC_KEY_FAILURE, (SSL_ERROR_BASE + 67),
    "SSL was unable to extract the public key from the peer's certificate.")

ER3(SSL_ERROR_SERVER_KEY_EXCHANGE_FAILURE, (SSL_ERROR_BASE + 68),
    "Unspecified failure while processing SSL Server Key Exchange handshake.")

ER3(SSL_ERROR_CLIENT_KEY_EXCHANGE_FAILURE, (SSL_ERROR_BASE + 69),
    "Unspecified failure while processing SSL Client Key Exchange handshake.")

ER3(SSL_ERROR_ENCRYPTION_FAILURE, (SSL_ERROR_BASE + 70),
    "Bulk data encryption algorithm failed in selected cipher suite.")

ER3(SSL_ERROR_DECRYPTION_FAILURE, (SSL_ERROR_BASE + 71),
    "Bulk data decryption algorithm failed in selected cipher suite.")

ER3(SSL_ERROR_SOCKET_WRITE_FAILURE, (SSL_ERROR_BASE + 72),
    "Attempt to write encrypted data to underlying socket failed.")

ER3(SSL_ERROR_MD5_DIGEST_FAILURE, (SSL_ERROR_BASE + 73),
    "MD5 digest function failed.")

ER3(SSL_ERROR_SHA_DIGEST_FAILURE, (SSL_ERROR_BASE + 74),
    "SHA-1 digest function failed.")

ER3(SSL_ERROR_MAC_COMPUTATION_FAILURE, (SSL_ERROR_BASE + 75),
    "MAC computation failed.")

ER3(SSL_ERROR_SYM_KEY_CONTEXT_FAILURE, (SSL_ERROR_BASE + 76),
    "Failure to create Symmetric Key context.")

ER3(SSL_ERROR_SYM_KEY_UNWRAP_FAILURE, (SSL_ERROR_BASE + 77),
    "Failure to unwrap the Symmetric key in Client Key Exchange message.")

ER3(SSL_ERROR_PUB_KEY_SIZE_LIMIT_EXCEEDED, (SSL_ERROR_BASE + 78),
    "SSL Server attempted to use domestic-grade public key with export cipher suite.")

ER3(SSL_ERROR_IV_PARAM_FAILURE, (SSL_ERROR_BASE + 79),
    "PKCS11 code failed to translate an IV into a param.")

ER3(SSL_ERROR_INIT_CIPHER_SUITE_FAILURE, (SSL_ERROR_BASE + 80),
    "Failed to initialize the selected cipher suite.")

ER3(SSL_ERROR_SESSION_KEY_GEN_FAILURE, (SSL_ERROR_BASE + 81),
    "Client failed to generate session keys for SSL session.")

ER3(SSL_ERROR_NO_SERVER_KEY_FOR_ALG, (SSL_ERROR_BASE + 82),
    "Server has no key for the attempted key exchange algorithm.")

ER3(SSL_ERROR_TOKEN_INSERTION_REMOVAL, (SSL_ERROR_BASE + 83),
    "PKCS#11 token was inserted or removed while operation was in progress.")

ER3(SSL_ERROR_TOKEN_SLOT_NOT_FOUND, (SSL_ERROR_BASE + 84),
    "No PKCS#11 token could be found to do a required operation.")

ER3(SSL_ERROR_NO_COMPRESSION_OVERLAP, (SSL_ERROR_BASE + 85),
    "Cannot communicate securely with peer: no common compression algorithm(s).")

ER3(SSL_ERROR_HANDSHAKE_NOT_COMPLETED, (SSL_ERROR_BASE + 86),
    "Cannot perform the operation until the handshake is complete.")

ER3(SSL_ERROR_BAD_HANDSHAKE_HASH_VALUE, (SSL_ERROR_BASE + 87),
    "Received incorrect handshakes hash values from peer.")

ER3(SSL_ERROR_CERT_KEA_MISMATCH, (SSL_ERROR_BASE + 88),
    "The certificate provided cannot be used with the selected authentication type.")

ER3(SSL_ERROR_NO_TRUSTED_SSL_CLIENT_CA, (SSL_ERROR_BASE + 89),
    "No certificate authority is trusted for SSL client authentication.")

ER3(SSL_ERROR_SESSION_NOT_FOUND, (SSL_ERROR_BASE + 90),
    "Client's SSL session ID not found in server's session cache.")

ER3(SSL_ERROR_DECRYPTION_FAILED_ALERT, (SSL_ERROR_BASE + 91),
    "Peer was unable to decrypt an SSL record it received.")

ER3(SSL_ERROR_RECORD_OVERFLOW_ALERT, (SSL_ERROR_BASE + 92),
    "Peer received an SSL record that was longer than is permitted.")

ER3(SSL_ERROR_UNKNOWN_CA_ALERT, (SSL_ERROR_BASE + 93),
    "Peer does not recognize and trust the CA that issued your certificate.")

ER3(SSL_ERROR_ACCESS_DENIED_ALERT, (SSL_ERROR_BASE + 94),
    "Peer received a valid certificate, but access was denied.")

ER3(SSL_ERROR_DECODE_ERROR_ALERT, (SSL_ERROR_BASE + 95),
    "Peer could not decode an SSL handshake message.")

ER3(SSL_ERROR_DECRYPT_ERROR_ALERT, (SSL_ERROR_BASE + 96),
    "Peer reports failure of signature verification or key exchange.")

ER3(SSL_ERROR_EXPORT_RESTRICTION_ALERT, (SSL_ERROR_BASE + 97),
    "Peer reports negotiation not in compliance with export regulations.")

ER3(SSL_ERROR_PROTOCOL_VERSION_ALERT, (SSL_ERROR_BASE + 98),
    "Peer reports incompatible or unsupported protocol version.")

ER3(SSL_ERROR_INSUFFICIENT_SECURITY_ALERT, (SSL_ERROR_BASE + 99),
    "Server requires ciphers more secure than those supported by client.")

ER3(SSL_ERROR_INTERNAL_ERROR_ALERT, (SSL_ERROR_BASE + 100),
    "Peer reports it experienced an internal error.")

ER3(SSL_ERROR_USER_CANCELED_ALERT, (SSL_ERROR_BASE + 101),
    "Peer user canceled handshake.")

ER3(SSL_ERROR_NO_RENEGOTIATION_ALERT, (SSL_ERROR_BASE + 102),
    "Peer does not permit renegotiation of SSL security parameters.")

ER3(SSL_ERROR_SERVER_CACHE_NOT_CONFIGURED, (SSL_ERROR_BASE + 103),
    "SSL server cache not configured and not disabled for this socket.")

ER3(SSL_ERROR_UNSUPPORTED_EXTENSION_ALERT, (SSL_ERROR_BASE + 104),
    "SSL peer does not support requested TLS hello extension.")

ER3(SSL_ERROR_CERTIFICATE_UNOBTAINABLE_ALERT, (SSL_ERROR_BASE + 105),
    "SSL peer could not obtain your certificate from the supplied URL.")

ER3(SSL_ERROR_UNRECOGNIZED_NAME_ALERT, (SSL_ERROR_BASE + 106),
    "SSL peer has no certificate for the requested DNS name.")

ER3(SSL_ERROR_BAD_CERT_STATUS_RESPONSE_ALERT, (SSL_ERROR_BASE + 107),
    "SSL peer was unable to get an OCSP response for its certificate.")

ER3(SSL_ERROR_BAD_CERT_HASH_VALUE_ALERT, (SSL_ERROR_BASE + 108),
    "SSL peer reported bad certificate hash value.")

ER3(SSL_ERROR_RX_UNEXPECTED_NEW_SESSION_TICKET, (SSL_ERROR_BASE + 109),
    "SSL received an unexpected New Session Ticket handshake message.")

ER3(SSL_ERROR_RX_MALFORMED_NEW_SESSION_TICKET, (SSL_ERROR_BASE + 110),
    "SSL received a malformed New Session Ticket handshake message.")

ER3(SSL_ERROR_DECOMPRESSION_FAILURE, (SSL_ERROR_BASE + 111),
    "SSL received a compressed record that could not be decompressed.")

ER3(SSL_ERROR_RENEGOTIATION_NOT_ALLOWED, (SSL_ERROR_BASE + 112),
    "Renegotiation is not allowed on this SSL socket.")

ER3(SSL_ERROR_UNSAFE_NEGOTIATION, (SSL_ERROR_BASE + 113),
    "Peer attempted old style (potentially vulnerable) handshake.")

ER3(SSL_ERROR_RX_UNEXPECTED_UNCOMPRESSED_RECORD, (SSL_ERROR_BASE + 114),
    "SSL received an unexpected uncompressed record.")

ER3(SSL_ERROR_WEAK_SERVER_EPHEMERAL_DH_KEY, (SSL_ERROR_BASE + 115),
    "SSL received a weak ephemeral Diffie-Hellman key in Server Key Exchange handshake message.")

ER3(SSL_ERROR_NEXT_PROTOCOL_DATA_INVALID, (SSL_ERROR_BASE + 116),
    "SSL received invalid ALPN extension data.")

ER3(SSL_ERROR_FEATURE_NOT_SUPPORTED_FOR_SSL2, (SSL_ERROR_BASE + 117),
    "SSL feature not supported for SSL 2.0 connections.")

ER3(SSL_ERROR_FEATURE_NOT_SUPPORTED_FOR_SERVERS, (SSL_ERROR_BASE + 118),
    "SSL feature not supported for servers.")

ER3(SSL_ERROR_FEATURE_NOT_SUPPORTED_FOR_CLIENTS, (SSL_ERROR_BASE + 119),
    "SSL feature not supported for clients.")

ER3(SSL_ERROR_INVALID_VERSION_RANGE, (SSL_ERROR_BASE + 120),
    "SSL version range is not valid.")

ER3(SSL_ERROR_CIPHER_DISALLOWED_FOR_VERSION, (SSL_ERROR_BASE + 121),
    "SSL peer selected a cipher suite disallowed for the selected protocol version.")

ER3(SSL_ERROR_RX_MALFORMED_HELLO_VERIFY_REQUEST, (SSL_ERROR_BASE + 122),
    "SSL received a malformed Hello Verify Request handshake message.")

ER3(SSL_ERROR_RX_UNEXPECTED_HELLO_VERIFY_REQUEST, (SSL_ERROR_BASE + 123),
    "SSL received an unexpected Hello Verify Request handshake message.")

ER3(SSL_ERROR_FEATURE_NOT_SUPPORTED_FOR_VERSION, (SSL_ERROR_BASE + 124),
    "SSL feature not supported for the protocol version.")

ER3(SSL_ERROR_RX_UNEXPECTED_CERT_STATUS, (SSL_ERROR_BASE + 125),
    "SSL received an unexpected Certificate Status handshake message.")

ER3(SSL_ERROR_UNSUPPORTED_HASH_ALGORITHM, (SSL_ERROR_BASE + 126),
    "Unsupported hash algorithm used by TLS peer.")

ER3(SSL_ERROR_DIGEST_FAILURE, (SSL_ERROR_BASE + 127),
    "Digest function failed.")

ER3(SSL_ERROR_INCORRECT_SIGNATURE_ALGORITHM, (SSL_ERROR_BASE + 128),
    "Incorrect signature algorithm specified in a digitally-signed element.")

ER3(SSL_ERROR_NEXT_PROTOCOL_NO_CALLBACK, (SSL_ERROR_BASE + 129),
    "The next protocol negotiation extension was enabled, but the callback was cleared prior to being needed.")

ER3(SSL_ERROR_NEXT_PROTOCOL_NO_PROTOCOL, (SSL_ERROR_BASE + 130),
    "The server supports no protocols that the client advertises in the ALPN extension.")

ER3(SSL_ERROR_INAPPROPRIATE_FALLBACK_ALERT, (SSL_ERROR_BASE + 131),
    "The server rejected the handshake because the client downgraded to a lower "
    "TLS version than the server supports.")

ER3(SSL_ERROR_WEAK_SERVER_CERT_KEY, (SSL_ERROR_BASE + 132),
    "The server certificate included a public key that was too weak.")

ER3(SSL_ERROR_RX_SHORT_DTLS_READ, (SSL_ERROR_BASE + 133),
    "Not enough room in buffer for DTLS record.")

ER3(SSL_ERROR_NO_SUPPORTED_SIGNATURE_ALGORITHM, (SSL_ERROR_BASE + 134),
    "No supported TLS signature algorithm was configured.")

ER3(SSL_ERROR_UNSUPPORTED_SIGNATURE_ALGORITHM, (SSL_ERROR_BASE + 135),
    "The peer used an unsupported combination of signature and hash algorithm.")

ER3(SSL_ERROR_MISSING_EXTENDED_MASTER_SECRET, (SSL_ERROR_BASE + 136),
    "The peer tried to resume without a correct extended_master_secret extension")

ER3(SSL_ERROR_UNEXPECTED_EXTENDED_MASTER_SECRET, (SSL_ERROR_BASE + 137),
    "The peer tried to resume with an unexpected extended_master_secret extension")

ER3(SSL_ERROR_RX_MALFORMED_KEY_SHARE, (SSL_ERROR_BASE + 138),
    "SSL received a malformed Key Share extension.")

ER3(SSL_ERROR_MISSING_KEY_SHARE, (SSL_ERROR_BASE + 139),
    "SSL expected a Key Share extension.")

ER3(SSL_ERROR_RX_MALFORMED_ECDHE_KEY_SHARE, (SSL_ERROR_BASE + 140),
    "SSL received a malformed ECDHE key share handshake extension.")

ER3(SSL_ERROR_RX_MALFORMED_DHE_KEY_SHARE, (SSL_ERROR_BASE + 141),
    "SSL received a malformed DHE key share handshake extension.")

ER3(SSL_ERROR_RX_UNEXPECTED_ENCRYPTED_EXTENSIONS, (SSL_ERROR_BASE + 142),
    "SSL received an unexpected Encrypted Extensions handshake message.")

ER3(SSL_ERROR_MISSING_EXTENSION_ALERT, (SSL_ERROR_BASE + 143),
    "SSL received a missing_extension alert.")

ER3(SSL_ERROR_KEY_EXCHANGE_FAILURE, (SSL_ERROR_BASE + 144),
    "SSL had an error performing key exchange.")

ER3(SSL_ERROR_EXTENSION_DISALLOWED_FOR_VERSION, (SSL_ERROR_BASE + 145),
    "SSL received an extension that is not permitted for this version.")

ER3(SSL_ERROR_RX_MALFORMED_ENCRYPTED_EXTENSIONS, (SSL_ERROR_BASE + 146),
    "SSL received a malformed Encrypted Extensions handshake message.")

ER3(SSL_ERROR_RX_MALFORMED_PRE_SHARED_KEY, (SSL_ERROR_BASE + 147),
    "SSL received an invalid PreSharedKey extension.")

ER3(SSL_ERROR_RX_MALFORMED_EARLY_DATA, (SSL_ERROR_BASE + 148),
    "SSL received an invalid EarlyData extension.")

UNUSED_ERROR(149)

ER3(SSL_ERROR_MISSING_ALPN_EXTENSION, (SSL_ERROR_BASE + 150),
    "SSL didn't receive an expected ALPN extension.")

ER3(SSL_ERROR_RX_UNEXPECTED_EXTENSION, (SSL_ERROR_BASE + 151),
    "SSL received an unexpected extension.")

ER3(SSL_ERROR_MISSING_SUPPORTED_GROUPS, (SSL_ERROR_BASE + 152),
    "SSL expected a supported groups extension.")

ER3(SSL_ERROR_TOO_MANY_RECORDS, (SSL_ERROR_BASE + 153),
    "SSL sent or received too many records with the same symmetric key.")

ER3(SSL_ERROR_RX_UNEXPECTED_HELLO_RETRY_REQUEST, (SSL_ERROR_BASE + 154),
    "SSL received an unexpected Hello Retry Request handshake message.")

ER3(SSL_ERROR_RX_MALFORMED_HELLO_RETRY_REQUEST, (SSL_ERROR_BASE + 155),
    "SSL received a malformed Hello Retry Request handshake message.")

ER3(SSL_ERROR_BAD_2ND_CLIENT_HELLO, (SSL_ERROR_BASE + 156),
    "SSL received a second Client Hello message without a usable key share.")

ER3(SSL_ERROR_MISSING_SIGNATURE_ALGORITHMS_EXTENSION, (SSL_ERROR_BASE + 157),
    "SSL expected a signature algorithms extension.")

ER3(SSL_ERROR_MALFORMED_PSK_KEY_EXCHANGE_MODES, (SSL_ERROR_BASE + 158),
    "SSL received a malformed PSK key exchange modes extension.")

ER3(SSL_ERROR_MISSING_PSK_KEY_EXCHANGE_MODES, (SSL_ERROR_BASE + 159),
    "SSL expected a PSK key exchange modes extension.")

ER3(SSL_ERROR_DOWNGRADE_WITH_EARLY_DATA, (SSL_ERROR_BASE + 160),
    "SSL got a pre-TLS 1.3 version even though we sent early data.")

ER3(SSL_ERROR_TOO_MUCH_EARLY_DATA, (SSL_ERROR_BASE + 161),
    "SSL received more early data than permitted.")

ER3(SSL_ERROR_RX_UNEXPECTED_END_OF_EARLY_DATA, (SSL_ERROR_BASE + 162),
    "SSL received an unexpected End of Early Data message.")

ER3(SSL_ERROR_RX_MALFORMED_END_OF_EARLY_DATA, (SSL_ERROR_BASE + 163),
    "SSL received a malformed End of Early Data message.")

ER3(SSL_ERROR_UNSUPPORTED_EXPERIMENTAL_API, (SSL_ERROR_BASE + 164),
    "An experimental API was called, but not supported.")

ER3(SSL_ERROR_APPLICATION_ABORT, (SSL_ERROR_BASE + 165),
    "SSL handshake aborted by the application.")

ER3(SSL_ERROR_APP_CALLBACK_ERROR, (SSL_ERROR_BASE + 166),
    "An application callback produced an invalid response.")

ER3(SSL_ERROR_NO_TIMERS_ERROR, (SSL_ERROR_BASE + 167),
    "No timers are currently running.")

ER3(SSL_ERROR_MISSING_COOKIE_EXTENSION, (SSL_ERROR_BASE + 168),
    "A second ClientHello was received without a cookie extension.")

ER3(SSL_ERROR_RX_UNEXPECTED_KEY_UPDATE, (SSL_ERROR_BASE + 169),
    "SSL received an unexpected key update message.")

ER3(SSL_ERROR_RX_MALFORMED_KEY_UPDATE, (SSL_ERROR_BASE + 170),
    "SSL received a malformed key update message.")

ER3(SSL_ERROR_TOO_MANY_KEY_UPDATES, (SSL_ERROR_BASE + 171),
    "SSL attempted too many key updates.")

ER3(SSL_ERROR_HANDSHAKE_FAILED, (SSL_ERROR_BASE + 172),
    "SSL handshake has already failed. No more operations possible.")

ER3(SSL_ERROR_BAD_RESUMPTION_TOKEN_ERROR, (SSL_ERROR_BASE + 173),
    "SSL received an invalid resumption token.")

ER3(SSL_ERROR_RX_MALFORMED_DTLS_ACK, (SSL_ERROR_BASE + 174),
    "SSL received a malformed DTLS ACK")

ER3(SSL_ERROR_DH_KEY_TOO_LONG, (SSL_ERROR_BASE + 175),
    "SSL received a DH key share that's too long (>8192 bit).")

ER3(SSL_ERROR_RX_MALFORMED_ESNI_KEYS, (SSL_ERROR_BASE + 176),
    "SSL received a malformed ESNI keys structure")

ER3(SSL_ERROR_RX_MALFORMED_ESNI_EXTENSION, (SSL_ERROR_BASE + 177),
    "SSL received a malformed ESNI extension")

ER3(SSL_ERROR_MISSING_ESNI_EXTENSION, (SSL_ERROR_BASE + 178),
    "SSL did not receive an ESNI extension")

ER3(SSL_ERROR_RX_UNEXPECTED_RECORD_TYPE, (SSL_ERROR_BASE + 179),
<<<<<<< HEAD
    "SSL received an unexpected record type.")

ER3(SSL_ERROR_MISSING_POST_HANDSHAKE_AUTH_EXTENSION, (SSL_ERROR_BASE + 180),
    "SSL cannot send a CertificateRequest because the client doesn't support post-handshake authentication.")

ER3(SSL_ERROR_RX_CERTIFICATE_REQUIRED_ALERT, (SSL_ERROR_BASE + 181),
    "SSL received a certificate_required alert.")

ER3(SSL_ERROR_DC_CERT_VERIFY_ALG_MISMATCH, (SSL_ERROR_BASE + 182),
    "SSL received a delegated credential with unexpected certificate verification algorithm.")

ER3(SSL_ERROR_DC_BAD_SIGNATURE, (SSL_ERROR_BASE + 183),
    "SSL received a delegated credential with an invalid signature.")

ER3(SSL_ERROR_DC_INVALID_KEY_USAGE, (SSL_ERROR_BASE + 184),
    "SSL received a delegated credential from a certificate with invalid key usage.")

ER3(SSL_ERROR_DC_EXPIRED, (SSL_ERROR_BASE + 185),
    "SSL received a delegated credential that expired.")
=======
    "SSL received an unexpected record type.")
>>>>>>> a09a17de
<|MERGE_RESOLUTION|>--- conflicted
+++ resolved
@@ -563,26 +563,4 @@
     "SSL did not receive an ESNI extension")
 
 ER3(SSL_ERROR_RX_UNEXPECTED_RECORD_TYPE, (SSL_ERROR_BASE + 179),
-<<<<<<< HEAD
-    "SSL received an unexpected record type.")
-
-ER3(SSL_ERROR_MISSING_POST_HANDSHAKE_AUTH_EXTENSION, (SSL_ERROR_BASE + 180),
-    "SSL cannot send a CertificateRequest because the client doesn't support post-handshake authentication.")
-
-ER3(SSL_ERROR_RX_CERTIFICATE_REQUIRED_ALERT, (SSL_ERROR_BASE + 181),
-    "SSL received a certificate_required alert.")
-
-ER3(SSL_ERROR_DC_CERT_VERIFY_ALG_MISMATCH, (SSL_ERROR_BASE + 182),
-    "SSL received a delegated credential with unexpected certificate verification algorithm.")
-
-ER3(SSL_ERROR_DC_BAD_SIGNATURE, (SSL_ERROR_BASE + 183),
-    "SSL received a delegated credential with an invalid signature.")
-
-ER3(SSL_ERROR_DC_INVALID_KEY_USAGE, (SSL_ERROR_BASE + 184),
-    "SSL received a delegated credential from a certificate with invalid key usage.")
-
-ER3(SSL_ERROR_DC_EXPIRED, (SSL_ERROR_BASE + 185),
-    "SSL received a delegated credential that expired.")
-=======
-    "SSL received an unexpected record type.")
->>>>>>> a09a17de
+    "SSL received an unexpected record type.")