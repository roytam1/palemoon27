--- conflicted
+++ resolved
@@ -85,13 +85,12 @@
 
   virtual already_AddRefed<TexturedEffect> GenEffect(const gfx::Filter& aFilter) override;
 
-<<<<<<< HEAD
   int32_t GetFrameID()
   {
     const TimedImage* img = ChooseImage();
     return img ? img->mFrameID : -1;
   }
-=======
+
   enum Bias {
     // Don't apply bias to frame times
     BIAS_NONE,
@@ -100,7 +99,6 @@
     // Apply a positive bias to frame times to keep them after the vsync time
     BIAS_POSITIVE,
   };
->>>>>>> 8ef963ee
 
 protected:
   struct TimedImage {
