--- conflicted
+++ resolved
@@ -23,13 +23,10 @@
 #include "nsDirectoryServiceUtils.h"
 #include "nsIObserverService.h"
 #include "nsWindowsHelpers.h"
-<<<<<<< HEAD
-=======
 #endif
 
 #ifdef XP_MACOSX
 #include "MacHelpers.h"
->>>>>>> 618cb962
 #endif
 
 #ifdef MOZ_WIDGET_GTK
@@ -179,9 +176,6 @@
   return NS_OK;
 }
 
-<<<<<<< HEAD
-} // anonymous namespace
-=======
 nsresult GetCountryCode(nsAString& aCountryCode)
 {
   GEOID geoid = GetUserGeoID(GEOCLASS_NATION);
@@ -207,7 +201,6 @@
 }
 
 } // namespace
->>>>>>> 618cb962
 #endif // defined(XP_WIN)
 
 using namespace mozilla;
@@ -330,15 +323,12 @@
     NS_ENSURE_SUCCESS(rv, rv);
   }
 
-<<<<<<< HEAD
-=======
   nsAutoString countryCode;
   if (NS_SUCCEEDED(GetCountryCode(countryCode))) {
     rv = SetPropertyAsAString(NS_LITERAL_STRING("countryCode"), countryCode);
     NS_ENSURE_SUCCESS(rv, rv);
   }
 
->>>>>>> 618cb962
   uint32_t installYear = 0;
   if (NS_SUCCEEDED(GetInstallYear(installYear))) {
     rv = SetPropertyAsUint32(NS_LITERAL_STRING("installYear"), installYear);
@@ -346,8 +336,6 @@
       return rv;
     }
   }
-<<<<<<< HEAD
-=======
 #endif
 
 #if defined(XP_MACOSX)
@@ -356,7 +344,6 @@
     rv = SetPropertyAsAString(NS_LITERAL_STRING("countryCode"), countryCode);
     NS_ENSURE_SUCCESS(rv, rv);
   }
->>>>>>> 618cb962
 #endif
 
 #if defined(MOZ_WIDGET_GTK)
