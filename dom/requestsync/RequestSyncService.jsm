--- conflicted
+++ resolved
@@ -204,13 +204,7 @@
 
   // This method generates the key for the indexedDB object storage.
   principalToKey: function(aPrincipal) {
-<<<<<<< HEAD
-    return aPrincipal.appId + '|' +
-           aPrincipal.isInBrowserElement + '|' +
-           aPrincipal.originNoSuffix;
-=======
     return aPrincipal.origin;
->>>>>>> b6d62587
   },
 
   // Add a task to the _registrations map and create the timer if it's needed.
@@ -383,14 +377,7 @@
 
     aData.params.overwrittenMinInterval = 0;
 
-<<<<<<< HEAD
-    let dbKey = aData.task + "|" +
-                aPrincipal.appId + '|' +
-                aPrincipal.isInBrowserElement + '|' +
-                aPrincipal.originNoSuffix;
-=======
     let dbKey = aData.task + "|" + key;
->>>>>>> b6d62587
 
     let data = { principal: aPrincipal,
                  dbKey: dbKey,
