# -*- Mode: python; c-basic-offset: 4; indent-tabs-mode: nil; tab-width: 40 -*-
# vim: set filetype=python:
# This Source Code Form is subject to the terms of the Mozilla Public
# License, v. 2.0. If a copy of the MPL was not distributed with this
# file, You can obtain one at http://mozilla.org/MPL/2.0/.

XPIDL_SOURCES += [
    'mozIJSSubScriptLoader.idl',
    'nsIAddonInterposition.idl',
<<<<<<< HEAD
    'nsIJSContextStack.idl',
    'nsIRemoteTagService.idl',
=======
>>>>>>> 69d1f32f
    'nsIScriptError.idl',
    'nsIXPConnect.idl',
    'nsIXPCScriptable.idl',
    'xpccomponents.idl',
    'xpcexception.idl',
    'xpcIJSGetFactory.idl',
    'xpcIJSModuleLoader.idl',
    'xpcIJSWeakReference.idl',
    'xpcjsid.idl',
]

XPIDL_MODULE = 'xpconnect'
<|MERGE_RESOLUTION|>--- conflicted
+++ resolved
@@ -7,11 +7,7 @@
 XPIDL_SOURCES += [
     'mozIJSSubScriptLoader.idl',
     'nsIAddonInterposition.idl',
-<<<<<<< HEAD
     'nsIJSContextStack.idl',
-    'nsIRemoteTagService.idl',
-=======
->>>>>>> 69d1f32f
     'nsIScriptError.idl',
     'nsIXPConnect.idl',
     'nsIXPCScriptable.idl',
