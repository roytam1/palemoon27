--- conflicted
+++ resolved
@@ -1,4 +1,5 @@
 /* -*- Mode: C++; tab-width: 8; indent-tabs-mode: nil; c-basic-offset: 2 -*- */
+/* vim: set ts=2 et sw=2 tw=80: */
 /* This Source Code Form is subject to the terms of the Mozilla Public
  * License, v. 2.0. If a copy of the MPL was not distributed with this file,
  * You can obtain one at http://mozilla.org/MPL/2.0/. */
@@ -46,8 +47,6 @@
 
   virtual void SetUp();
   virtual void TearDown();
-
-  PRTime now() const { return now_; }
 
   // Initialize client and server.
   void Init();
@@ -132,10 +131,6 @@
 
   // Move the DTLS timers for both endpoints to pop the next timer.
   void ShiftDtlsTimers();
-  void AdvanceTime(PRTime time_shift);
-
-  void ResetAntiReplay(PRTime window);
-  void RolloverAntiReplay();
 
   void SaveAlgorithmPolicy();
   void RestoreAlgorithmPolicy();
@@ -150,7 +145,6 @@
   SessionResumptionMode expected_resumption_mode_;
   uint8_t expected_resumptions_;
   std::vector<std::vector<uint8_t>> session_ids_;
-  ScopedSSLAntiReplayContext anti_replay_;
 
   // A simple value of "a", "b".  Note that the preferred value of "a" is placed
   // at the end, because the NSS API follows the now defunct NPN specification,
@@ -162,24 +156,17 @@
   // around test cases.  In particular, DSA is checked in
   // ssl_extension_unittest.cc.
   const std::vector<SECOidTag> algorithms_ = {SEC_OID_APPLY_SSL_POLICY,
-<<<<<<< HEAD
-                                              SEC_OID_ANSIX9_DSA_SIGNATURE,
-                                              SEC_OID_CURVE25519, SEC_OID_SHA1};
-=======
                                               SEC_OID_ANSIX9_DSA_SIGNATURE};
->>>>>>> a09a17de
   std::vector<std::tuple<SECOidTag, uint32_t>> saved_policies_;
 
  private:
   void CheckResumption(SessionResumptionMode expected);
   void CheckExtendedMasterSecret();
   void CheckEarlyDataAccepted();
-  static PRTime TimeFunc(void* arg);
 
   bool expect_extended_master_secret_;
   bool expect_early_data_accepted_;
   bool skip_version_checks_;
-  PRTime now_;
 
   // Track groups and make sure that there are no duplicates.
   class DuplicateGroupChecker {
